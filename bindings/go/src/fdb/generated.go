/*
 * generated.go
 *
 * This source file is part of the FoundationDB open source project
 *
 * Copyright 2013-2018 Apple Inc. and the FoundationDB project authors
 *
 * Licensed under the Apache License, Version 2.0 (the "License");
 * you may not use this file except in compliance with the License.
 * You may obtain a copy of the License at
 *
 *     http://www.apache.org/licenses/LICENSE-2.0
 *
 * Unless required by applicable law or agreed to in writing, software
 * distributed under the License is distributed on an "AS IS" BASIS,
 * WITHOUT WARRANTIES OR CONDITIONS OF ANY KIND, either express or implied.
 * See the License for the specific language governing permissions and
 * limitations under the License.
 */

// DO NOT EDIT THIS FILE BY HAND. This file was generated using
// translate_fdb_options.go, part of the FoundationDB repository, and a copy of
// the fdb.options file (installed as part of the FoundationDB client, typically
// found as /usr/include/foundationdb/fdb.options).

// To regenerate this file, from the top level of a FoundationDB repository
// checkout, run:
// $ go run bindings/go/src/_util/translate_fdb_options.go < fdbclient/vexillographer/fdb.options > bindings/go/src/fdb/generated.go

package fdb

import (
	"encoding/binary"
)

func int64ToBytes(i int64) []byte {
	buf := make([]byte, 8)
	binary.LittleEndian.PutUint64(buf, uint64(i))
	return buf
}

// Deprecated
//
// Parameter: IP:PORT
func (o NetworkOptions) SetLocalAddress(param string) error {
	return o.setOpt(10, []byte(param))
}

// Deprecated
//
// Parameter: path to cluster file
func (o NetworkOptions) SetClusterFile(param string) error {
	return o.setOpt(20, []byte(param))
}

// Enables trace output to a file in a directory of the clients choosing
//
// Parameter: path to output directory (or NULL for current working directory)
func (o NetworkOptions) SetTraceEnable(param string) error {
	return o.setOpt(30, []byte(param))
}

// Sets the maximum size in bytes of a single trace output file. This value should be in the range ``[0, INT64_MAX]``. If the value is set to 0, there is no limit on individual file size. The default is a maximum size of 10,485,760 bytes.
//
// Parameter: max size of a single trace output file
func (o NetworkOptions) SetTraceRollSize(param int64) error {
	return o.setOpt(31, int64ToBytes(param))
}

// Sets the maximum size of all the trace output files put together. This value should be in the range ``[0, INT64_MAX]``. If the value is set to 0, there is no limit on the total size of the files. The default is a maximum size of 104,857,600 bytes. If the default roll size is used, this means that a maximum of 10 trace files will be written at a time.
//
// Parameter: max total size of trace files
func (o NetworkOptions) SetTraceMaxLogsSize(param int64) error {
	return o.setOpt(32, int64ToBytes(param))
}

// Sets the 'LogGroup' attribute with the specified value for all events in the trace output files. The default log group is 'default'.
//
// Parameter: value of the LogGroup attribute
func (o NetworkOptions) SetTraceLogGroup(param string) error {
	return o.setOpt(33, []byte(param))
}

// Select the format of the log files. xml (the default) and json are supported.
//
// Parameter: Format of trace files
func (o NetworkOptions) SetTraceFormat(param string) error {
	return o.setOpt(34, []byte(param))
}

// Select clock source for trace files. now (default) or realtime are supported.
//
// Parameter: Trace clock source
func (o NetworkOptions) SetTraceClockSource(param string) error {
	return o.setOpt(35, []byte(param))
}

// Set internal tuning or debugging knobs
//
// Parameter: knob_name=knob_value
func (o NetworkOptions) SetKnob(param string) error {
	return o.setOpt(40, []byte(param))
}

// Deprecated
//
// Parameter: file path or linker-resolved name
func (o NetworkOptions) SetTLSPlugin(param string) error {
	return o.setOpt(41, []byte(param))
}

// Set the certificate chain
//
// Parameter: certificates
func (o NetworkOptions) SetTLSCertBytes(param []byte) error {
	return o.setOpt(42, param)
}

// Set the file from which to load the certificate chain
//
// Parameter: file path
func (o NetworkOptions) SetTLSCertPath(param string) error {
	return o.setOpt(43, []byte(param))
}

// Set the private key corresponding to your own certificate
//
// Parameter: key
func (o NetworkOptions) SetTLSKeyBytes(param []byte) error {
	return o.setOpt(45, param)
}

// Set the file from which to load the private key corresponding to your own certificate
//
// Parameter: file path
func (o NetworkOptions) SetTLSKeyPath(param string) error {
	return o.setOpt(46, []byte(param))
}

// Set the peer certificate field verification criteria
//
// Parameter: verification pattern
func (o NetworkOptions) SetTLSVerifyPeers(param []byte) error {
	return o.setOpt(47, param)
}

// Not yet implemented.
func (o NetworkOptions) SetBuggifyEnable() error {
	return o.setOpt(48, nil)
}

// Not yet implemented.
func (o NetworkOptions) SetBuggifyDisable() error {
	return o.setOpt(49, nil)
}

// Set the probability of a BUGGIFY section being active for the current execution.  Only applies to code paths first traversed AFTER this option is changed.
//
// Parameter: probability expressed as a percentage between 0 and 100
func (o NetworkOptions) SetBuggifySectionActivatedProbability(param int64) error {
	return o.setOpt(50, int64ToBytes(param))
}

// Set the probability of an active BUGGIFY section being fired
//
// Parameter: probability expressed as a percentage between 0 and 100
func (o NetworkOptions) SetBuggifySectionFiredProbability(param int64) error {
	return o.setOpt(51, int64ToBytes(param))
}

// Set the ca bundle
//
// Parameter: ca bundle
func (o NetworkOptions) SetTLSCaBytes(param []byte) error {
	return o.setOpt(52, param)
}

// Set the file from which to load the certificate authority bundle
//
// Parameter: file path
func (o NetworkOptions) SetTLSCaPath(param string) error {
	return o.setOpt(53, []byte(param))
}

// Set the passphrase for encrypted private key. Password should be set before setting the key for the password to be used.
//
// Parameter: key passphrase
func (o NetworkOptions) SetTLSPassword(param string) error {
	return o.setOpt(54, []byte(param))
}

// Disables the multi-version client API and instead uses the local client directly. Must be set before setting up the network.
func (o NetworkOptions) SetDisableMultiVersionClientApi() error {
	return o.setOpt(60, nil)
}

// If set, callbacks from external client libraries can be called from threads created by the FoundationDB client library. Otherwise, callbacks will be called from either the thread used to add the callback or the network thread. Setting this option can improve performance when connected using an external client, but may not be safe to use in all environments. Must be set before setting up the network. WARNING: This feature is considered experimental at this time.
func (o NetworkOptions) SetCallbacksOnExternalThreads() error {
	return o.setOpt(61, nil)
}

// Adds an external client library for use by the multi-version client API. Must be set before setting up the network.
//
// Parameter: path to client library
func (o NetworkOptions) SetExternalClientLibrary(param string) error {
	return o.setOpt(62, []byte(param))
}

// Searches the specified path for dynamic libraries and adds them to the list of client libraries for use by the multi-version client API. Must be set before setting up the network.
//
// Parameter: path to directory containing client libraries
func (o NetworkOptions) SetExternalClientDirectory(param string) error {
	return o.setOpt(63, []byte(param))
}

// Prevents connections through the local client, allowing only connections through externally loaded client libraries. Intended primarily for testing.
func (o NetworkOptions) SetDisableLocalClient() error {
	return o.setOpt(64, nil)
}

// Disables logging of client statistics, such as sampled transaction activity.
func (o NetworkOptions) SetDisableClientStatisticsLogging() error {
	return o.setOpt(70, nil)
}

// Enables debugging feature to perform slow task profiling. Requires trace logging to be enabled. WARNING: this feature is not recommended for use in production.
func (o NetworkOptions) SetEnableSlowTaskProfiling() error {
	return o.setOpt(71, nil)
}

// Enable client buggify - will make requests randomly fail (intended for client testing)
func (o NetworkOptions) SetClientBuggifyEnable() error {
	return o.setOpt(80, nil)
}

// Disable client buggify
func (o NetworkOptions) SetClientBuggifyDisable() error {
	return o.setOpt(81, nil)
}

// Set the probability of a CLIENT_BUGGIFY section being active for the current execution.
//
// Parameter: probability expressed as a percentage between 0 and 100
func (o NetworkOptions) SetClientBuggifySectionActivatedProbability(param int64) error {
	return o.setOpt(82, int64ToBytes(param))
}

// Set the probability of an active CLIENT_BUGGIFY section being fired. A section will only fire if it was activated
//
// Parameter: probability expressed as a percentage between 0 and 100
func (o NetworkOptions) SetClientBuggifySectionFiredProbability(param int64) error {
	return o.setOpt(83, int64ToBytes(param))
}

// Set the size of the client location cache. Raising this value can boost performance in very large databases where clients access data in a near-random pattern. Defaults to 100000.
//
// Parameter: Max location cache entries
func (o DatabaseOptions) SetLocationCacheSize(param int64) error {
	return o.setOpt(10, int64ToBytes(param))
}

// Set the maximum number of watches allowed to be outstanding on a database connection. Increasing this number could result in increased resource usage. Reducing this number will not cancel any outstanding watches. Defaults to 10000 and cannot be larger than 1000000.
//
// Parameter: Max outstanding watches
func (o DatabaseOptions) SetMaxWatches(param int64) error {
	return o.setOpt(20, int64ToBytes(param))
}

// Specify the machine ID that was passed to fdbserver processes running on the same machine as this client, for better location-aware load balancing.
//
// Parameter: Hexadecimal ID
func (o DatabaseOptions) SetMachineId(param string) error {
	return o.setOpt(21, []byte(param))
}

// Specify the datacenter ID that was passed to fdbserver processes running in the same datacenter as this client, for better location-aware load balancing.
//
// Parameter: Hexadecimal ID
func (o DatabaseOptions) SetDatacenterId(param string) error {
	return o.setOpt(22, []byte(param))
}

// Snapshot read operations will see the results of writes done in the same transaction. This is the default behavior.
func (o DatabaseOptions) SetSnapshotRywEnable() error {
	return o.setOpt(26, nil)
}

// Snapshot read operations will not see the results of writes done in the same transaction. This was the default behavior prior to API version 300.
func (o DatabaseOptions) SetSnapshotRywDisable() error {
	return o.setOpt(27, nil)
}

// Sets the maximum escaped length of key and value fields to be logged to the trace file via the LOG_TRANSACTION option. This sets the ``transaction_logging_max_field_length`` option of each transaction created by this database. See the transaction option description for more information.
//
// Parameter: Maximum length of escaped key and value fields.
func (o DatabaseOptions) SetTransactionLoggingMaxFieldLength(param int64) error {
	return o.setOpt(405, int64ToBytes(param))
}

// Set a timeout in milliseconds which, when elapsed, will cause each transaction automatically to be cancelled. This sets the ``timeout`` option of each transaction created by this database. See the transaction option description for more information. Using this option requires that the API version is 610 or higher.
//
// Parameter: value in milliseconds of timeout
func (o DatabaseOptions) SetTransactionTimeout(param int64) error {
	return o.setOpt(500, int64ToBytes(param))
}

// Set a maximum number of retries after which additional calls to ``onError`` will throw the most recently seen error code. This sets the ``retry_limit`` option of each transaction created by this database. See the transaction option description for more information.
//
// Parameter: number of times to retry
func (o DatabaseOptions) SetTransactionRetryLimit(param int64) error {
	return o.setOpt(501, int64ToBytes(param))
}

// Set the maximum amount of backoff delay incurred in the call to ``onError`` if the error is retryable. This sets the ``max_retry_delay`` option of each transaction created by this database. See the transaction option description for more information.
//
// Parameter: value in milliseconds of maximum delay
func (o DatabaseOptions) SetTransactionMaxRetryDelay(param int64) error {
	return o.setOpt(502, int64ToBytes(param))
}

// Set the maximum transaction size in bytes. This sets the ``size_limit`` option on each transaction created by this database. See the transaction option description for more information.
//
// Parameter: value in bytes
func (o DatabaseOptions) SetTransactionSizeLimit(param int64) error {
	return o.setOpt(503, int64ToBytes(param))
}

// The read version will be committed, and usually will be the latest committed, but might not be the latest committed in the event of a simultaneous fault and misbehaving clock.
func (o DatabaseOptions) SetTransactionCausalReadRisky() error {
	return o.setOpt(504, nil)
}

<<<<<<< HEAD
// Addresses returned by get_addresses_for_key include the port when enabled. As of api version 700, this option is enabled by default and setting this has no effect.
=======
// Addresses returned by get_addresses_for_key include the port when enabled. This will be enabled by default in api version 630, and this option will be deprecated.
>>>>>>> c0d54951
func (o DatabaseOptions) SetTransactionIncludePortInAddress() error {
	return o.setOpt(505, nil)
}

// The transaction, if not self-conflicting, may be committed a second time after commit succeeds, in the event of a fault
func (o TransactionOptions) SetCausalWriteRisky() error {
	return o.setOpt(10, nil)
}

// The read version will be committed, and usually will be the latest committed, but might not be the latest committed in the event of a simultaneous fault and misbehaving clock.
func (o TransactionOptions) SetCausalReadRisky() error {
	return o.setOpt(20, nil)
}

// Not yet implemented.
func (o TransactionOptions) SetCausalReadDisable() error {
	return o.setOpt(21, nil)
}

<<<<<<< HEAD
// Addresses returned by get_addresses_for_key include the port when enabled. As of api version 700, this option is enabled by default and setting this has no effect.
=======
// Addresses returned by get_addresses_for_key include the port when enabled. This will be enabled by default in api version 630, and this option will be deprecated.
>>>>>>> c0d54951
func (o TransactionOptions) SetIncludePortInAddress() error {
	return o.setOpt(23, nil)
}

// The next write performed on this transaction will not generate a write conflict range. As a result, other transactions which read the key(s) being modified by the next write will not conflict with this transaction. Care needs to be taken when using this option on a transaction that is shared between multiple threads. When setting this option, write conflict ranges will be disabled on the next write operation, regardless of what thread it is on.
func (o TransactionOptions) SetNextWriteNoWriteConflictRange() error {
	return o.setOpt(30, nil)
}

// Reads performed by a transaction will not see any prior mutations that occured in that transaction, instead seeing the value which was in the database at the transaction's read version. This option may provide a small performance benefit for the client, but also disables a number of client-side optimizations which are beneficial for transactions which tend to read and write the same keys within a single transaction.
func (o TransactionOptions) SetReadYourWritesDisable() error {
	return o.setOpt(51, nil)
}

// Deprecated
func (o TransactionOptions) SetReadAheadDisable() error {
	return o.setOpt(52, nil)
}

// Not yet implemented.
func (o TransactionOptions) SetDurabilityDatacenter() error {
	return o.setOpt(110, nil)
}

// Not yet implemented.
func (o TransactionOptions) SetDurabilityRisky() error {
	return o.setOpt(120, nil)
}

// Deprecated
func (o TransactionOptions) SetDurabilityDevNullIsWebScale() error {
	return o.setOpt(130, nil)
}

// Specifies that this transaction should be treated as highest priority and that lower priority transactions should block behind this one. Use is discouraged outside of low-level tools
func (o TransactionOptions) SetPrioritySystemImmediate() error {
	return o.setOpt(200, nil)
}

// Specifies that this transaction should be treated as low priority and that default priority transactions will be processed first. Batch priority transactions will also be throttled at load levels smaller than for other types of transactions and may be fully cut off in the event of machine failures. Useful for doing batch work simultaneously with latency-sensitive work
func (o TransactionOptions) SetPriorityBatch() error {
	return o.setOpt(201, nil)
}

// This is a write-only transaction which sets the initial configuration. This option is designed for use by database system tools only.
func (o TransactionOptions) SetInitializeNewDatabase() error {
	return o.setOpt(300, nil)
}

// Allows this transaction to read and modify system keys (those that start with the byte 0xFF)
func (o TransactionOptions) SetAccessSystemKeys() error {
	return o.setOpt(301, nil)
}

// Allows this transaction to read system keys (those that start with the byte 0xFF)
func (o TransactionOptions) SetReadSystemKeys() error {
	return o.setOpt(302, nil)
}

// Not yet implemented.
func (o TransactionOptions) SetDebugRetryLogging(param string) error {
	return o.setOpt(401, []byte(param))
}

// Deprecated
//
// Parameter: String identifier to be used in the logs when tracing this transaction. The identifier must not exceed 100 characters.
func (o TransactionOptions) SetTransactionLoggingEnable(param string) error {
	return o.setOpt(402, []byte(param))
}

// Sets a client provided identifier for the transaction that will be used in scenarios like tracing or profiling. Client trace logging or transaction profiling must be separately enabled.
//
// Parameter: String identifier to be used when tracing or profiling this transaction. The identifier must not exceed 100 characters.
func (o TransactionOptions) SetDebugTransactionIdentifier(param string) error {
	return o.setOpt(403, []byte(param))
}

// Enables tracing for this transaction and logs results to the client trace logs. The DEBUG_TRANSACTION_IDENTIFIER option must be set before using this option, and client trace logging must be enabled to get log output.
func (o TransactionOptions) SetLogTransaction() error {
	return o.setOpt(404, nil)
}

// Sets the maximum escaped length of key and value fields to be logged to the trace file via the LOG_TRANSACTION option, after which the field will be truncated. A negative value disables truncation.
//
// Parameter: Maximum length of escaped key and value fields.
func (o TransactionOptions) SetTransactionLoggingMaxFieldLength(param int64) error {
	return o.setOpt(405, int64ToBytes(param))
}

// Set a timeout in milliseconds which, when elapsed, will cause the transaction automatically to be cancelled. Valid parameter values are ``[0, INT_MAX]``. If set to 0, will disable all timeouts. All pending and any future uses of the transaction will throw an exception. The transaction can be used again after it is reset. Prior to API version 610, like all other transaction options, the timeout must be reset after a call to ``onError``. If the API version is 610 or greater, the timeout is not reset after an ``onError`` call. This allows the user to specify a longer timeout on specific transactions than the default timeout specified through the ``transaction_timeout`` database option without the shorter database timeout cancelling transactions that encounter a retryable error. Note that at all API versions, it is safe and legal to set the timeout each time the transaction begins, so most code written assuming the older behavior can be upgraded to the newer behavior without requiring any modification, and the caller is not required to implement special logic in retry loops to only conditionally set this option.
//
// Parameter: value in milliseconds of timeout
func (o TransactionOptions) SetTimeout(param int64) error {
	return o.setOpt(500, int64ToBytes(param))
}

// Set a maximum number of retries after which additional calls to ``onError`` will throw the most recently seen error code. Valid parameter values are ``[-1, INT_MAX]``. If set to -1, will disable the retry limit. Prior to API version 610, like all other transaction options, the retry limit must be reset after a call to ``onError``. If the API version is 610 or greater, the retry limit is not reset after an ``onError`` call. Note that at all API versions, it is safe and legal to set the retry limit each time the transaction begins, so most code written assuming the older behavior can be upgraded to the newer behavior without requiring any modification, and the caller is not required to implement special logic in retry loops to only conditionally set this option.
//
// Parameter: number of times to retry
func (o TransactionOptions) SetRetryLimit(param int64) error {
	return o.setOpt(501, int64ToBytes(param))
}

// Set the maximum amount of backoff delay incurred in the call to ``onError`` if the error is retryable. Defaults to 1000 ms. Valid parameter values are ``[0, INT_MAX]``. If the maximum retry delay is less than the current retry delay of the transaction, then the current retry delay will be clamped to the maximum retry delay. Prior to API version 610, like all other transaction options, the maximum retry delay must be reset after a call to ``onError``. If the API version is 610 or greater, the retry limit is not reset after an ``onError`` call. Note that at all API versions, it is safe and legal to set the maximum retry delay each time the transaction begins, so most code written assuming the older behavior can be upgraded to the newer behavior without requiring any modification, and the caller is not required to implement special logic in retry loops to only conditionally set this option.
//
// Parameter: value in milliseconds of maximum delay
func (o TransactionOptions) SetMaxRetryDelay(param int64) error {
	return o.setOpt(502, int64ToBytes(param))
}

// Set the transaction size limit in bytes. The size is calculated by combining the sizes of all keys and values written or mutated, all key ranges cleared, and all read and write conflict ranges. (In other words, it includes the total size of all data included in the request to the cluster to commit the transaction.) Large transactions can cause performance problems on FoundationDB clusters, so setting this limit to a smaller value than the default can help prevent the client from accidentally degrading the cluster's performance. This value must be at least 32 and cannot be set to higher than 10,000,000, the default transaction size limit.
//
// Parameter: value in bytes
func (o TransactionOptions) SetSizeLimit(param int64) error {
	return o.setOpt(503, int64ToBytes(param))
}

// Snapshot read operations will see the results of writes done in the same transaction. This is the default behavior.
func (o TransactionOptions) SetSnapshotRywEnable() error {
	return o.setOpt(600, nil)
}

// Snapshot read operations will not see the results of writes done in the same transaction. This was the default behavior prior to API version 300.
func (o TransactionOptions) SetSnapshotRywDisable() error {
	return o.setOpt(601, nil)
}

// The transaction can read and write to locked databases, and is responsible for checking that it took the lock.
func (o TransactionOptions) SetLockAware() error {
	return o.setOpt(700, nil)
}

// By default, operations that are performed on a transaction while it is being committed will not only fail themselves, but they will attempt to fail other in-flight operations (such as the commit) as well. This behavior is intended to help developers discover situations where operations could be unintentionally executed after the transaction has been reset. Setting this option removes that protection, causing only the offending operation to fail.
func (o TransactionOptions) SetUsedDuringCommitProtectionDisable() error {
	return o.setOpt(701, nil)
}

// The transaction can read from locked databases.
func (o TransactionOptions) SetReadLockAware() error {
	return o.setOpt(702, nil)
}

// This option should only be used by tools which change the database configuration.
func (o TransactionOptions) SetUseProvisionalProxies() error {
	return o.setOpt(711, nil)
}

type StreamingMode int

const (

	// Client intends to consume the entire range and would like it all
	// transferred as early as possible.
	StreamingModeWantAll StreamingMode = -1

	// The default. The client doesn't know how much of the range it is likely
	// to used and wants different performance concerns to be balanced. Only a
	// small portion of data is transferred to the client initially (in order to
	// minimize costs if the client doesn't read the entire range), and as the
	// caller iterates over more items in the range larger batches will be
	// transferred in order to minimize latency. After enough iterations, the
<<<<<<< HEAD
	// iterator mode will eventually reach the same byte limit as ``WANT_ALL``
=======
	// iterator mode will eventually reach the same byte limit as “WANT_ALL“
>>>>>>> c0d54951
	StreamingModeIterator StreamingMode = 0

	// Infrequently used. The client has passed a specific row limit and wants
	// that many rows delivered in a single batch. Because of iterator operation
	// in client drivers make request batches transparent to the user, consider
	// ``WANT_ALL`` StreamingMode instead. A row limit must be specified if this
	// mode is used.
	StreamingModeExact StreamingMode = 1

	// Infrequently used. Transfer data in batches small enough to not be much
	// more expensive than reading individual rows, to minimize cost if
	// iteration stops early.
	StreamingModeSmall StreamingMode = 2

	// Infrequently used. Transfer data in batches sized in between small and
	// large.
	StreamingModeMedium StreamingMode = 3

	// Infrequently used. Transfer data in batches large enough to be, in a
	// high-concurrency environment, nearly as efficient as possible. If the
	// client stops iteration early, some disk and network bandwidth may be
	// wasted. The batch size may still be too small to allow a single client to
	// get high throughput from the database, so if that is what you need
	// consider the SERIAL StreamingMode.
	StreamingModeLarge StreamingMode = 4

	// Transfer data in batches large enough that an individual client can get
	// reasonable read bandwidth from the database. If the client stops
	// iteration early, considerable disk and network bandwidth may be wasted.
	StreamingModeSerial StreamingMode = 5
)

// Performs an addition of little-endian integers. If the existing value in the database is not present or shorter than ``param``, it is first extended to the length of ``param`` with zero bytes.  If ``param`` is shorter than the existing value in the database, the existing value is truncated to match the length of ``param``. The integers to be added must be stored in a little-endian representation.  They can be signed in two's complement representation or unsigned. You can add to an integer at a known offset in the value by prepending the appropriate number of zero bytes to ``param`` and padding with zero bytes to match the length of the value. However, this offset technique requires that you know the addition will not cause the integer field within the value to overflow.
func (t Transaction) Add(key KeyConvertible, param []byte) {
	t.atomicOp(key.FDBKey(), param, 2)
}

// Deprecated
func (t Transaction) And(key KeyConvertible, param []byte) {
	t.atomicOp(key.FDBKey(), param, 6)
}

// Performs a bitwise ``and`` operation.  If the existing value in the database is not present, then ``param`` is stored in the database. If the existing value in the database is shorter than ``param``, it is first extended to the length of ``param`` with zero bytes.  If ``param`` is shorter than the existing value in the database, the existing value is truncated to match the length of ``param``.
func (t Transaction) BitAnd(key KeyConvertible, param []byte) {
	t.atomicOp(key.FDBKey(), param, 6)
}

// Deprecated
func (t Transaction) Or(key KeyConvertible, param []byte) {
	t.atomicOp(key.FDBKey(), param, 7)
}

// Performs a bitwise ``or`` operation.  If the existing value in the database is not present or shorter than ``param``, it is first extended to the length of ``param`` with zero bytes.  If ``param`` is shorter than the existing value in the database, the existing value is truncated to match the length of ``param``.
func (t Transaction) BitOr(key KeyConvertible, param []byte) {
	t.atomicOp(key.FDBKey(), param, 7)
}

// Deprecated
func (t Transaction) Xor(key KeyConvertible, param []byte) {
	t.atomicOp(key.FDBKey(), param, 8)
}

// Performs a bitwise ``xor`` operation.  If the existing value in the database is not present or shorter than ``param``, it is first extended to the length of ``param`` with zero bytes.  If ``param`` is shorter than the existing value in the database, the existing value is truncated to match the length of ``param``.
func (t Transaction) BitXor(key KeyConvertible, param []byte) {
	t.atomicOp(key.FDBKey(), param, 8)
}

// Appends ``param`` to the end of the existing value already in the database at the given key (or creates the key and sets the value to ``param`` if the key is empty). This will only append the value if the final concatenated value size is less than or equal to the maximum value size (i.e., if it fits). WARNING: No error is surfaced back to the user if the final value is too large because the mutation will not be applied until after the transaction has been committed. Therefore, it is only safe to use this mutation type if one can guarantee that one will keep the total value size under the maximum size.
func (t Transaction) AppendIfFits(key KeyConvertible, param []byte) {
	t.atomicOp(key.FDBKey(), param, 9)
}

// Performs a little-endian comparison of byte strings. If the existing value in the database is not present or shorter than ``param``, it is first extended to the length of ``param`` with zero bytes.  If ``param`` is shorter than the existing value in the database, the existing value is truncated to match the length of ``param``. The larger of the two values is then stored in the database.
func (t Transaction) Max(key KeyConvertible, param []byte) {
	t.atomicOp(key.FDBKey(), param, 12)
}

// Performs a little-endian comparison of byte strings. If the existing value in the database is not present, then ``param`` is stored in the database. If the existing value in the database is shorter than ``param``, it is first extended to the length of ``param`` with zero bytes.  If ``param`` is shorter than the existing value in the database, the existing value is truncated to match the length of ``param``. The smaller of the two values is then stored in the database.
func (t Transaction) Min(key KeyConvertible, param []byte) {
	t.atomicOp(key.FDBKey(), param, 13)
}

// Transforms ``key`` using a versionstamp for the transaction. Sets the transformed key in the database to ``param``. The key is transformed by removing the final four bytes from the key and reading those as a little-Endian 32-bit integer to get a position ``pos``. The 10 bytes of the key from ``pos`` to ``pos + 10`` are replaced with the versionstamp of the transaction used. The first byte of the key is position 0. A versionstamp is a 10 byte, unique, monotonically (but not sequentially) increasing value for each committed transaction. The first 8 bytes are the committed version of the database (serialized in big-Endian order). The last 2 bytes are monotonic in the serialization order for transactions. WARNING: At this time, versionstamps are compatible with the Tuple layer only in the Java, Python, and Go bindings. Also, note that prior to API version 520, the offset was computed from only the final two bytes rather than the final four bytes.
func (t Transaction) SetVersionstampedKey(key KeyConvertible, param []byte) {
	t.atomicOp(key.FDBKey(), param, 14)
}

// Transforms ``param`` using a versionstamp for the transaction. Sets the ``key`` given to the transformed ``param``. The parameter is transformed by removing the final four bytes from ``param`` and reading those as a little-Endian 32-bit integer to get a position ``pos``. The 10 bytes of the parameter from ``pos`` to ``pos + 10`` are replaced with the versionstamp of the transaction used. The first byte of the parameter is position 0. A versionstamp is a 10 byte, unique, monotonically (but not sequentially) increasing value for each committed transaction. The first 8 bytes are the committed version of the database (serialized in big-Endian order). The last 2 bytes are monotonic in the serialization order for transactions. WARNING: At this time, versionstamps are compatible with the Tuple layer only in the Java, Python, and Go bindings. Also, note that prior to API version 520, the versionstamp was always placed at the beginning of the parameter rather than computing an offset.
func (t Transaction) SetVersionstampedValue(key KeyConvertible, param []byte) {
	t.atomicOp(key.FDBKey(), param, 15)
}

// Performs lexicographic comparison of byte strings. If the existing value in the database is not present, then ``param`` is stored. Otherwise the smaller of the two values is then stored in the database.
func (t Transaction) ByteMin(key KeyConvertible, param []byte) {
	t.atomicOp(key.FDBKey(), param, 16)
}

// Performs lexicographic comparison of byte strings. If the existing value in the database is not present, then ``param`` is stored. Otherwise the larger of the two values is then stored in the database.
func (t Transaction) ByteMax(key KeyConvertible, param []byte) {
	t.atomicOp(key.FDBKey(), param, 17)
}

// Performs an atomic ``compare and clear`` operation. If the existing value in the database is equal to the given value, then given key is cleared.
func (t Transaction) CompareAndClear(key KeyConvertible, param []byte) {
	t.atomicOp(key.FDBKey(), param, 20)
}

type conflictRangeType int

const (

	// Used to add a read conflict range
	conflictRangeTypeRead conflictRangeType = 0

	// Used to add a write conflict range
	conflictRangeTypeWrite conflictRangeType = 1
)

type ErrorPredicate int

const (

	// Returns ``true`` if the error indicates the operations in the
	// transactions should be retried because of transient error.
	ErrorPredicateRetryable ErrorPredicate = 50000

	// Returns ``true`` if the error indicates the transaction may have
	// succeeded, though not in a way the system can verify.
	ErrorPredicateMaybeCommitted ErrorPredicate = 50001

	// Returns ``true`` if the error indicates the transaction has not
	// committed, though in a way that can be retried.
	ErrorPredicateRetryableNotCommitted ErrorPredicate = 50002
)<|MERGE_RESOLUTION|>--- conflicted
+++ resolved
@@ -330,11 +330,7 @@
 	return o.setOpt(504, nil)
 }
 
-<<<<<<< HEAD
-// Addresses returned by get_addresses_for_key include the port when enabled. As of api version 700, this option is enabled by default and setting this has no effect.
-=======
-// Addresses returned by get_addresses_for_key include the port when enabled. This will be enabled by default in api version 630, and this option will be deprecated.
->>>>>>> c0d54951
+// Addresses returned by get_addresses_for_key include the port when enabled. As of api version 630, this option is enabled by default and setting this has no effect.
 func (o DatabaseOptions) SetTransactionIncludePortInAddress() error {
 	return o.setOpt(505, nil)
 }
@@ -354,11 +350,7 @@
 	return o.setOpt(21, nil)
 }
 
-<<<<<<< HEAD
-// Addresses returned by get_addresses_for_key include the port when enabled. As of api version 700, this option is enabled by default and setting this has no effect.
-=======
-// Addresses returned by get_addresses_for_key include the port when enabled. This will be enabled by default in api version 630, and this option will be deprecated.
->>>>>>> c0d54951
+// Addresses returned by get_addresses_for_key include the port when enabled. As of api version 630, this option is enabled by default and setting this has no effect.
 func (o TransactionOptions) SetIncludePortInAddress() error {
 	return o.setOpt(23, nil)
 }
@@ -521,11 +513,7 @@
 	// minimize costs if the client doesn't read the entire range), and as the
 	// caller iterates over more items in the range larger batches will be
 	// transferred in order to minimize latency. After enough iterations, the
-<<<<<<< HEAD
 	// iterator mode will eventually reach the same byte limit as ``WANT_ALL``
-=======
-	// iterator mode will eventually reach the same byte limit as “WANT_ALL“
->>>>>>> c0d54951
 	StreamingModeIterator StreamingMode = 0
 
 	// Infrequently used. The client has passed a specific row limit and wants

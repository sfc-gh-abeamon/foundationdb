--- conflicted
+++ resolved
@@ -1531,11 +1531,7 @@
     _capi.fdb_transaction_get_approximate_size.argtypes = [ctypes.c_void_p]
     _capi.fdb_transaction_get_approximate_size.restype = ctypes.c_void_p
 
-<<<<<<< HEAD
-    _capi.fdb_get_server_protocol.argtypes = [ctypes.c_char_p]
-=======
     _capi.fdb_get_server_protocol.argtypes = [ctypes.c_char_p, ctypes.POINTER(ctypes.c_uint64)]
->>>>>>> 140018c9
     _capi.fdb_get_server_protocol.restype = ctypes.c_void_p
 
     _capi.fdb_transaction_get_versionstamp.argtypes = [ctypes.c_void_p]
@@ -1737,21 +1733,13 @@
 
 cacheLock = threading.Lock()
 
-<<<<<<< HEAD
-def get_server_protocol(clusterFilePath=None):
-=======
 def get_server_protocol(clusterFilePath=None, expectedVersion=None):
->>>>>>> 140018c9
     with _network_thread_reentrant_lock:
         if not _network_thread:
             init()
 
-<<<<<<< HEAD
-    return FutureUInt64(_capi.fdb_get_server_protocol(optionalParamToBytes(clusterFilePath)[0]))
-=======
     expected = ctypes.byref(ctypes.c_uint64(expectedVersion)) if expectedVersion is not None else None
     return FutureUInt64(_capi.fdb_get_server_protocol(optionalParamToBytes(clusterFilePath)[0], expected))
->>>>>>> 140018c9
 
 def open(cluster_file=None, event_model=None):
     """Opens the given database (or the default database of the cluster indicated

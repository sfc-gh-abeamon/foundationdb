/*
 * error_definitions.h
 *
 * This source file is part of the FoundationDB open source project
 *
 * Copyright 2013-2018 Apple Inc. and the FoundationDB project authors
 *
 * Licensed under the Apache License, Version 2.0 (the "License");
 * you may not use this file except in compliance with the License.
 * You may obtain a copy of the License at
 *
 *     http://www.apache.org/licenses/LICENSE-2.0
 *
 * Unless required by applicable law or agreed to in writing, software
 * distributed under the License is distributed on an "AS IS" BASIS,
 * WITHOUT WARRANTIES OR CONDITIONS OF ANY KIND, either express or implied.
 * See the License for the specific language governing permissions and
 * limitations under the License.
 */

#ifdef ERROR

// SOMEDAY: Split this into flow, fdbclient, fdbserver error headers?

// Error codes defined here are primarily for programmatic use, not debugging: a separate
// error should be defined if and only if there is a sensible situation in which code could
// catch and react specifically to that error.  So for example there is only one
// internal_error code even though there are a huge number of internal errors; extra
// information is logged in the trace file.

// 1xxx Normal failure (plausibly these should not even be "errors", but they are failures of
//   the way operations are currently defined)
ERROR( success, 0, "Success" )
ERROR( end_of_stream, 1, "End of stream" )
ERROR( operation_failed, 1000, "Operation failed")
ERROR( wrong_shard_server, 1001, "Shard is not available from this server")
ERROR( operation_obsolete, 1002, "Operation result no longer necessary")
ERROR( timed_out, 1004, "Operation timed out" )
ERROR( coordinated_state_conflict, 1005, "Conflict occurred while changing coordination information" )
ERROR( all_alternatives_failed, 1006, "All alternatives failed" )
ERROR( transaction_too_old, 1007, "Transaction is too old to perform reads or be committed" )
ERROR( no_more_servers, 1008, "Not enough physical servers available" )
ERROR( future_version, 1009, "Request for future version" )
ERROR( movekeys_conflict, 1010, "Conflicting attempts to change data distribution" )
ERROR( tlog_stopped, 1011, "TLog stopped" )
ERROR( server_request_queue_full, 1012, "Server request queue is full" )
ERROR( not_committed, 1020, "Transaction not committed due to conflict with another transaction" )
ERROR( commit_unknown_result, 1021, "Transaction may or may not have committed" )
ERROR( transaction_cancelled, 1025, "Operation aborted because the transaction was cancelled" )
ERROR( connection_failed, 1026, "Network connection failed" )
ERROR( coordinators_changed, 1027, "Coordination servers have changed" )
ERROR( new_coordinators_timed_out, 1028, "New coordination servers did not respond in a timely way" )
ERROR( watch_cancelled, 1029, "Watch cancelled because storage server watch limit exceeded" )
ERROR( request_maybe_delivered, 1030, "Request may or may not have been delivered" )
ERROR( transaction_timed_out, 1031, "Operation aborted because the transaction timed out" )
ERROR( too_many_watches, 1032, "Too many watches currently set" )
ERROR( locality_information_unavailable, 1033, "Locality information not available" )
ERROR( watches_disabled, 1034, "Watches cannot be set if read your writes is disabled" )
ERROR( default_error_or, 1035, "Default error for an ErrorOr object" )
ERROR( accessed_unreadable, 1036, "Read or wrote an unreadable key" )
ERROR( process_behind, 1037, "Storage process does not have recent mutations" )
ERROR( database_locked, 1038, "Database is locked" )
ERROR( cluster_version_changed, 1039, "The protocol version of the cluster has changed" )
ERROR( external_client_already_loaded, 1040, "External client has already been loaded" )
ERROR( lookup_failed, 1041, "DNS lookup failed" )
ERROR( proxy_memory_limit_exceeded, 1042, "Proxy commit memory limit exceeded" )
ERROR( shutdown_in_progress, 1043, "Operation no longer supported due to shutdown" )
ERROR( serialization_failed, 1044, "Failed to deserialize an object" )
ERROR( connection_unreferenced, 1048, "No peer references for connection" )
ERROR( connection_idle, 1049, "Connection closed after idle timeout" )
ERROR( disk_adapter_reset, 1050, "The disk queue adpater reset" )
ERROR(batch_transaction_throttled, 1051, "Batch GRV request rate limit exceeded")

ERROR( broken_promise, 1100, "Broken promise" )
ERROR( operation_cancelled, 1101, "Asynchronous operation cancelled" )
ERROR( future_released, 1102, "Future has been released" )
ERROR( connection_leaked, 1103, "Connection object leaked" )

ERROR( recruitment_failed, 1200, "Recruitment of a server failed" )   // Be careful, catching this will delete the data of a storage server or tlog permanently
ERROR( move_to_removed_server, 1201, "Attempt to move keys to a storage server that was removed" )
ERROR( worker_removed, 1202, "Normal worker shut down" )   // Be careful, catching this will delete the data of a storage server or tlog permanently
ERROR( master_recovery_failed, 1203, "Master recovery failed")
ERROR( master_max_versions_in_flight, 1204, "Master hit maximum number of versions in flight" )
ERROR( master_tlog_failed, 1205, "Master terminating because a TLog failed" )   // similar to tlog_stopped, but the tlog has actually died
ERROR( worker_recovery_failed, 1206, "Recovery of a worker process failed" )
ERROR( please_reboot, 1207, "Reboot of server process requested" )
ERROR( please_reboot_delete, 1208, "Reboot of server process requested, with deletion of state" )
ERROR( master_proxy_failed, 1209, "Master terminating because a Proxy failed" )
ERROR( master_resolver_failed, 1210, "Master terminating because a Resolver failed" )
ERROR( server_overloaded, 1211, "Server is under too much load and cannot respond" )
ERROR( master_backup_worker_failed, 1212, "Master terminating because a backup worker failed")
ERROR( tag_throttled, 1213, "Transaction tag is being throttled" )

// 15xx Platform errors
ERROR( platform_error, 1500, "Platform error" )
ERROR( large_alloc_failed, 1501, "Large block allocation failed" )
ERROR( performance_counter_error, 1502, "QueryPerformanceCounter error" )

ERROR( io_error, 1510, "Disk i/o operation failed" )
ERROR( file_not_found, 1511, "File not found" )
ERROR( bind_failed, 1512, "Unable to bind to network" )
ERROR( file_not_readable, 1513, "File could not be read" )
ERROR( file_not_writable, 1514, "File could not be written" )
ERROR( no_cluster_file_found, 1515, "No cluster file found in current directory or default location" )
ERROR( file_too_large, 1516, "File too large to be read" )
ERROR( non_sequential_op, 1517, "Non sequential file operation not allowed" )
ERROR( http_bad_response, 1518, "HTTP response was badly formed" )
ERROR( http_not_accepted, 1519, "HTTP request not accepted" )
ERROR( checksum_failed, 1520, "A data checksum failed" )
ERROR( io_timeout, 1521, "A disk IO operation failed to complete in a timely manner" )
ERROR( file_corrupt, 1522, "A structurally corrupt data file was detected" )
ERROR( http_request_failed, 1523, "HTTP response code not received or indicated failure" )
ERROR( http_auth_failed, 1524, "HTTP request failed due to bad credentials" )
ERROR( http_bad_request_id, 1525, "HTTP response contained an unexpected X-Request-ID header" )

// 2xxx Attempt (presumably by a _client_) to do something illegal.  If an error is known to
// be internally caused, it should be 41xx
ERROR( client_invalid_operation, 2000, "Invalid API call" )
ERROR( commit_read_incomplete, 2002, "Commit with incomplete read" )
ERROR( test_specification_invalid, 2003, "Invalid test specification" )
ERROR( key_outside_legal_range, 2004, "Key outside legal range" )
ERROR( inverted_range, 2005, "Range begin key larger than end key" )
ERROR( invalid_option_value, 2006, "Option set with an invalid value" )
ERROR( invalid_option, 2007, "Option not valid in this context" )
ERROR( network_not_setup, 2008, "Action not possible before the network is configured" )
ERROR( network_already_setup, 2009, "Network can be configured only once" )
ERROR( read_version_already_set, 2010, "Transaction already has a read version set" )
ERROR( version_invalid, 2011, "Version not valid" )
ERROR( range_limits_invalid, 2012, "Range limits not valid" )
ERROR( invalid_database_name, 2013, "Database name must be 'DB'" )
ERROR( attribute_not_found, 2014, "Attribute not found" )
ERROR( future_not_set, 2015, "Future not ready" )
ERROR( future_not_error, 2016, "Future not an error" )
ERROR( used_during_commit, 2017, "Operation issued while a commit was outstanding" )
ERROR( invalid_mutation_type, 2018, "Unrecognized atomic mutation type" )
ERROR( attribute_too_large, 2019, "Attribute too large for type int" )
ERROR( transaction_invalid_version, 2020, "Transaction does not have a valid commit version" )
ERROR( no_commit_version, 2021, "Transaction is read-only and therefore does not have a commit version" )
ERROR( environment_variable_network_option_failed, 2022, "Environment variable network option could not be set" )
ERROR( transaction_read_only, 2023, "Attempted to commit a transaction specified as read-only" )
ERROR( invalid_cache_eviction_policy, 2024, "Invalid cache eviction policy, only random and lru are supported" )

ERROR( incompatible_protocol_version, 2100, "Incompatible protocol version" )
ERROR( transaction_too_large, 2101, "Transaction exceeds byte limit" )
ERROR( key_too_large, 2102, "Key length exceeds limit" )
ERROR( value_too_large, 2103, "Value length exceeds limit" )
ERROR( connection_string_invalid, 2104, "Connection string invalid" )
ERROR( address_in_use, 2105, "Local address in use" )
ERROR( invalid_local_address, 2106, "Invalid local address" )
ERROR( tls_error, 2107, "TLS error" )
ERROR( unsupported_operation, 2108, "Operation is not supported" )
<<<<<<< HEAD
ERROR( special_keys_cross_module_read, 2109, "Special key space range read crosses modules. Refer to the `special_key_space_relaxed' transaction option for more details." )
ERROR( special_keys_no_module_found, 2110, "Special key space range read does not intersect a module. Refer to the `special_key_space_relaxed' transaction option for more details." )
=======
ERROR( too_many_tags, 2109, "Too many tags set on transaction" )
ERROR( tag_too_long, 2110, "Tag set on transaction is too long" )
ERROR( too_many_tag_throttles, 2111, "Too many tag throttles have been created" )
>>>>>>> 8ee09af8

// 2200 - errors from bindings and official APIs
ERROR( api_version_unset, 2200, "API version is not set" )
ERROR( api_version_already_set, 2201, "API version may be set only once" )
ERROR( api_version_invalid, 2202, "API version not valid" )
ERROR( api_version_not_supported, 2203, "API version not supported" )
ERROR( exact_mode_without_limits, 2210, "EXACT streaming mode requires limits, but none were given" )

ERROR( invalid_tuple_data_type, 2250, "Unrecognized data type in packed tuple")
ERROR( invalid_tuple_index, 2251, "Tuple does not have element at specified index")
ERROR( key_not_in_subspace, 2252, "Cannot unpack key that is not in subspace" )
ERROR( manual_prefixes_not_enabled, 2253, "Cannot specify a prefix unless manual prefixes are enabled" )
ERROR( prefix_in_partition, 2254, "Cannot specify a prefix in a partition" )
ERROR( cannot_open_root_directory, 2255, "Root directory cannot be opened" )
ERROR( directory_already_exists, 2256, "Directory already exists" )
ERROR( directory_does_not_exist, 2257, "Directory does not exist" )
ERROR( parent_directory_does_not_exist, 2258, "Directory's parent does not exist" )
ERROR( mismatched_layer, 2259, "Directory has already been created with a different layer string" )
ERROR( invalid_directory_layer_metadata, 2260, "Invalid directory layer metadata" )
ERROR( cannot_move_directory_between_partitions, 2261, "Directory cannot be moved between partitions" )
ERROR( cannot_use_partition_as_subspace, 2262, "Directory partition cannot be used as subspace" )
ERROR( incompatible_directory_version, 2263, "Directory layer was created with an incompatible version" )
ERROR( directory_prefix_not_empty, 2264, "Database has keys stored at the prefix chosen by the automatic prefix allocator" )
ERROR( directory_prefix_in_use, 2265, "Directory layer already has a conflicting prefix" )
ERROR( invalid_destination_directory, 2266, "Target directory is invalid" )
ERROR( cannot_modify_root_directory, 2267, "Root directory cannot be modified" )
ERROR( invalid_uuid_size, 2268, "UUID is not sixteen bytes");

// 2300 - backup and restore errors
ERROR( backup_error, 2300, "Backup error")
ERROR( restore_error, 2301, "Restore error")
ERROR( backup_duplicate, 2311, "Backup duplicate request")
ERROR( backup_unneeded, 2312, "Backup unneeded request")
ERROR( backup_bad_block_size, 2313, "Backup file block size too small")
ERROR( backup_invalid_url, 2314, "Backup Container URL invalid")
ERROR( backup_invalid_info, 2315, "Backup Container info invalid")
ERROR( backup_cannot_expire, 2316, "Cannot expire requested data from backup without violating minimum restorability")
ERROR( backup_auth_missing, 2317, "Cannot find authentication details (such as a password or secret key) for the specified Backup Container URL")
ERROR( backup_auth_unreadable, 2318, "Cannot read or parse one or more sources of authentication information for Backup Container URLs")
ERROR( backup_does_not_exist, 2319, "Backup does not exist")
ERROR( restore_invalid_version, 2361, "Invalid restore version")
ERROR( restore_corrupted_data, 2362, "Corrupted backup data")
ERROR( restore_missing_data, 2363, "Missing backup data")
ERROR( restore_duplicate_tag, 2364, "Restore duplicate request")
ERROR( restore_unknown_tag, 2365, "Restore tag does not exist")
ERROR( restore_unknown_file_type, 2366, "Unknown backup/restore file type")
ERROR( restore_unsupported_file_version, 2367, "Unsupported backup file version")
ERROR( restore_bad_read, 2368, "Unexpected number of bytes read")
ERROR( restore_corrupted_data_padding, 2369, "Backup file has unexpected padding bytes")
ERROR( restore_destination_not_empty, 2370, "Attempted to restore into a non-empty destination database")
ERROR( restore_duplicate_uid, 2371, "Attempted to restore using a UID that had been used for an aborted restore")
ERROR( task_invalid_version, 2381, "Invalid task version")
ERROR( task_interrupted, 2382, "Task execution stopped due to timeout, abort, or completion by another worker")

ERROR( key_not_found, 2400, "Expected key is missing")
ERROR( json_malformed, 2401, "JSON string was malformed")
ERROR( json_eof_expected, 2402, "JSON string did not terminate where expected")

// 2500 - disk snapshot based backup errors
ERROR( snap_disable_tlog_pop_failed,  2500, "Disk Snapshot error")
ERROR( snap_storage_failed,  2501, "Failed to snapshot storage nodes")
ERROR( snap_tlog_failed,  2502, "Failed to snapshot TLog nodes")
ERROR( snap_coord_failed,  2503, "Failed to snapshot coordinator nodes")
ERROR( snap_enable_tlog_pop_failed,  2504, "Disk Snapshot error")
ERROR( snap_path_not_whitelisted, 2505, "Snapshot create binary path not whitelisted")
ERROR( snap_not_fully_recovered_unsupported, 2506, "Unsupported when the cluster is not fully recovered")
ERROR( snap_log_anti_quorum_unsupported, 2507, "Unsupported when log anti quorum is configured")
ERROR( snap_with_recovery_unsupported, 2508, "Cluster recovery during snapshot operation not supported")

// 4xxx Internal errors (those that should be generated only by bugs) are decimal 4xxx
ERROR( unknown_error, 4000, "An unknown error occurred" )  // C++ exception not of type Error
ERROR( internal_error, 4100, "An internal error occurred" )

#undef ERROR
#endif<|MERGE_RESOLUTION|>--- conflicted
+++ resolved
@@ -149,14 +149,11 @@
 ERROR( invalid_local_address, 2106, "Invalid local address" )
 ERROR( tls_error, 2107, "TLS error" )
 ERROR( unsupported_operation, 2108, "Operation is not supported" )
-<<<<<<< HEAD
-ERROR( special_keys_cross_module_read, 2109, "Special key space range read crosses modules. Refer to the `special_key_space_relaxed' transaction option for more details." )
-ERROR( special_keys_no_module_found, 2110, "Special key space range read does not intersect a module. Refer to the `special_key_space_relaxed' transaction option for more details." )
-=======
 ERROR( too_many_tags, 2109, "Too many tags set on transaction" )
 ERROR( tag_too_long, 2110, "Tag set on transaction is too long" )
 ERROR( too_many_tag_throttles, 2111, "Too many tag throttles have been created" )
->>>>>>> 8ee09af8
+ERROR( special_keys_cross_module_read, 2112, "Special key space range read crosses modules. Refer to the `special_key_space_relaxed' transaction option for more details." )
+ERROR( special_keys_no_module_found, 2113, "Special key space range read does not intersect a module. Refer to the `special_key_space_relaxed' transaction option for more details." )
 
 // 2200 - errors from bindings and official APIs
 ERROR( api_version_unset, 2200, "API version is not set" )

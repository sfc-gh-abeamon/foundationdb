--- conflicted
+++ resolved
@@ -422,24 +422,7 @@
 			self->externalDatabases.addDatabaseRef(movementItr->second.getPeerDatabaseName());
 			unusedDatabases.erase(movementItr->second.getPeerDatabaseName());
 
-<<<<<<< HEAD
-			try {
-				wait(recoverSourceMovement(self, &movementItr->second));
-			} catch (Error& e) {
-				TraceEvent(SevWarn, "TenantBalancerRecoverMovementError", self->tbi.id())
-				    .error(e)
-				    .detail("MovementId", movementItr->second.getMovementId())
-				    .detail("MovementState",
-				            TenantBalancerInterface::movementStateToString(movementItr->second.movementState))
-				    .detail("SourcePrefix", movementItr->second.getSourcePrefix())
-				    .detail("DestinationPrefix", movementItr->second.getDestinationPrefix());
-				movementItr->second.setMovementError(format("Unable to recover movement: %s", e.what()));
-				wait(self->saveMovementRecord(movementItr->second));
-			}
-
-=======
 			movementRecoveries.push_back(recoverSourceMovement(self, &movementItr->second));
->>>>>>> 24b3d2a7
 			++movementItr;
 		}
 
@@ -460,24 +443,8 @@
 			self->externalDatabases.addDatabaseRef(movementItr->second.getPeerDatabaseName());
 			unusedDatabases.erase(movementItr->second.getPeerDatabaseName());
 
-<<<<<<< HEAD
-			try {
-				wait(recoverDestinationMovement(self, &movementItr->second));
-			} catch (Error& e) {
-				TraceEvent(SevWarn, "TenantBalancerRecoverMovementError", self->tbi.id())
-				    .error(e)
-				    .detail("MovementId", movementItr->second.getMovementId())
-				    .detail("DatabaseName", movementItr->second.getPeerDatabaseName())
-				    .detail("SourcePrefix", movementItr->second.getSourcePrefix())
-				    .detail("DestinationPrefix", movementItr->second.getDestinationPrefix());
-
-				movementItr->second.setMovementError(format("Unable to recover movement: %s", e.what()));
-				wait(self->saveMovementRecord(movementItr->second));
-			}
-
-=======
+
 			movementRecoveries.push_back(self->recoverDestinationMovement(movementItr->second));
->>>>>>> 24b3d2a7
 			++movementItr;
 		}
 

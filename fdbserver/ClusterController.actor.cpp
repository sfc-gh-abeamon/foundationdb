/*
 * ClusterController.actor.cpp
 *
 * This source file is part of the FoundationDB open source project
 *
 * Copyright 2013-2019 Apple Inc. and the FoundationDB project authors
 *
 * Licensed under the Apache License, Version 2.0 (the "License");
 * you may not use this file except in compliance with the License.
 * You may obtain a copy of the License at
 *
 *     http://www.apache.org/licenses/LICENSE-2.0
 *
 * Unless required by applicable law or agreed to in writing, software
 * distributed under the License is distributed on an "AS IS" BASIS,
 * WITHOUT WARRANTIES OR CONDITIONS OF ANY KIND, either express or implied.
 * See the License for the specific language governing permissions and
 * limitations under the License.
 */

#include <algorithm>
#include <iterator>
#include <map>
#include <set>
#include <vector>

#include "fdbrpc/FailureMonitor.h"
#include "flow/ActorCollection.h"
#include "flow/SystemMonitor.h"
#include "fdbclient/ClusterConnectionMemoryRecord.h"
#include "fdbclient/NativeAPI.actor.h"
#include "fdbclient/TenantBalancerInterface.h"
#include "fdbserver/BackupInterface.h"
#include "fdbserver/CoordinationInterface.h"
#include "fdbserver/DataDistributorInterface.h"
#include "fdbserver/Knobs.h"
#include "fdbserver/ConfigBroadcaster.h"
#include "fdbserver/MoveKeys.actor.h"
#include "fdbserver/WorkerInterface.actor.h"
#include "fdbserver/LeaderElection.h"
#include "fdbserver/LogSystemConfig.h"
#include "fdbserver/WaitFailure.h"
#include "fdbserver/RatekeeperInterface.h"
#include "fdbserver/BlobManagerInterface.h"
#include "fdbserver/ServerDBInfo.h"
#include "fdbserver/Status.h"
#include "fdbserver/LatencyBandConfig.h"
#include "fdbclient/DatabaseContext.h"
#include "fdbclient/GlobalConfig.actor.h"
#include "fdbserver/RecoveryState.h"
#include "fdbclient/ReadYourWrites.h"
#include "fdbrpc/Replication.h"
#include "fdbrpc/ReplicationUtils.h"
#include "fdbclient/KeyBackedTypes.h"
#include "flow/Util.h"
#include "flow/actorcompiler.h" // This must be the last #include.

void failAfter(Future<Void> trigger, Endpoint e);

// This is used to artificially amplify the used count for processes
// occupied by non-singletons. This ultimately makes it less desirable
// for singletons to use those processes as well. This constant should
// be increased if we ever have more than 100 singletons (unlikely).
static const int PID_USED_AMP_FOR_NON_SINGLETON = 100;

struct WorkerInfo : NonCopyable {
	Future<Void> watcher;
	ReplyPromise<RegisterWorkerReply> reply;
	Generation gen;
	int reboots;
	ProcessClass initialClass;
	ClusterControllerPriorityInfo priorityInfo;
	WorkerDetails details;
	Future<Void> haltRatekeeper;
	Future<Void> haltDistributor;
<<<<<<< HEAD
	Future<Void> haltTenantBalancer;
=======
	Future<Void> haltBlobManager;
>>>>>>> 2208b041
	Standalone<VectorRef<StringRef>> issues;

	WorkerInfo()
	  : gen(-1), reboots(0),
	    priorityInfo(ProcessClass::UnsetFit, false, ClusterControllerPriorityInfo::FitnessUnknown) {}
	WorkerInfo(Future<Void> watcher,
	           ReplyPromise<RegisterWorkerReply> reply,
	           Generation gen,
	           WorkerInterface interf,
	           ProcessClass initialClass,
	           ProcessClass processClass,
	           ClusterControllerPriorityInfo priorityInfo,
	           bool degraded,
	           Standalone<VectorRef<StringRef>> issues)
	  : watcher(watcher), reply(reply), gen(gen), reboots(0), initialClass(initialClass), priorityInfo(priorityInfo),
	    details(interf, processClass, degraded), issues(issues) {}

	WorkerInfo(WorkerInfo&& r) noexcept
	  : watcher(std::move(r.watcher)), reply(std::move(r.reply)), gen(r.gen), reboots(r.reboots),
	    initialClass(r.initialClass), priorityInfo(r.priorityInfo), details(std::move(r.details)),
<<<<<<< HEAD
	    haltRatekeeper(r.haltRatekeeper), haltDistributor(r.haltDistributor), haltTenantBalancer(r.haltTenantBalancer),
=======
	    haltRatekeeper(r.haltRatekeeper), haltDistributor(r.haltDistributor), haltBlobManager(r.haltBlobManager),
>>>>>>> 2208b041
	    issues(r.issues) {}
	void operator=(WorkerInfo&& r) noexcept {
		watcher = std::move(r.watcher);
		reply = std::move(r.reply);
		gen = r.gen;
		reboots = r.reboots;
		initialClass = r.initialClass;
		priorityInfo = r.priorityInfo;
		details = std::move(r.details);
		haltRatekeeper = r.haltRatekeeper;
		haltDistributor = r.haltDistributor;
<<<<<<< HEAD
		haltTenantBalancer = r.haltTenantBalancer;
=======
		haltBlobManager = r.haltBlobManager;
>>>>>>> 2208b041
		issues = r.issues;
	}
};

struct WorkerFitnessInfo {
	WorkerDetails worker;
	ProcessClass::Fitness fitness;
	int used;

	WorkerFitnessInfo() : fitness(ProcessClass::NeverAssign), used(0) {}
	WorkerFitnessInfo(WorkerDetails worker, ProcessClass::Fitness fitness, int used)
	  : worker(worker), fitness(fitness), used(used) {}
};

class ClusterControllerData {
public:
	struct DBInfo {
		Reference<AsyncVar<ClientDBInfo>> clientInfo;
		Reference<AsyncVar<ServerDBInfo>> serverInfo;
		std::map<NetworkAddress, double> incompatibleConnections;
		AsyncTrigger forceMasterFailure;
		int64_t masterRegistrationCount;
		int64_t dbInfoCount;
		bool recoveryStalled;
		bool forceRecovery;
		DatabaseConfiguration config; // Asynchronously updated via master registration
		DatabaseConfiguration fullyRecoveredConfig;
		Database db;
		int unfinishedRecoveries;
		int logGenerations;
		bool cachePopulated;
		std::map<NetworkAddress, std::pair<double, OpenDatabaseRequest>> clientStatus;
		Future<Void> clientCounter;
		int clientCount;

		DBInfo()
		  : clientInfo(new AsyncVar<ClientDBInfo>()), serverInfo(new AsyncVar<ServerDBInfo>()),
		    masterRegistrationCount(0), dbInfoCount(0), recoveryStalled(false), forceRecovery(false),
		    db(DatabaseContext::create(clientInfo,
		                               Future<Void>(),
		                               LocalityData(),
		                               EnableLocalityLoadBalance::True,
		                               TaskPriority::DefaultEndpoint,
		                               LockAware::True)), // SOMEDAY: Locality!
		    unfinishedRecoveries(0), logGenerations(0), cachePopulated(false), clientCount(0) {
			clientCounter = countClients(this);
		}

		void setDistributor(const DataDistributorInterface& interf) {
			auto newInfo = serverInfo->get();
			newInfo.id = deterministicRandom()->randomUniqueID();
			newInfo.infoGeneration = ++dbInfoCount;
			newInfo.distributor = interf;
			serverInfo->set(newInfo);
		}

		void setRatekeeper(const RatekeeperInterface& interf) {
			auto newInfo = serverInfo->get();
			newInfo.id = deterministicRandom()->randomUniqueID();
			newInfo.infoGeneration = ++dbInfoCount;
			newInfo.ratekeeper = interf;
			serverInfo->set(newInfo);
		}

<<<<<<< HEAD
		void setTenantBalancer(TenantBalancerInterface interf) {
			auto newServerInfo = serverInfo->get();
			newServerInfo.id = deterministicRandom()->randomUniqueID();
			newServerInfo.infoGeneration = ++dbInfoCount;

			newServerInfo.client.id = deterministicRandom()->randomUniqueID();
			newServerInfo.client.tenantBalancer = interf;
			db->clientInfo->set(newServerInfo.client);

			serverInfo->set(newServerInfo);
=======
		void setBlobManager(const BlobManagerInterface& interf) {
			auto newInfo = serverInfo->get();
			newInfo.id = deterministicRandom()->randomUniqueID();
			newInfo.infoGeneration = ++dbInfoCount;
			newInfo.blobManager = interf;
			serverInfo->set(newInfo);
>>>>>>> 2208b041
		}

		void clearInterf(ProcessClass::ClassType t) {
			auto newInfo = serverInfo->get();
			newInfo.id = deterministicRandom()->randomUniqueID();
			newInfo.infoGeneration = ++dbInfoCount;
			if (t == ProcessClass::DataDistributorClass) {
				newInfo.distributor = Optional<DataDistributorInterface>();
			} else if (t == ProcessClass::RatekeeperClass) {
				newInfo.ratekeeper = Optional<RatekeeperInterface>();
<<<<<<< HEAD
			} else if (t == ProcessClass::TenantBalancerClass) {
				newInfo.client.id = deterministicRandom()->randomUniqueID();
				newInfo.client.tenantBalancer = Optional<TenantBalancerInterface>();
				db->clientInfo->set(newInfo.client);
=======
			} else if (t == ProcessClass::BlobManagerClass) {
				newInfo.blobManager = Optional<BlobManagerInterface>();
>>>>>>> 2208b041
			}
			serverInfo->set(newInfo);
		}

		ACTOR static Future<Void> countClients(DBInfo* self) {
			loop {
				wait(delay(SERVER_KNOBS->CC_PRUNE_CLIENTS_INTERVAL));

				self->clientCount = 0;
				for (auto itr = self->clientStatus.begin(); itr != self->clientStatus.end();) {
					if (now() - itr->second.first < 2 * SERVER_KNOBS->COORDINATOR_REGISTER_INTERVAL) {
						self->clientCount += itr->second.second.clientCount;
						++itr;
					} else {
						itr = self->clientStatus.erase(itr);
					}
				}
			}
		}
	};

	struct UpdateWorkerList {
		Future<Void> init(Database const& db) { return update(this, db); }

		void set(Optional<Standalone<StringRef>> processID, Optional<ProcessData> data) {
			delta[processID] = data;
			anyDelta.set(true);
		}

	private:
		std::map<Optional<Standalone<StringRef>>, Optional<ProcessData>> delta;
		AsyncVar<bool> anyDelta;

		ACTOR static Future<Void> update(UpdateWorkerList* self, Database db) {
			// The Database we are using is based on worker registrations to this cluster controller, which come only
			// from master servers that we started, so it shouldn't be possible for multiple cluster controllers to
			// fight.
			state Transaction tr(db);
			loop {
				try {
					tr.clear(workerListKeys);
					wait(tr.commit());
					break;
				} catch (Error& e) {
					wait(tr.onError(e));
				}
			}

			loop {
				tr.reset();

				// Wait for some changes
				while (!self->anyDelta.get())
					wait(self->anyDelta.onChange());
				self->anyDelta.set(false);

				state std::map<Optional<Standalone<StringRef>>, Optional<ProcessData>> delta;
				delta.swap(self->delta);

				TraceEvent("UpdateWorkerList").detail("DeltaCount", delta.size());

				// Do a transaction to write the changes
				loop {
					try {
						for (auto w = delta.begin(); w != delta.end(); ++w) {
							if (w->second.present()) {
								tr.set(workerListKeyFor(w->first.get()), workerListValue(w->second.get()));
							} else
								tr.clear(workerListKeyFor(w->first.get()));
						}
						wait(tr.commit());
						break;
					} catch (Error& e) {
						wait(tr.onError(e));
					}
				}
			}
		}
	};

	bool workerAvailable(WorkerInfo const& worker, bool checkStable) {
		return (now() - startTime < 2 * FLOW_KNOBS->SERVER_REQUEST_INTERVAL) ||
		       (IFailureMonitor::failureMonitor().getState(worker.details.interf.storage.getEndpoint()).isAvailable() &&
		        (!checkStable || worker.reboots < 2));
	}

	bool isLongLivedStateless(Optional<Key> const& processId) {
		return (db.serverInfo->get().distributor.present() &&
		        db.serverInfo->get().distributor.get().locality.processId() == processId) ||
		       (db.serverInfo->get().ratekeeper.present() &&
		        db.serverInfo->get().ratekeeper.get().locality.processId() == processId) ||
<<<<<<< HEAD
		       (db.serverInfo->get().client.tenantBalancer.present() &&
		        db.serverInfo->get().client.tenantBalancer.get().locality.processId() == processId);
=======
		       (db.serverInfo->get().blobManager.present() &&
		        db.serverInfo->get().blobManager.get().locality.processId() == processId);
>>>>>>> 2208b041
	}

	WorkerDetails getStorageWorker(RecruitStorageRequest const& req) {
		std::set<Optional<Standalone<StringRef>>> excludedMachines(req.excludeMachines.begin(),
		                                                           req.excludeMachines.end());
		std::set<Optional<Standalone<StringRef>>> includeDCs(req.includeDCs.begin(), req.includeDCs.end());
		std::set<AddressExclusion> excludedAddresses(req.excludeAddresses.begin(), req.excludeAddresses.end());

		for (auto& it : id_worker)
			if (workerAvailable(it.second, false) &&
			    !excludedMachines.count(it.second.details.interf.locality.zoneId()) &&
			    (includeDCs.size() == 0 || includeDCs.count(it.second.details.interf.locality.dcId())) &&
			    !addressExcluded(excludedAddresses, it.second.details.interf.address()) &&
			    (!it.second.details.interf.secondaryAddress().present() ||
			     !addressExcluded(excludedAddresses, it.second.details.interf.secondaryAddress().get())) &&
			    it.second.details.processClass.machineClassFitness(ProcessClass::Storage) <= ProcessClass::UnsetFit) {
				return it.second.details;
			}

		if (req.criticalRecruitment) {
			ProcessClass::Fitness bestFit = ProcessClass::NeverAssign;
			Optional<WorkerDetails> bestInfo;
			for (auto& it : id_worker) {
				ProcessClass::Fitness fit = it.second.details.processClass.machineClassFitness(ProcessClass::Storage);
				if (workerAvailable(it.second, false) &&
				    !excludedMachines.count(it.second.details.interf.locality.zoneId()) &&
				    (includeDCs.size() == 0 || includeDCs.count(it.second.details.interf.locality.dcId())) &&
				    !addressExcluded(excludedAddresses, it.second.details.interf.address()) && fit < bestFit) {
					bestFit = fit;
					bestInfo = it.second.details;
				}
			}

			if (bestInfo.present()) {
				return bestInfo.get();
			}
		}

		throw no_more_servers();
	}

	// Returns a worker that can be used by a blob worker
	// Note: we restrict the set of possible workers to those in the same DC as the BM/CC
	WorkerDetails getBlobWorker(RecruitBlobWorkerRequest const& req) {
		std::set<AddressExclusion> excludedAddresses(req.excludeAddresses.begin(), req.excludeAddresses.end());
		for (auto& it : id_worker) {
			// the worker must be available, have the same dcID as CC,
			// not be one of the excluded addrs from req and have the approriate fitness
			if (workerAvailable(it.second, false) &&
			    clusterControllerDcId == it.second.details.interf.locality.dcId() &&
			    !addressExcluded(excludedAddresses, it.second.details.interf.address()) &&
			    (!it.second.details.interf.secondaryAddress().present() ||
			     !addressExcluded(excludedAddresses, it.second.details.interf.secondaryAddress().get())) &&
			    it.second.details.processClass.machineClassFitness(ProcessClass::BlobWorker) == ProcessClass::BestFit) {
				return it.second.details;
			}
		}

		throw no_more_servers();
	}

	std::vector<WorkerDetails> getWorkersForSeedServers(
	    DatabaseConfiguration const& conf,
	    Reference<IReplicationPolicy> const& policy,
	    Optional<Optional<Standalone<StringRef>>> const& dcId = Optional<Optional<Standalone<StringRef>>>()) {
		std::map<ProcessClass::Fitness, std::vector<WorkerDetails>> fitness_workers;
		std::vector<WorkerDetails> results;
		Reference<LocalitySet> logServerSet = Reference<LocalitySet>(new LocalityMap<WorkerDetails>());
		LocalityMap<WorkerDetails>* logServerMap = (LocalityMap<WorkerDetails>*)logServerSet.getPtr();
		bool bCompleted = false;

		for (auto& it : id_worker) {
			auto fitness = it.second.details.processClass.machineClassFitness(ProcessClass::Storage);
			if (workerAvailable(it.second, false) && !conf.isExcludedServer(it.second.details.interf.addresses()) &&
			    !isExcludedDegradedServer(it.second.details.interf.addresses()) &&
			    fitness != ProcessClass::NeverAssign &&
			    (!dcId.present() || it.second.details.interf.locality.dcId() == dcId.get())) {
				fitness_workers[fitness].push_back(it.second.details);
			}
		}

		for (auto& it : fitness_workers) {
			for (auto& worker : it.second) {
				logServerMap->add(worker.interf.locality, &worker);
			}

			std::vector<LocalityEntry> bestSet;
			if (logServerSet->selectReplicas(policy, bestSet)) {
				results.reserve(bestSet.size());
				for (auto& entry : bestSet) {
					auto object = logServerMap->getObject(entry);
					results.push_back(*object);
				}
				bCompleted = true;
				break;
			}
		}

		logServerSet->clear();
		logServerSet.clear();

		if (!bCompleted) {
			throw no_more_servers();
		}

		return results;
	}

	// Adds workers to the result such that each field is used in the result set as evenly as possible,
	// with a secondary criteria of minimizing the reuse of zoneIds
	// only add workers which have a field which is already in the result set
	void addWorkersByLowestField(StringRef field,
	                             int desired,
	                             const std::vector<WorkerDetails>& workers,
	                             std::set<WorkerDetails>& resultSet) {
		typedef Optional<Standalone<StringRef>> Field;
		typedef Optional<Standalone<StringRef>> Zone;
		typedef std::tuple<int, bool, Field> FieldCount;
		typedef std::pair<int, Zone> ZoneCount;

		std::priority_queue<FieldCount, std::vector<FieldCount>, std::greater<FieldCount>> fieldQueue;
		std::map<Field, std::priority_queue<ZoneCount, std::vector<ZoneCount>, std::greater<ZoneCount>>>
		    field_zoneQueue;

		std::map<Field, std::pair<int, bool>> field_count;
		std::map<Zone, std::pair<int, Field>> zone_count;
		std::map<Zone, std::vector<WorkerDetails>> zone_workers;

		// Count the amount of fields and zones already in the result set
		for (auto& worker : resultSet) {
			auto thisField = worker.interf.locality.get(field);
			auto thisZone = worker.interf.locality.zoneId();
			auto thisDc = worker.interf.locality.dcId();

			auto& fitness = field_count[thisField];
			fitness.first++;
			fitness.second = thisDc == clusterControllerDcId;

			auto& zc = zone_count[thisZone];
			zc.first++;
			zc.second = thisField;
		}

		for (auto& worker : workers) {
			auto thisField = worker.interf.locality.get(field);
			auto thisZone = worker.interf.locality.zoneId();

			if (field_count.count(thisField)) {
				zone_workers[thisZone].push_back(worker);
				zone_count[thisZone].second = thisField;
			}
		}

		// try to avoid fields in the cluster controller datacenter if everything else is equal
		for (auto& it : field_count) {
			fieldQueue.push(std::make_tuple(it.second.first, it.second.second, it.first));
		}

		for (auto& it : zone_count) {
			field_zoneQueue[it.second.second].push(std::make_pair(it.second.first, it.first));
		}

		// start with the least used field, and try to find a worker with that field
		while (fieldQueue.size()) {
			auto lowestField = fieldQueue.top();
			auto& lowestZoneQueue = field_zoneQueue[std::get<2>(lowestField)];
			bool added = false;
			// start with the least used zoneId, and try and find a worker with that zone
			while (lowestZoneQueue.size() && !added) {
				auto lowestZone = lowestZoneQueue.top();
				auto& zoneWorkers = zone_workers[lowestZone.second];

				while (zoneWorkers.size() && !added) {
					if (!resultSet.count(zoneWorkers.back())) {
						resultSet.insert(zoneWorkers.back());
						if (resultSet.size() == desired) {
							return;
						}
						added = true;
					}
					zoneWorkers.pop_back();
				}
				lowestZoneQueue.pop();
				if (added && zoneWorkers.size()) {
					++lowestZone.first;
					lowestZoneQueue.push(lowestZone);
				}
			}
			fieldQueue.pop();
			if (added) {
				++std::get<0>(lowestField);
				fieldQueue.push(lowestField);
			}
		}
	}

	// Adds workers to the result which minimize the reuse of zoneIds
	void addWorkersByLowestZone(int desired,
	                            const std::vector<WorkerDetails>& workers,
	                            std::set<WorkerDetails>& resultSet) {
		typedef Optional<Standalone<StringRef>> Zone;
		typedef std::pair<int, Zone> ZoneCount;

		std::map<Zone, int> zone_count;
		std::map<Zone, std::vector<WorkerDetails>> zone_workers;
		std::priority_queue<ZoneCount, std::vector<ZoneCount>, std::greater<ZoneCount>> zoneQueue;

		for (const auto& worker : workers) {
			auto thisZone = worker.interf.locality.zoneId();
			zone_count[thisZone] = 0;
			zone_workers[thisZone].push_back(worker);
		}

		for (auto& worker : resultSet) {
			auto thisZone = worker.interf.locality.zoneId();
			zone_count[thisZone]++;
		}

		for (auto& it : zone_count) {
			zoneQueue.push(std::make_pair(it.second, it.first));
		}

		while (zoneQueue.size()) {
			auto lowestZone = zoneQueue.top();
			auto& zoneWorkers = zone_workers[lowestZone.second];

			bool added = false;
			while (zoneWorkers.size() && !added) {
				if (!resultSet.count(zoneWorkers.back())) {
					resultSet.insert(zoneWorkers.back());
					if (resultSet.size() == desired) {
						return;
					}
					added = true;
				}
				zoneWorkers.pop_back();
			}
			zoneQueue.pop();
			if (added && zoneWorkers.size()) {
				++lowestZone.first;
				zoneQueue.push(lowestZone);
			}
		}
	}

	// Log the reason why the worker is considered as unavailable.
	void logWorkerUnavailable(const Severity severity,
	                          const UID& id,
	                          const std::string& method,
	                          const std::string& reason,
	                          const WorkerDetails& details,
	                          const ProcessClass::Fitness& fitness,
	                          const std::set<Optional<Key>>& dcIds) {
		// Construct the list of DCs where the TLog recruitment is happening. This is mainly for logging purpose.
		std::string dcList;
		for (const auto& dc : dcIds) {
			if (!dcList.empty()) {
				dcList += ',';
			}
			dcList += printable(dc);
		}
		// Logging every possible options is a lot for every recruitment; logging all of the options with GoodFit or
		// BestFit may work because there should only be like 30 tlog class processes. Plus, the recruitment happens
		// only during initial database creation and recovery. So these trace events should be sparse.
		if (fitness == ProcessClass::GoodFit || fitness == ProcessClass::BestFit ||
		    fitness == ProcessClass::NeverAssign) {
			TraceEvent(severity, "GetTLogTeamWorkerUnavailable", id)
			    .detail("TLogRecruitMethod", method)
			    .detail("Reason", reason)
			    .detail("WorkerID", details.interf.id())
			    .detail("WorkerDC", details.interf.locality.dcId())
			    .detail("Address", details.interf.addresses().toString())
			    .detail("Fitness", fitness)
			    .detail("RecruitmentDcIds", dcList);
		}
	}

	// A TLog recruitment method specialized for three_data_hall and three_datacenter configurations
	// It attempts to evenly recruit processes from across data_halls or datacenters
	std::vector<WorkerDetails> getWorkersForTlogsComplex(DatabaseConfiguration const& conf,
	                                                     int32_t desired,
	                                                     std::map<Optional<Standalone<StringRef>>, int>& id_used,
	                                                     StringRef field,
	                                                     int minFields,
	                                                     int minPerField,
	                                                     bool allowDegraded,
	                                                     bool checkStable,
	                                                     const std::set<Optional<Key>>& dcIds,
	                                                     const std::vector<UID>& exclusionWorkerIds) {
		std::map<std::tuple<ProcessClass::Fitness, int, bool>, std::vector<WorkerDetails>> fitness_workers;

		// Go through all the workers to list all the workers that can be recruited.
		for (const auto& [worker_process_id, worker_info] : id_worker) {
			const auto& worker_details = worker_info.details;
			auto fitness = worker_details.processClass.machineClassFitness(ProcessClass::TLog);

			if (std::find(exclusionWorkerIds.begin(), exclusionWorkerIds.end(), worker_details.interf.id()) !=
			    exclusionWorkerIds.end()) {
				logWorkerUnavailable(SevInfo, id, "complex", "Worker is excluded", worker_details, fitness, dcIds);
				continue;
			}
			if (!workerAvailable(worker_info, checkStable)) {
				logWorkerUnavailable(SevInfo, id, "complex", "Worker is not available", worker_details, fitness, dcIds);
				continue;
			}
			if (conf.isExcludedServer(worker_details.interf.addresses())) {
				logWorkerUnavailable(SevInfo,
				                     id,
				                     "complex",
				                     "Worker server is excluded from the cluster",
				                     worker_details,
				                     fitness,
				                     dcIds);
				continue;
			}
			if (isExcludedDegradedServer(worker_details.interf.addresses())) {
				logWorkerUnavailable(SevInfo,
				                     id,
				                     "complex",
				                     "Worker server is excluded from the cluster due to degradation",
				                     worker_details,
				                     fitness,
				                     dcIds);
				continue;
			}
			if (fitness == ProcessClass::NeverAssign) {
				logWorkerUnavailable(
				    SevDebug, id, "complex", "Worker's fitness is NeverAssign", worker_details, fitness, dcIds);
				continue;
			}
			if (!dcIds.empty() && dcIds.count(worker_details.interf.locality.dcId()) == 0) {
				logWorkerUnavailable(
				    SevDebug, id, "complex", "Worker is not in the target DC", worker_details, fitness, dcIds);
				continue;
			}
			if (!allowDegraded && worker_details.degraded) {
				logWorkerUnavailable(
				    SevInfo, id, "complex", "Worker is degraded and not allowed", worker_details, fitness, dcIds);
				continue;
			}

			fitness_workers[std::make_tuple(
			                    fitness, id_used[worker_process_id], isLongLivedStateless(worker_process_id))]
			    .push_back(worker_details);
		}

		auto requiredFitness = ProcessClass::NeverAssign;
		int requiredUsed = 1e6;

		typedef Optional<Standalone<StringRef>> Field;
		typedef Optional<Standalone<StringRef>> Zone;
		std::map<Field, std::pair<std::set<Zone>, std::vector<WorkerDetails>>> field_zones;
		std::set<Field> fieldsWithMin;
		std::map<Field, int> field_count;
		std::map<Field, std::tuple<ProcessClass::Fitness, int, bool>> field_fitness;

		// Determine the best required workers by finding the workers with enough unique zoneIds per field
		for (auto workerIter = fitness_workers.begin(); workerIter != fitness_workers.end(); ++workerIter) {
			deterministicRandom()->randomShuffle(workerIter->second);
			auto fitness = std::get<0>(workerIter->first);
			auto used = std::get<1>(workerIter->first);

			if (fitness > requiredFitness || (fitness == requiredFitness && used > requiredUsed)) {
				break;
			}

			for (auto& worker : workerIter->second) {
				auto thisField = worker.interf.locality.get(field);
				auto& zones = field_zones[thisField];
				if (zones.first.insert(worker.interf.locality.zoneId()).second) {
					zones.second.push_back(worker);
					if (zones.first.size() == minPerField) {
						fieldsWithMin.insert(thisField);
					}
				}
				field_count[thisField]++;
				field_fitness.insert(
				    { thisField,
				      std::make_tuple(fitness, used, worker.interf.locality.dcId() == clusterControllerDcId) });
			}
			if (fieldsWithMin.size() >= minFields) {
				requiredFitness = fitness;
				requiredUsed = used;
			}
		}

		if (fieldsWithMin.size() < minFields) {
			throw no_more_servers();
		}

		std::set<Field> chosenFields;
		// If we cannot use all of the fields, use the fields which allow the best workers to be chosen
		if (fieldsWithMin.size() * minPerField > desired) {
			std::vector<std::tuple<ProcessClass::Fitness, int, bool, int, Field>> orderedFields;
			for (auto& it : fieldsWithMin) {
				auto& fitness = field_fitness[it];
				orderedFields.emplace_back(
				    std::get<0>(fitness), std::get<1>(fitness), std::get<2>(fitness), field_count[it], it);
			}
			std::sort(orderedFields.begin(), orderedFields.end());
			int totalFields = desired / minPerField;
			int maxCount = 0;
			for (int i = 0; i < orderedFields.size() && chosenFields.size() < totalFields; i++) {
				if (chosenFields.size() == totalFields - 1 && maxCount + std::get<3>(orderedFields[i]) < desired) {
					for (int j = i + 1; j < orderedFields.size(); j++) {
						if (maxCount + std::get<3>(orderedFields[j]) >= desired) {
							chosenFields.insert(std::get<4>(orderedFields[j]));
							break;
						}
					}
				}
				if (chosenFields.size() < totalFields) {
					maxCount += std::get<3>(orderedFields[i]);
					chosenFields.insert(std::get<4>(orderedFields[i]));
				}
			}
		} else {
			chosenFields = fieldsWithMin;
		}

		// Create a result set with fulfills the minField and minPerField requirements before adding more workers
		std::set<WorkerDetails> resultSet;
		for (auto& it : chosenFields) {
			auto& w = field_zones[it].second;
			for (int i = 0; i < minPerField; i++) {
				resultSet.insert(w[i]);
			}
		}

		// Continue adding workers to the result set until we reach the desired number of workers
		for (auto workerIter = fitness_workers.begin();
		     workerIter != fitness_workers.end() && resultSet.size() < desired;
		     ++workerIter) {
			auto fitness = std::get<0>(workerIter->first);
			auto used = std::get<1>(workerIter->first);

			if (fitness > requiredFitness || (fitness == requiredFitness && used > requiredUsed)) {
				break;
			}
			if (workerIter->second.size() + resultSet.size() <= desired) {
				for (auto& worker : workerIter->second) {
					if (chosenFields.count(worker.interf.locality.get(field))) {
						resultSet.insert(worker);
					}
				}
			} else {
				addWorkersByLowestField(field, desired, workerIter->second, resultSet);
			}
		}

		for (auto& result : resultSet) {
			id_used[result.interf.locality.processId()]++;
		}

		return std::vector<WorkerDetails>(resultSet.begin(), resultSet.end());
	}

	// Attempt to recruit TLogs without degraded processes and see if it improves the configuration
	std::vector<WorkerDetails> getWorkersForTlogsComplex(DatabaseConfiguration const& conf,
	                                                     int32_t desired,
	                                                     std::map<Optional<Standalone<StringRef>>, int>& id_used,
	                                                     StringRef field,
	                                                     int minFields,
	                                                     int minPerField,
	                                                     bool checkStable,
	                                                     const std::set<Optional<Key>>& dcIds,
	                                                     const std::vector<UID>& exclusionWorkerIds) {
		desired = std::max(desired, minFields * minPerField);
		std::map<Optional<Standalone<StringRef>>, int> withDegradedUsed = id_used;
		auto withDegraded = getWorkersForTlogsComplex(conf,
		                                              desired,
		                                              withDegradedUsed,
		                                              field,
		                                              minFields,
		                                              minPerField,
		                                              true,
		                                              checkStable,
		                                              dcIds,
		                                              exclusionWorkerIds);
		RoleFitness withDegradedFitness(withDegraded, ProcessClass::TLog, withDegradedUsed);
		ASSERT(withDegraded.size() <= desired);

		bool usedDegraded = false;
		for (auto& it : withDegraded) {
			if (it.degraded) {
				usedDegraded = true;
				break;
			}
		}

		if (!usedDegraded) {
			id_used = withDegradedUsed;
			return withDegraded;
		}

		try {
			std::map<Optional<Standalone<StringRef>>, int> withoutDegradedUsed = id_used;
			auto withoutDegraded = getWorkersForTlogsComplex(conf,
			                                                 desired,
			                                                 withoutDegradedUsed,
			                                                 field,
			                                                 minFields,
			                                                 minPerField,
			                                                 false,
			                                                 checkStable,
			                                                 dcIds,
			                                                 exclusionWorkerIds);
			RoleFitness withoutDegradedFitness(withoutDegraded, ProcessClass::TLog, withoutDegradedUsed);
			ASSERT(withoutDegraded.size() <= desired);

			if (withDegradedFitness < withoutDegradedFitness) {
				id_used = withDegradedUsed;
				return withDegraded;
			}
			id_used = withoutDegradedUsed;
			return withoutDegraded;
		} catch (Error& e) {
			if (e.code() != error_code_no_more_servers) {
				throw;
			}
			id_used = withDegradedUsed;
			return withDegraded;
		}
	}

	// A TLog recruitment method specialized for single, double, and triple configurations
	// It recruits processes from with unique zoneIds until it reaches the desired amount
	std::vector<WorkerDetails> getWorkersForTlogsSimple(DatabaseConfiguration const& conf,
	                                                    int32_t required,
	                                                    int32_t desired,
	                                                    std::map<Optional<Standalone<StringRef>>, int>& id_used,
	                                                    bool checkStable,
	                                                    const std::set<Optional<Key>>& dcIds,
	                                                    const std::vector<UID>& exclusionWorkerIds) {
		std::map<std::tuple<ProcessClass::Fitness, int, bool, bool, bool>, std::vector<WorkerDetails>> fitness_workers;

		// Go through all the workers to list all the workers that can be recruited.
		for (const auto& [worker_process_id, worker_info] : id_worker) {
			const auto& worker_details = worker_info.details;
			auto fitness = worker_details.processClass.machineClassFitness(ProcessClass::TLog);

			if (std::find(exclusionWorkerIds.begin(), exclusionWorkerIds.end(), worker_details.interf.id()) !=
			    exclusionWorkerIds.end()) {
				logWorkerUnavailable(SevInfo, id, "simple", "Worker is excluded", worker_details, fitness, dcIds);
				continue;
			}
			if (!workerAvailable(worker_info, checkStable)) {
				logWorkerUnavailable(SevInfo, id, "simple", "Worker is not available", worker_details, fitness, dcIds);
				continue;
			}
			if (conf.isExcludedServer(worker_details.interf.addresses())) {
				logWorkerUnavailable(SevInfo,
				                     id,
				                     "simple",
				                     "Worker server is excluded from the cluster",
				                     worker_details,
				                     fitness,
				                     dcIds);
				continue;
			}
			if (isExcludedDegradedServer(worker_details.interf.addresses())) {
				logWorkerUnavailable(SevInfo,
				                     id,
				                     "simple",
				                     "Worker server is excluded from the cluster due to degradation",
				                     worker_details,
				                     fitness,
				                     dcIds);
				continue;
			}
			if (fitness == ProcessClass::NeverAssign) {
				logWorkerUnavailable(
				    SevDebug, id, "complex", "Worker's fitness is NeverAssign", worker_details, fitness, dcIds);
				continue;
			}
			if (!dcIds.empty() && dcIds.count(worker_details.interf.locality.dcId()) == 0) {
				logWorkerUnavailable(
				    SevDebug, id, "simple", "Worker is not in the target DC", worker_details, fitness, dcIds);
				continue;
			}

			// This worker is a candidate for TLog recruitment.
			bool inCCDC = worker_details.interf.locality.dcId() == clusterControllerDcId;
			// Prefer recruiting a TransactionClass non-degraded process over a LogClass degraded process
			if (worker_details.degraded) {
				fitness = std::max(fitness, ProcessClass::GoodFit);
			}

			fitness_workers[std::make_tuple(fitness,
			                                id_used[worker_process_id],
			                                worker_details.degraded,
			                                isLongLivedStateless(worker_process_id),
			                                inCCDC)]
			    .push_back(worker_details);
		}

		auto requiredFitness = ProcessClass::BestFit;
		int requiredUsed = 0;

		std::set<Optional<Standalone<StringRef>>> zones;
		std::set<WorkerDetails> resultSet;

		// Determine the best required workers by finding the workers with enough unique zoneIds
		for (auto workerIter = fitness_workers.begin(); workerIter != fitness_workers.end(); ++workerIter) {
			auto fitness = std::get<0>(workerIter->first);
			auto used = std::get<1>(workerIter->first);
			deterministicRandom()->randomShuffle(workerIter->second);
			for (auto& worker : workerIter->second) {
				if (!zones.count(worker.interf.locality.zoneId())) {
					zones.insert(worker.interf.locality.zoneId());
					resultSet.insert(worker);
					if (resultSet.size() == required) {
						break;
					}
				}
			}
			if (resultSet.size() == required) {
				requiredFitness = fitness;
				requiredUsed = used;
				break;
			}
		}

		// Continue adding workers to the result set until we reach the desired number of workers
		for (auto workerIter = fitness_workers.begin();
		     workerIter != fitness_workers.end() && resultSet.size() < desired;
		     ++workerIter) {
			auto fitness = std::get<0>(workerIter->first);
			auto used = std::get<1>(workerIter->first);
			if (fitness > requiredFitness || (fitness == requiredFitness && used > requiredUsed)) {
				break;
			}
			if (workerIter->second.size() + resultSet.size() <= desired) {
				for (auto& worker : workerIter->second) {
					resultSet.insert(worker);
				}
			} else {
				addWorkersByLowestZone(desired, workerIter->second, resultSet);
			}
		}

		ASSERT(resultSet.size() <= desired);

		for (auto& result : resultSet) {
			id_used[result.interf.locality.processId()]++;
		}

		return std::vector<WorkerDetails>(resultSet.begin(), resultSet.end());
	}

	// A backup method for TLog recruitment that is used for custom policies, but does a worse job
	// selecting the best workers.
	//   conf:        the database configuration.
	//   required:    the required number of TLog workers to select.
	//   desired:     the desired number of TLog workers to select.
	//   policy:      the TLog replication policy the selection needs to satisfy.
	//   id_used:     keep track of process IDs of selected workers.
	//   checkStable: when true, only select from workers that are considered as stable worker (not rebooted more than
	//                twice recently).
	//   dcIds:       the target data centers the workers are in. The selected workers must all be from these
	//                data centers:
	//   exclusionWorkerIds: the workers to be excluded from the selection.
	std::vector<WorkerDetails> getWorkersForTlogsBackup(
	    DatabaseConfiguration const& conf,
	    int32_t required,
	    int32_t desired,
	    Reference<IReplicationPolicy> const& policy,
	    std::map<Optional<Standalone<StringRef>>, int>& id_used,
	    bool checkStable = false,
	    const std::set<Optional<Key>>& dcIds = std::set<Optional<Key>>(),
	    const std::vector<UID>& exclusionWorkerIds = {}) {
		std::map<std::tuple<ProcessClass::Fitness, int, bool, bool>, std::vector<WorkerDetails>> fitness_workers;
		std::vector<WorkerDetails> results;
		Reference<LocalitySet> logServerSet = Reference<LocalitySet>(new LocalityMap<WorkerDetails>());
		LocalityMap<WorkerDetails>* logServerMap = (LocalityMap<WorkerDetails>*)logServerSet.getPtr();
		bool bCompleted = false;
		desired = std::max(required, desired);

		// Go through all the workers to list all the workers that can be recruited.
		for (const auto& [worker_process_id, worker_info] : id_worker) {
			const auto& worker_details = worker_info.details;
			auto fitness = worker_details.processClass.machineClassFitness(ProcessClass::TLog);

			if (std::find(exclusionWorkerIds.begin(), exclusionWorkerIds.end(), worker_details.interf.id()) !=
			    exclusionWorkerIds.end()) {
				logWorkerUnavailable(SevInfo, id, "deprecated", "Worker is excluded", worker_details, fitness, dcIds);
				continue;
			}
			if (!workerAvailable(worker_info, checkStable)) {
				logWorkerUnavailable(
				    SevInfo, id, "deprecated", "Worker is not available", worker_details, fitness, dcIds);
				continue;
			}
			if (conf.isExcludedServer(worker_details.interf.addresses())) {
				logWorkerUnavailable(SevInfo,
				                     id,
				                     "deprecated",
				                     "Worker server is excluded from the cluster",
				                     worker_details,
				                     fitness,
				                     dcIds);
				continue;
			}
			if (isExcludedDegradedServer(worker_details.interf.addresses())) {
				logWorkerUnavailable(SevInfo,
				                     id,
				                     "deprecated",
				                     "Worker server is excluded from the cluster due to degradation",
				                     worker_details,
				                     fitness,
				                     dcIds);
				continue;
			}
			if (fitness == ProcessClass::NeverAssign) {
				logWorkerUnavailable(
				    SevDebug, id, "complex", "Worker's fitness is NeverAssign", worker_details, fitness, dcIds);
				continue;
			}
			if (!dcIds.empty() && dcIds.count(worker_details.interf.locality.dcId()) == 0) {
				logWorkerUnavailable(
				    SevDebug, id, "deprecated", "Worker is not in the target DC", worker_details, fitness, dcIds);
				continue;
			}

			// This worker is a candidate for TLog recruitment.
			bool inCCDC = worker_details.interf.locality.dcId() == clusterControllerDcId;
			// Prefer recruiting a TransactionClass non-degraded process over a LogClass degraded process
			if (worker_details.degraded) {
				fitness = std::max(fitness, ProcessClass::GoodFit);
			}

			fitness_workers[std::make_tuple(fitness, id_used[worker_process_id], worker_details.degraded, inCCDC)]
			    .push_back(worker_details);
		}

		auto requiredFitness = ProcessClass::BestFit;
		int requiredUsed = 0;
		bool requiredDegraded = false;
		bool requiredInCCDC = false;

		// Determine the minimum fitness and used necessary to fulfill the policy
		for (auto workerIter = fitness_workers.begin(); workerIter != fitness_workers.end(); ++workerIter) {
			auto fitness = std::get<0>(workerIter->first);
			auto used = std::get<1>(workerIter->first);
			if (fitness > requiredFitness || used > requiredUsed) {
				if (logServerSet->size() >= required && logServerSet->validate(policy)) {
					bCompleted = true;
					break;
				}
				requiredFitness = fitness;
				requiredUsed = used;
			}

			if (std::get<2>(workerIter->first)) {
				requiredDegraded = true;
			}
			if (std::get<3>(workerIter->first)) {
				requiredInCCDC = true;
			}
			for (auto& worker : workerIter->second) {
				logServerMap->add(worker.interf.locality, &worker);
			}
		}

		if (!bCompleted && !(logServerSet->size() >= required && logServerSet->validate(policy))) {
			std::vector<LocalityData> tLocalities;
			for (auto& object : logServerMap->getObjects()) {
				tLocalities.push_back(object->interf.locality);
			}

			logServerSet->clear();
			logServerSet.clear();
			throw no_more_servers();
		}

		// If we have less than the desired amount, return all of the processes we have
		if (logServerSet->size() <= desired) {
			for (auto& object : logServerMap->getObjects()) {
				results.push_back(*object);
			}
			for (auto& result : results) {
				id_used[result.interf.locality.processId()]++;
			}
			return results;
		}

		// If we have added any degraded processes, try and remove them to see if we can still
		// have the desired amount of processes
		if (requiredDegraded) {
			logServerMap->clear();
			for (auto workerIter = fitness_workers.begin(); workerIter != fitness_workers.end(); ++workerIter) {
				auto fitness = std::get<0>(workerIter->first);
				auto used = std::get<1>(workerIter->first);
				if (fitness > requiredFitness || (fitness == requiredFitness && used > requiredUsed)) {
					break;
				}
				auto addingDegraded = std::get<2>(workerIter->first);
				if (addingDegraded) {
					continue;
				}
				for (auto& worker : workerIter->second) {
					logServerMap->add(worker.interf.locality, &worker);
				}
			}
			if (logServerSet->size() >= desired && logServerSet->validate(policy)) {
				requiredDegraded = false;
			}
		}

		// If we have added any processes in the CC DC, try and remove them to see if we can still
		// have the desired amount of processes
		if (requiredInCCDC) {
			logServerMap->clear();
			for (auto workerIter = fitness_workers.begin(); workerIter != fitness_workers.end(); ++workerIter) {
				auto fitness = std::get<0>(workerIter->first);
				auto used = std::get<1>(workerIter->first);
				if (fitness > requiredFitness || (fitness == requiredFitness && used > requiredUsed)) {
					break;
				}
				auto addingDegraded = std::get<2>(workerIter->first);
				auto inCCDC = std::get<3>(workerIter->first);
				if (inCCDC || (!requiredDegraded && addingDegraded)) {
					continue;
				}
				for (auto& worker : workerIter->second) {
					logServerMap->add(worker.interf.locality, &worker);
				}
			}
			if (logServerSet->size() >= desired && logServerSet->validate(policy)) {
				requiredInCCDC = false;
			}
		}

		logServerMap->clear();
		for (auto workerIter = fitness_workers.begin(); workerIter != fitness_workers.end(); ++workerIter) {
			auto fitness = std::get<0>(workerIter->first);
			auto used = std::get<1>(workerIter->first);
			if (fitness > requiredFitness || (fitness == requiredFitness && used > requiredUsed)) {
				break;
			}
			auto addingDegraded = std::get<2>(workerIter->first);
			auto inCCDC = std::get<3>(workerIter->first);
			if ((!requiredInCCDC && inCCDC) || (!requiredDegraded && addingDegraded)) {
				continue;
			}
			for (auto& worker : workerIter->second) {
				logServerMap->add(worker.interf.locality, &worker);
			}
		}

		if (logServerSet->size() == desired) {
			for (auto& object : logServerMap->getObjects()) {
				results.push_back(*object);
			}
			for (auto& result : results) {
				id_used[result.interf.locality.processId()]++;
			}
			return results;
		}

		std::vector<LocalityEntry> bestSet;
		std::vector<LocalityData> tLocalities;

		// We have more than the desired number of processes, so use the policy engine to
		// pick a diverse subset of them
		bCompleted = findBestPolicySet(bestSet,
		                               logServerSet,
		                               policy,
		                               desired,
		                               SERVER_KNOBS->POLICY_RATING_TESTS,
		                               SERVER_KNOBS->POLICY_GENERATIONS);
		ASSERT(bCompleted);
		results.reserve(results.size() + bestSet.size());
		for (auto& entry : bestSet) {
			auto object = logServerMap->getObject(entry);
			ASSERT(object);
			results.push_back(*object);
			tLocalities.push_back(object->interf.locality);
		}
		for (auto& result : results) {
			id_used[result.interf.locality.processId()]++;
		}
		TraceEvent("GetTLogTeamDone")
		    .detail("Policy", policy->info())
		    .detail("Results", results.size())
		    .detail("Processes", logServerSet->size())
		    .detail("Workers", id_worker.size())
		    .detail("Required", required)
		    .detail("Desired", desired)
		    .detail("Fitness", requiredFitness)
		    .detail("Used", requiredUsed)
		    .detail("AddingDegraded", requiredDegraded)
		    .detail("InCCDC", requiredInCCDC)
		    .detail("BestCount", bestSet.size())
		    .detail("BestZones", ::describeZones(tLocalities))
		    .detail("BestDataHalls", ::describeDataHalls(tLocalities));
		return results;
	}

	// Selects the best method for TLog recruitment based on the specified policy
	std::vector<WorkerDetails> getWorkersForTlogs(DatabaseConfiguration const& conf,
	                                              int32_t required,
	                                              int32_t desired,
	                                              Reference<IReplicationPolicy> const& policy,
	                                              std::map<Optional<Standalone<StringRef>>, int>& id_used,
	                                              bool checkStable = false,
	                                              const std::set<Optional<Key>>& dcIds = std::set<Optional<Key>>(),
	                                              const std::vector<UID>& exclusionWorkerIds = {}) {
		desired = std::max(required, desired);
		bool useSimple = false;
		if (policy->name() == "Across") {
			PolicyAcross* pa1 = (PolicyAcross*)policy.getPtr();
			Reference<IReplicationPolicy> embedded = pa1->embeddedPolicy();
			if (embedded->name() == "Across") {
				PolicyAcross* pa2 = (PolicyAcross*)embedded.getPtr();
				if (pa2->attributeKey() == "zoneid" && pa2->embeddedPolicyName() == "One") {
					std::map<Optional<Standalone<StringRef>>, int> testUsed = id_used;

					auto workers = getWorkersForTlogsComplex(conf,
					                                         desired,
					                                         id_used,
					                                         pa1->attributeKey(),
					                                         pa1->getCount(),
					                                         pa2->getCount(),
					                                         checkStable,
					                                         dcIds,
					                                         exclusionWorkerIds);

					if (g_network->isSimulated()) {
						auto testWorkers = getWorkersForTlogsBackup(
						    conf, required, desired, policy, testUsed, checkStable, dcIds, exclusionWorkerIds);
						RoleFitness testFitness(testWorkers, ProcessClass::TLog, testUsed);
						RoleFitness fitness(workers, ProcessClass::TLog, id_used);

						std::map<Optional<Standalone<StringRef>>, int> field_count;
						std::set<Optional<Standalone<StringRef>>> zones;
						for (auto& worker : testWorkers) {
							if (!zones.count(worker.interf.locality.zoneId())) {
								field_count[worker.interf.locality.get(pa1->attributeKey())]++;
								zones.insert(worker.interf.locality.zoneId());
							}
						}
						// backup recruitment is not required to use degraded processes that have better fitness
						// so we cannot compare degraded between the two methods
						testFitness.degraded = fitness.degraded;

						int minField = 100;

						for (auto& f : field_count) {
							minField = std::min(minField, f.second);
						}

						if (fitness > testFitness && minField > 1) {
							for (auto& w : testWorkers) {
								TraceEvent("TestTLogs").detail("Interf", w.interf.address());
							}
							for (auto& w : workers) {
								TraceEvent("RealTLogs").detail("Interf", w.interf.address());
							}
							TraceEvent("FitnessCompare")
							    .detail("TestF", testFitness.toString())
							    .detail("RealF", fitness.toString());
							ASSERT(false);
						}
					}

					return workers;
				}
			} else if (pa1->attributeKey() == "zoneid" && embedded->name() == "One") {
				ASSERT(pa1->getCount() == required);
				useSimple = true;
			}
		} else if (policy->name() == "One") {
			useSimple = true;
		}
		if (useSimple) {
			std::map<Optional<Standalone<StringRef>>, int> testUsed = id_used;

			auto workers =
			    getWorkersForTlogsSimple(conf, required, desired, id_used, checkStable, dcIds, exclusionWorkerIds);

			if (g_network->isSimulated()) {
				auto testWorkers = getWorkersForTlogsBackup(
				    conf, required, desired, policy, testUsed, checkStable, dcIds, exclusionWorkerIds);
				RoleFitness testFitness(testWorkers, ProcessClass::TLog, testUsed);
				RoleFitness fitness(workers, ProcessClass::TLog, id_used);
				// backup recruitment is not required to use degraded processes that have better fitness
				// so we cannot compare degraded between the two methods
				testFitness.degraded = fitness.degraded;

				if (fitness > testFitness) {
					for (auto& w : testWorkers) {
						TraceEvent("TestTLogs").detail("Interf", w.interf.address());
					}
					for (auto& w : workers) {
						TraceEvent("RealTLogs").detail("Interf", w.interf.address());
					}
					TraceEvent("FitnessCompare")
					    .detail("TestF", testFitness.toString())
					    .detail("RealF", fitness.toString());
					ASSERT(false);
				}
			}
			return workers;
		}
		TraceEvent(g_network->isSimulated() ? SevError : SevWarnAlways, "PolicyEngineNotOptimized");
		return getWorkersForTlogsBackup(
		    conf, required, desired, policy, id_used, checkStable, dcIds, exclusionWorkerIds);
	}

	// FIXME: This logic will fallback unnecessarily when usable dcs > 1 because it does not check all combinations of
	// potential satellite locations
	std::vector<WorkerDetails> getWorkersForSatelliteLogs(const DatabaseConfiguration& conf,
	                                                      const RegionInfo& region,
	                                                      const RegionInfo& remoteRegion,
	                                                      std::map<Optional<Standalone<StringRef>>, int>& id_used,
	                                                      bool& satelliteFallback,
	                                                      bool checkStable = false) {
		int startDC = 0;
		loop {
			if (startDC > 0 && startDC >= region.satellites.size() + 1 -
			                                  (satelliteFallback ? region.satelliteTLogUsableDcsFallback
			                                                     : region.satelliteTLogUsableDcs)) {
				if (satelliteFallback || region.satelliteTLogUsableDcsFallback == 0) {
					throw no_more_servers();
				} else {
					if (!goodRecruitmentTime.isReady()) {
						throw operation_failed();
					}
					satelliteFallback = true;
					startDC = 0;
				}
			}

			try {
				bool remoteDCUsedAsSatellite = false;
				std::set<Optional<Key>> satelliteDCs;
				int32_t desiredSatelliteTLogs = 0;
				for (int s = startDC;
				     s < std::min<int>(startDC + (satelliteFallback ? region.satelliteTLogUsableDcsFallback
				                                                    : region.satelliteTLogUsableDcs),
				                       region.satellites.size());
				     s++) {
					satelliteDCs.insert(region.satellites[s].dcId);
					if (region.satellites[s].satelliteDesiredTLogCount == -1 || desiredSatelliteTLogs == -1) {
						desiredSatelliteTLogs = -1;
					} else {
						desiredSatelliteTLogs += region.satellites[s].satelliteDesiredTLogCount;
					}
					if (region.satellites[s].dcId == remoteRegion.dcId) {
						remoteDCUsedAsSatellite = true;
					}
				}
				std::vector<UID> exclusionWorkerIds;
				// FIXME: If remote DC is used as satellite then this logic only ensures that required number of remote
				// TLogs can be recruited. It does not balance the number of desired TLogs across the satellite and
				// remote sides.
				if (remoteDCUsedAsSatellite) {
					std::map<Optional<Standalone<StringRef>>, int> tmpIdUsed;
					auto remoteLogs = getWorkersForTlogs(conf,
					                                     conf.getRemoteTLogReplicationFactor(),
					                                     conf.getRemoteTLogReplicationFactor(),
					                                     conf.getRemoteTLogPolicy(),
					                                     tmpIdUsed,
					                                     false,
					                                     { remoteRegion.dcId },
					                                     {});
					std::transform(remoteLogs.begin(),
					               remoteLogs.end(),
					               std::back_inserter(exclusionWorkerIds),
					               [](const WorkerDetails& in) { return in.interf.id(); });
				}
				if (satelliteFallback) {
					return getWorkersForTlogs(conf,
					                          region.satelliteTLogReplicationFactorFallback,
					                          desiredSatelliteTLogs > 0 ? desiredSatelliteTLogs
					                                                    : conf.getDesiredSatelliteLogs(region.dcId) *
					                                                          region.satelliteTLogUsableDcsFallback /
					                                                          region.satelliteTLogUsableDcs,
					                          region.satelliteTLogPolicyFallback,
					                          id_used,
					                          checkStable,
					                          satelliteDCs,
					                          exclusionWorkerIds);
				} else {
					return getWorkersForTlogs(conf,
					                          region.satelliteTLogReplicationFactor,
					                          desiredSatelliteTLogs > 0 ? desiredSatelliteTLogs
					                                                    : conf.getDesiredSatelliteLogs(region.dcId),
					                          region.satelliteTLogPolicy,
					                          id_used,
					                          checkStable,
					                          satelliteDCs,
					                          exclusionWorkerIds);
				}
			} catch (Error& e) {
				if (e.code() != error_code_no_more_servers) {
					throw;
				}
			}

			startDC++;
		}
	}

	ProcessClass::Fitness getBestFitnessForRoleInDatacenter(ProcessClass::ClusterRole role) {
		ProcessClass::Fitness bestFitness = ProcessClass::NeverAssign;
		for (const auto& it : id_worker) {
			if (it.second.priorityInfo.isExcluded ||
			    it.second.details.interf.locality.dcId() != clusterControllerDcId) {
				continue;
			}
			bestFitness = std::min(bestFitness, it.second.details.processClass.machineClassFitness(role));
		}
		return bestFitness;
	}

	WorkerFitnessInfo getWorkerForRoleInDatacenter(Optional<Standalone<StringRef>> const& dcId,
	                                               ProcessClass::ClusterRole role,
	                                               ProcessClass::Fitness unacceptableFitness,
	                                               DatabaseConfiguration const& conf,
	                                               std::map<Optional<Standalone<StringRef>>, int>& id_used,
	                                               std::map<Optional<Standalone<StringRef>>, int> preferredSharing = {},
	                                               bool checkStable = false) {
		std::map<std::tuple<ProcessClass::Fitness, int, bool, int>, std::vector<WorkerDetails>> fitness_workers;

		for (auto& it : id_worker) {
			auto fitness = it.second.details.processClass.machineClassFitness(role);
			if (conf.isExcludedServer(it.second.details.interf.addresses()) ||
			    isExcludedDegradedServer(it.second.details.interf.addresses())) {
				fitness = std::max(fitness, ProcessClass::ExcludeFit);
			}
			if (workerAvailable(it.second, checkStable) && fitness < unacceptableFitness &&
			    it.second.details.interf.locality.dcId() == dcId) {
				auto sharing = preferredSharing.find(it.first);
				fitness_workers[std::make_tuple(fitness,
				                                id_used[it.first],
				                                isLongLivedStateless(it.first),
				                                sharing != preferredSharing.end() ? sharing->second : 1e6)]
				    .push_back(it.second.details);
			}
		}

		if (fitness_workers.size()) {
			auto worker = deterministicRandom()->randomChoice(fitness_workers.begin()->second);
			id_used[worker.interf.locality.processId()]++;
			return WorkerFitnessInfo(worker,
			                         std::max(ProcessClass::GoodFit, std::get<0>(fitness_workers.begin()->first)),
			                         std::get<1>(fitness_workers.begin()->first));
		}

		throw no_more_servers();
	}

	std::vector<WorkerDetails> getWorkersForRoleInDatacenter(
	    Optional<Standalone<StringRef>> const& dcId,
	    ProcessClass::ClusterRole role,
	    int amount,
	    DatabaseConfiguration const& conf,
	    std::map<Optional<Standalone<StringRef>>, int>& id_used,
	    std::map<Optional<Standalone<StringRef>>, int> preferredSharing = {},
	    Optional<WorkerFitnessInfo> minWorker = Optional<WorkerFitnessInfo>(),
	    bool checkStable = false) {
		std::map<std::tuple<ProcessClass::Fitness, int, bool, int>, std::vector<WorkerDetails>> fitness_workers;
		std::vector<WorkerDetails> results;
		if (minWorker.present()) {
			results.push_back(minWorker.get().worker);
		}
		if (amount <= results.size()) {
			return results;
		}

		for (auto& it : id_worker) {
			auto fitness = it.second.details.processClass.machineClassFitness(role);
			if (workerAvailable(it.second, checkStable) &&
			    !conf.isExcludedServer(it.second.details.interf.addresses()) &&
			    !isExcludedDegradedServer(it.second.details.interf.addresses()) &&
			    it.second.details.interf.locality.dcId() == dcId &&
			    (!minWorker.present() ||
			     (it.second.details.interf.id() != minWorker.get().worker.interf.id() &&
			      (fitness < minWorker.get().fitness ||
			       (fitness == minWorker.get().fitness && id_used[it.first] <= minWorker.get().used))))) {
				auto sharing = preferredSharing.find(it.first);
				fitness_workers[std::make_tuple(fitness,
				                                id_used[it.first],
				                                isLongLivedStateless(it.first),
				                                sharing != preferredSharing.end() ? sharing->second : 1e6)]
				    .push_back(it.second.details);
			}
		}

		for (auto& it : fitness_workers) {
			deterministicRandom()->randomShuffle(it.second);
			for (int i = 0; i < it.second.size(); i++) {
				results.push_back(it.second[i]);
				id_used[it.second[i].interf.locality.processId()]++;
				if (results.size() == amount)
					return results;
			}
		}

		return results;
	}

	// Allows the comparison of two different recruitments to determine which one is better
	// Tlog recruitment is different from all the other roles, in that it avoids degraded processes
	// And tried to avoid recruitment in the same DC as the cluster controller
	struct RoleFitness {
		ProcessClass::Fitness bestFit;
		ProcessClass::Fitness worstFit;
		ProcessClass::ClusterRole role;
		int count;
		int worstUsed = 1;
		bool degraded = false;

		RoleFitness(int bestFit, int worstFit, int count, ProcessClass::ClusterRole role)
		  : bestFit((ProcessClass::Fitness)bestFit), worstFit((ProcessClass::Fitness)worstFit), role(role),
		    count(count) {}

		RoleFitness(int fitness, int count, ProcessClass::ClusterRole role)
		  : bestFit((ProcessClass::Fitness)fitness), worstFit((ProcessClass::Fitness)fitness), role(role),
		    count(count) {}

		RoleFitness()
		  : bestFit(ProcessClass::NeverAssign), worstFit(ProcessClass::NeverAssign), role(ProcessClass::NoRole),
		    count(0) {}

		RoleFitness(const std::vector<WorkerDetails>& workers,
		            ProcessClass::ClusterRole role,
		            const std::map<Optional<Standalone<StringRef>>, int>& id_used)
		  : role(role) {
			// Every recruitment will attempt to recruit the preferred amount through GoodFit,
			// So a recruitment which only has BestFit is not better than one that has a GoodFit process
			worstFit = ProcessClass::GoodFit;
			degraded = false;
			bestFit = ProcessClass::NeverAssign;
			worstUsed = 1;
			for (auto& it : workers) {
				auto thisFit = it.processClass.machineClassFitness(role);
				auto thisUsed = id_used.find(it.interf.locality.processId());

				if (thisUsed == id_used.end()) {
					TraceEvent(SevError, "UsedNotFound").detail("ProcessId", it.interf.locality.processId().get());
					ASSERT(false);
				}
				if (thisUsed->second == 0) {
					TraceEvent(SevError, "UsedIsZero").detail("ProcessId", it.interf.locality.processId().get());
					ASSERT(false);
				}

				bestFit = std::min(bestFit, thisFit);

				if (thisFit > worstFit) {
					worstFit = thisFit;
					worstUsed = thisUsed->second;
				} else if (thisFit == worstFit) {
					worstUsed = std::max(worstUsed, thisUsed->second);
				}
				degraded = degraded || it.degraded;
			}

			count = workers.size();

			// degraded is only used for recruitment of tlogs
			if (role != ProcessClass::TLog) {
				degraded = false;
			}
		}

		bool operator<(RoleFitness const& r) const {
			if (worstFit != r.worstFit)
				return worstFit < r.worstFit;
			if (worstUsed != r.worstUsed)
				return worstUsed < r.worstUsed;
			if (count != r.count)
				return count > r.count;
			if (degraded != r.degraded)
				return r.degraded;
			// FIXME: TLog recruitment process does not guarantee the best fit is not worsened.
			if (role != ProcessClass::TLog && role != ProcessClass::LogRouter && bestFit != r.bestFit)
				return bestFit < r.bestFit;
			return false;
		}
		bool operator>(RoleFitness const& r) const { return r < *this; }
		bool operator<=(RoleFitness const& r) const { return !(*this > r); }
		bool operator>=(RoleFitness const& r) const { return !(*this < r); }

		bool betterCount(RoleFitness const& r) const {
			if (count > r.count)
				return true;
			if (worstFit != r.worstFit)
				return worstFit < r.worstFit;
			if (worstUsed != r.worstUsed)
				return worstUsed < r.worstUsed;
			if (degraded != r.degraded)
				return r.degraded;
			return false;
		}

		bool operator==(RoleFitness const& r) const {
			return worstFit == r.worstFit && worstUsed == r.worstUsed && bestFit == r.bestFit && count == r.count &&
			       degraded == r.degraded;
		}

		std::string toString() const { return format("%d %d %d %d %d", worstFit, worstUsed, count, degraded, bestFit); }
	};

	std::set<Optional<Standalone<StringRef>>> getDatacenters(DatabaseConfiguration const& conf,
	                                                         bool checkStable = false) {
		std::set<Optional<Standalone<StringRef>>> result;
		for (auto& it : id_worker)
			if (workerAvailable(it.second, checkStable) &&
			    !conf.isExcludedServer(it.second.details.interf.addresses()) &&
			    !isExcludedDegradedServer(it.second.details.interf.addresses()))
				result.insert(it.second.details.interf.locality.dcId());
		return result;
	}

	void updateKnownIds(std::map<Optional<Standalone<StringRef>>, int>* id_used) {
		(*id_used)[masterProcessId]++;
		(*id_used)[clusterControllerProcessId]++;
	}

	RecruitRemoteFromConfigurationReply findRemoteWorkersForConfiguration(
	    RecruitRemoteFromConfigurationRequest const& req) {
		RecruitRemoteFromConfigurationReply result;
		std::map<Optional<Standalone<StringRef>>, int> id_used;

		updateKnownIds(&id_used);

		std::set<Optional<Key>> remoteDC;
		remoteDC.insert(req.dcId);

		auto remoteLogs = getWorkersForTlogs(req.configuration,
		                                     req.configuration.getRemoteTLogReplicationFactor(),
		                                     req.configuration.getDesiredRemoteLogs(),
		                                     req.configuration.getRemoteTLogPolicy(),
		                                     id_used,
		                                     false,
		                                     remoteDC,
		                                     req.exclusionWorkerIds);
		for (int i = 0; i < remoteLogs.size(); i++) {
			result.remoteTLogs.push_back(remoteLogs[i].interf);
		}

		auto logRouters = getWorkersForRoleInDatacenter(
		    req.dcId, ProcessClass::LogRouter, req.logRouterCount, req.configuration, id_used);
		for (int i = 0; i < logRouters.size(); i++) {
			result.logRouters.push_back(logRouters[i].interf);
		}

		if (!goodRemoteRecruitmentTime.isReady() &&
		    ((RoleFitness(
		          SERVER_KNOBS->EXPECTED_TLOG_FITNESS, req.configuration.getDesiredRemoteLogs(), ProcessClass::TLog)
		          .betterCount(RoleFitness(remoteLogs, ProcessClass::TLog, id_used))) ||
		     (RoleFitness(SERVER_KNOBS->EXPECTED_LOG_ROUTER_FITNESS, req.logRouterCount, ProcessClass::LogRouter)
		          .betterCount(RoleFitness(logRouters, ProcessClass::LogRouter, id_used))))) {
			throw operation_failed();
		}

		return result;
	}

	// Given datacenter ID, returns the primary and remote regions.
	std::pair<RegionInfo, RegionInfo> getPrimaryAndRemoteRegion(const std::vector<RegionInfo>& regions, Key dcId) {
		RegionInfo region;
		RegionInfo remoteRegion;
		for (const auto& r : regions) {
			if (r.dcId == dcId) {
				region = r;
			} else {
				remoteRegion = r;
			}
		}
		return std::make_pair(region, remoteRegion);
	}

	ErrorOr<RecruitFromConfigurationReply> findWorkersForConfigurationFromDC(RecruitFromConfigurationRequest const& req,
	                                                                         Optional<Key> dcId) {
		RecruitFromConfigurationReply result;
		std::map<Optional<Standalone<StringRef>>, int> id_used;
		updateKnownIds(&id_used);

		ASSERT(dcId.present());

		std::set<Optional<Key>> primaryDC;
		primaryDC.insert(dcId);
		result.dcId = dcId;

		auto [region, remoteRegion] = getPrimaryAndRemoteRegion(req.configuration.regions, dcId.get());

		if (req.recruitSeedServers) {
			auto primaryStorageServers =
			    getWorkersForSeedServers(req.configuration, req.configuration.storagePolicy, dcId);
			for (int i = 0; i < primaryStorageServers.size(); i++) {
				result.storageServers.push_back(primaryStorageServers[i].interf);
			}
		}

		auto tlogs = getWorkersForTlogs(req.configuration,
		                                req.configuration.tLogReplicationFactor,
		                                req.configuration.getDesiredLogs(),
		                                req.configuration.tLogPolicy,
		                                id_used,
		                                false,
		                                primaryDC);
		for (int i = 0; i < tlogs.size(); i++) {
			result.tLogs.push_back(tlogs[i].interf);
		}

		std::vector<WorkerDetails> satelliteLogs;
		if (region.satelliteTLogReplicationFactor > 0 && req.configuration.usableRegions > 1) {
			satelliteLogs =
			    getWorkersForSatelliteLogs(req.configuration, region, remoteRegion, id_used, result.satelliteFallback);
			for (int i = 0; i < satelliteLogs.size(); i++) {
				result.satelliteTLogs.push_back(satelliteLogs[i].interf);
			}
		}

		std::map<Optional<Standalone<StringRef>>, int> preferredSharing;
		auto first_commit_proxy = getWorkerForRoleInDatacenter(
		    dcId, ProcessClass::CommitProxy, ProcessClass::ExcludeFit, req.configuration, id_used, preferredSharing);
		preferredSharing[first_commit_proxy.worker.interf.locality.processId()] = 0;
		auto first_grv_proxy = getWorkerForRoleInDatacenter(
		    dcId, ProcessClass::GrvProxy, ProcessClass::ExcludeFit, req.configuration, id_used, preferredSharing);
		preferredSharing[first_grv_proxy.worker.interf.locality.processId()] = 1;
		auto first_resolver = getWorkerForRoleInDatacenter(
		    dcId, ProcessClass::Resolver, ProcessClass::ExcludeFit, req.configuration, id_used, preferredSharing);
		preferredSharing[first_resolver.worker.interf.locality.processId()] = 2;

		// If one of the first process recruitments is forced to share a process, allow all of next recruitments
		// to also share a process.
		auto maxUsed = std::max({ first_commit_proxy.used, first_grv_proxy.used, first_resolver.used });
		first_commit_proxy.used = maxUsed;
		first_grv_proxy.used = maxUsed;
		first_resolver.used = maxUsed;

		auto commit_proxies = getWorkersForRoleInDatacenter(dcId,
		                                                    ProcessClass::CommitProxy,
		                                                    req.configuration.getDesiredCommitProxies(),
		                                                    req.configuration,
		                                                    id_used,
		                                                    preferredSharing,
		                                                    first_commit_proxy);
		auto grv_proxies = getWorkersForRoleInDatacenter(dcId,
		                                                 ProcessClass::GrvProxy,
		                                                 req.configuration.getDesiredGrvProxies(),
		                                                 req.configuration,
		                                                 id_used,
		                                                 preferredSharing,
		                                                 first_grv_proxy);
		auto resolvers = getWorkersForRoleInDatacenter(dcId,
		                                               ProcessClass::Resolver,
		                                               req.configuration.getDesiredResolvers(),
		                                               req.configuration,
		                                               id_used,
		                                               preferredSharing,
		                                               first_resolver);
		for (int i = 0; i < commit_proxies.size(); i++)
			result.commitProxies.push_back(commit_proxies[i].interf);
		for (int i = 0; i < grv_proxies.size(); i++)
			result.grvProxies.push_back(grv_proxies[i].interf);
		for (int i = 0; i < resolvers.size(); i++)
			result.resolvers.push_back(resolvers[i].interf);

		if (req.maxOldLogRouters > 0) {
			if (tlogs.size() == 1) {
				result.oldLogRouters.push_back(tlogs[0].interf);
			} else {
				for (int i = 0; i < tlogs.size(); i++) {
					if (tlogs[i].interf.locality.processId() != clusterControllerProcessId) {
						result.oldLogRouters.push_back(tlogs[i].interf);
					}
				}
			}
		}

		if (req.configuration.backupWorkerEnabled) {
			const int nBackup = std::max<int>(
			    (req.configuration.desiredLogRouterCount > 0 ? req.configuration.desiredLogRouterCount : tlogs.size()),
			    req.maxOldLogRouters);
			auto backupWorkers =
			    getWorkersForRoleInDatacenter(dcId, ProcessClass::Backup, nBackup, req.configuration, id_used);
			std::transform(backupWorkers.begin(),
			               backupWorkers.end(),
			               std::back_inserter(result.backupWorkers),
			               [](const WorkerDetails& w) { return w.interf; });
		}

		if (!goodRecruitmentTime.isReady() &&
		    (RoleFitness(SERVER_KNOBS->EXPECTED_TLOG_FITNESS, req.configuration.getDesiredLogs(), ProcessClass::TLog)
		         .betterCount(RoleFitness(tlogs, ProcessClass::TLog, id_used)) ||
		     (region.satelliteTLogReplicationFactor > 0 && req.configuration.usableRegions > 1 &&
		      RoleFitness(SERVER_KNOBS->EXPECTED_TLOG_FITNESS,
		                  req.configuration.getDesiredSatelliteLogs(dcId),
		                  ProcessClass::TLog)
		          .betterCount(RoleFitness(satelliteLogs, ProcessClass::TLog, id_used))) ||
		     RoleFitness(SERVER_KNOBS->EXPECTED_COMMIT_PROXY_FITNESS,
		                 req.configuration.getDesiredCommitProxies(),
		                 ProcessClass::CommitProxy)
		         .betterCount(RoleFitness(commit_proxies, ProcessClass::CommitProxy, id_used)) ||
		     RoleFitness(SERVER_KNOBS->EXPECTED_GRV_PROXY_FITNESS,
		                 req.configuration.getDesiredGrvProxies(),
		                 ProcessClass::GrvProxy)
		         .betterCount(RoleFitness(grv_proxies, ProcessClass::GrvProxy, id_used)) ||
		     RoleFitness(SERVER_KNOBS->EXPECTED_RESOLVER_FITNESS,
		                 req.configuration.getDesiredResolvers(),
		                 ProcessClass::Resolver)
		         .betterCount(RoleFitness(resolvers, ProcessClass::Resolver, id_used)))) {
			return operation_failed();
		}

		return result;
	}

	RecruitFromConfigurationReply findWorkersForConfigurationDispatch(RecruitFromConfigurationRequest const& req) {
		if (req.configuration.regions.size() > 1) {
			std::vector<RegionInfo> regions = req.configuration.regions;
			if (regions[0].priority == regions[1].priority && regions[1].dcId == clusterControllerDcId.get()) {
				TraceEvent("CCSwitchPrimaryDc", id)
				    .detail("CCDcId", clusterControllerDcId.get())
				    .detail("OldPrimaryDcId", regions[0].dcId)
				    .detail("NewPrimaryDcId", regions[1].dcId);
				std::swap(regions[0], regions[1]);
			}

			if (regions[1].dcId == clusterControllerDcId.get() &&
			    (!versionDifferenceUpdated || datacenterVersionDifference >= SERVER_KNOBS->MAX_VERSION_DIFFERENCE)) {
				if (regions[1].priority >= 0) {
					TraceEvent("CCSwitchPrimaryDcVersionDifference", id)
					    .detail("CCDcId", clusterControllerDcId.get())
					    .detail("OldPrimaryDcId", regions[0].dcId)
					    .detail("NewPrimaryDcId", regions[1].dcId);
					std::swap(regions[0], regions[1]);
				} else {
					TraceEvent(SevWarnAlways, "CCDcPriorityNegative")
					    .detail("DcId", regions[1].dcId)
					    .detail("Priority", regions[1].priority)
					    .detail("FindWorkersInDc", regions[0].dcId)
					    .detail("Warning", "Failover did not happen but CC is in remote DC");
				}
			}

			TraceEvent("CCFindWorkersForConfiguration", id)
			    .detail("CCDcId", clusterControllerDcId.get())
			    .detail("Region0DcId", regions[0].dcId)
			    .detail("Region1DcId", regions[1].dcId)
			    .detail("DatacenterVersionDifference", datacenterVersionDifference)
			    .detail("VersionDifferenceUpdated", versionDifferenceUpdated);

			bool setPrimaryDesired = false;
			try {
				auto reply = findWorkersForConfigurationFromDC(req, regions[0].dcId);
				setPrimaryDesired = true;
				std::vector<Optional<Key>> dcPriority;
				dcPriority.push_back(regions[0].dcId);
				dcPriority.push_back(regions[1].dcId);
				desiredDcIds.set(dcPriority);
				if (reply.isError()) {
					throw reply.getError();
				} else if (regions[0].dcId == clusterControllerDcId.get()) {
					return reply.get();
				}
				TraceEvent(SevWarn, "CCRecruitmentFailed", id)
				    .detail("Reason", "Recruited Txn system and CC are in different DCs")
				    .detail("CCDcId", clusterControllerDcId.get())
				    .detail("RecruitedTxnSystemDcId", regions[0].dcId);
				throw no_more_servers();
			} catch (Error& e) {
				if (!goodRemoteRecruitmentTime.isReady() && regions[1].dcId != clusterControllerDcId.get()) {
					throw operation_failed();
				}

				if (e.code() != error_code_no_more_servers || regions[1].priority < 0) {
					throw;
				}
				TraceEvent(SevWarn, "AttemptingRecruitmentInRemoteDc", id)
				    .detail("SetPrimaryDesired", setPrimaryDesired)
				    .error(e);
				auto reply = findWorkersForConfigurationFromDC(req, regions[1].dcId);
				if (!setPrimaryDesired) {
					std::vector<Optional<Key>> dcPriority;
					dcPriority.push_back(regions[1].dcId);
					dcPriority.push_back(regions[0].dcId);
					desiredDcIds.set(dcPriority);
				}
				if (reply.isError()) {
					throw reply.getError();
				} else if (regions[1].dcId == clusterControllerDcId.get()) {
					return reply.get();
				}
				throw;
			}
		} else if (req.configuration.regions.size() == 1) {
			std::vector<Optional<Key>> dcPriority;
			dcPriority.push_back(req.configuration.regions[0].dcId);
			desiredDcIds.set(dcPriority);
			auto reply = findWorkersForConfigurationFromDC(req, req.configuration.regions[0].dcId);
			if (reply.isError()) {
				throw reply.getError();
			} else if (req.configuration.regions[0].dcId == clusterControllerDcId.get()) {
				return reply.get();
			}
			throw no_more_servers();
		} else {
			RecruitFromConfigurationReply result;
			std::map<Optional<Standalone<StringRef>>, int> id_used;
			updateKnownIds(&id_used);
			auto tlogs = getWorkersForTlogs(req.configuration,
			                                req.configuration.tLogReplicationFactor,
			                                req.configuration.getDesiredLogs(),
			                                req.configuration.tLogPolicy,
			                                id_used);
			for (int i = 0; i < tlogs.size(); i++) {
				result.tLogs.push_back(tlogs[i].interf);
			}

			if (req.maxOldLogRouters > 0) {
				if (tlogs.size() == 1) {
					result.oldLogRouters.push_back(tlogs[0].interf);
				} else {
					for (int i = 0; i < tlogs.size(); i++) {
						if (tlogs[i].interf.locality.processId() != clusterControllerProcessId) {
							result.oldLogRouters.push_back(tlogs[i].interf);
						}
					}
				}
			}

			if (req.recruitSeedServers) {
				auto primaryStorageServers =
				    getWorkersForSeedServers(req.configuration, req.configuration.storagePolicy);
				for (int i = 0; i < primaryStorageServers.size(); i++)
					result.storageServers.push_back(primaryStorageServers[i].interf);
			}

			auto datacenters = getDatacenters(req.configuration);

			std::tuple<RoleFitness, RoleFitness, RoleFitness> bestFitness;
			int numEquivalent = 1;
			Optional<Key> bestDC;

			for (auto dcId : datacenters) {
				try {
					// SOMEDAY: recruitment in other DCs besides the clusterControllerDcID will not account for the
					// processes used by the master and cluster controller properly.
					auto used = id_used;
					std::map<Optional<Standalone<StringRef>>, int> preferredSharing;
					auto first_commit_proxy = getWorkerForRoleInDatacenter(dcId,
					                                                       ProcessClass::CommitProxy,
					                                                       ProcessClass::ExcludeFit,
					                                                       req.configuration,
					                                                       used,
					                                                       preferredSharing);
					preferredSharing[first_commit_proxy.worker.interf.locality.processId()] = 0;
					auto first_grv_proxy = getWorkerForRoleInDatacenter(dcId,
					                                                    ProcessClass::GrvProxy,
					                                                    ProcessClass::ExcludeFit,
					                                                    req.configuration,
					                                                    used,
					                                                    preferredSharing);
					preferredSharing[first_grv_proxy.worker.interf.locality.processId()] = 1;
					auto first_resolver = getWorkerForRoleInDatacenter(dcId,
					                                                   ProcessClass::Resolver,
					                                                   ProcessClass::ExcludeFit,
					                                                   req.configuration,
					                                                   used,
					                                                   preferredSharing);
					preferredSharing[first_resolver.worker.interf.locality.processId()] = 2;

					// If one of the first process recruitments is forced to share a process, allow all of next
					// recruitments to also share a process.
					auto maxUsed = std::max({ first_commit_proxy.used, first_grv_proxy.used, first_resolver.used });
					first_commit_proxy.used = maxUsed;
					first_grv_proxy.used = maxUsed;
					first_resolver.used = maxUsed;

					auto commit_proxies = getWorkersForRoleInDatacenter(dcId,
					                                                    ProcessClass::CommitProxy,
					                                                    req.configuration.getDesiredCommitProxies(),
					                                                    req.configuration,
					                                                    used,
					                                                    preferredSharing,
					                                                    first_commit_proxy);

					auto grv_proxies = getWorkersForRoleInDatacenter(dcId,
					                                                 ProcessClass::GrvProxy,
					                                                 req.configuration.getDesiredGrvProxies(),
					                                                 req.configuration,
					                                                 used,
					                                                 preferredSharing,
					                                                 first_grv_proxy);

					auto resolvers = getWorkersForRoleInDatacenter(dcId,
					                                               ProcessClass::Resolver,
					                                               req.configuration.getDesiredResolvers(),
					                                               req.configuration,
					                                               used,
					                                               preferredSharing,
					                                               first_resolver);

					auto fitness = std::make_tuple(RoleFitness(commit_proxies, ProcessClass::CommitProxy, used),
					                               RoleFitness(grv_proxies, ProcessClass::GrvProxy, used),
					                               RoleFitness(resolvers, ProcessClass::Resolver, used));

					if (dcId == clusterControllerDcId) {
						bestFitness = fitness;
						bestDC = dcId;
						for (int i = 0; i < resolvers.size(); i++) {
							result.resolvers.push_back(resolvers[i].interf);
						}
						for (int i = 0; i < commit_proxies.size(); i++) {
							result.commitProxies.push_back(commit_proxies[i].interf);
						}
						for (int i = 0; i < grv_proxies.size(); i++) {
							result.grvProxies.push_back(grv_proxies[i].interf);
						}

						if (req.configuration.backupWorkerEnabled) {
							const int nBackup = std::max<int>(tlogs.size(), req.maxOldLogRouters);
							auto backupWorkers = getWorkersForRoleInDatacenter(
							    dcId, ProcessClass::Backup, nBackup, req.configuration, used);
							std::transform(backupWorkers.begin(),
							               backupWorkers.end(),
							               std::back_inserter(result.backupWorkers),
							               [](const WorkerDetails& w) { return w.interf; });
						}

						break;
					} else {
						if (fitness < bestFitness) {
							bestFitness = fitness;
							numEquivalent = 1;
							bestDC = dcId;
						} else if (fitness == bestFitness &&
						           deterministicRandom()->random01() < 1.0 / ++numEquivalent) {
							bestDC = dcId;
						}
					}
				} catch (Error& e) {
					if (e.code() != error_code_no_more_servers) {
						throw;
					}
				}
			}

			if (bestDC != clusterControllerDcId) {
				TraceEvent("BestDCIsNotClusterDC").log();
				std::vector<Optional<Key>> dcPriority;
				dcPriority.push_back(bestDC);
				desiredDcIds.set(dcPriority);
				throw no_more_servers();
			}
			// If this cluster controller dies, do not prioritize recruiting the next one in the same DC
			desiredDcIds.set(std::vector<Optional<Key>>());
			TraceEvent("FindWorkersForConfig")
			    .detail("Replication", req.configuration.tLogReplicationFactor)
			    .detail("DesiredLogs", req.configuration.getDesiredLogs())
			    .detail("ActualLogs", result.tLogs.size())
			    .detail("DesiredCommitProxies", req.configuration.getDesiredCommitProxies())
			    .detail("ActualCommitProxies", result.commitProxies.size())
			    .detail("DesiredGrvProxies", req.configuration.getDesiredGrvProxies())
			    .detail("ActualGrvProxies", result.grvProxies.size())
			    .detail("DesiredResolvers", req.configuration.getDesiredResolvers())
			    .detail("ActualResolvers", result.resolvers.size());

			if (!goodRecruitmentTime.isReady() &&
			    (RoleFitness(
			         SERVER_KNOBS->EXPECTED_TLOG_FITNESS, req.configuration.getDesiredLogs(), ProcessClass::TLog)
			         .betterCount(RoleFitness(tlogs, ProcessClass::TLog, id_used)) ||
			     RoleFitness(SERVER_KNOBS->EXPECTED_COMMIT_PROXY_FITNESS,
			                 req.configuration.getDesiredCommitProxies(),
			                 ProcessClass::CommitProxy)
			         .betterCount(std::get<0>(bestFitness)) ||
			     RoleFitness(SERVER_KNOBS->EXPECTED_GRV_PROXY_FITNESS,
			                 req.configuration.getDesiredGrvProxies(),
			                 ProcessClass::GrvProxy)
			         .betterCount(std::get<1>(bestFitness)) ||
			     RoleFitness(SERVER_KNOBS->EXPECTED_RESOLVER_FITNESS,
			                 req.configuration.getDesiredResolvers(),
			                 ProcessClass::Resolver)
			         .betterCount(std::get<2>(bestFitness)))) {
				throw operation_failed();
			}

			return result;
		}
	}

	void updateIdUsed(const std::vector<WorkerInterface>& workers,
	                  std::map<Optional<Standalone<StringRef>>, int>& id_used) {
		for (auto& it : workers) {
			id_used[it.locality.processId()]++;
		}
	}

	void compareWorkers(const DatabaseConfiguration& conf,
	                    const std::vector<WorkerInterface>& first,
	                    std::map<Optional<Standalone<StringRef>>, int>& firstUsed,
	                    const std::vector<WorkerInterface>& second,
	                    std::map<Optional<Standalone<StringRef>>, int>& secondUsed,
	                    ProcessClass::ClusterRole role,
	                    std::string description) {
		std::vector<WorkerDetails> firstDetails;
		for (auto& it : first) {
			auto w = id_worker.find(it.locality.processId());
			ASSERT(w != id_worker.end());
			ASSERT(!conf.isExcludedServer(w->second.details.interf.addresses()));
			firstDetails.push_back(w->second.details);
			//TraceEvent("CompareAddressesFirst").detail(description.c_str(), w->second.details.interf.address());
		}
		RoleFitness firstFitness(firstDetails, role, firstUsed);

		std::vector<WorkerDetails> secondDetails;
		for (auto& it : second) {
			auto w = id_worker.find(it.locality.processId());
			ASSERT(w != id_worker.end());
			ASSERT(!conf.isExcludedServer(w->second.details.interf.addresses()));
			secondDetails.push_back(w->second.details);
			//TraceEvent("CompareAddressesSecond").detail(description.c_str(), w->second.details.interf.address());
		}
		RoleFitness secondFitness(secondDetails, role, secondUsed);

		if (!(firstFitness == secondFitness)) {
			TraceEvent(SevError, "NonDeterministicRecruitment")
			    .detail("FirstFitness", firstFitness.toString())
			    .detail("SecondFitness", secondFitness.toString())
			    .detail("ClusterRole", role);
		}
	}

	RecruitFromConfigurationReply findWorkersForConfiguration(RecruitFromConfigurationRequest const& req) {
		RecruitFromConfigurationReply rep = findWorkersForConfigurationDispatch(req);
		if (g_network->isSimulated()) {
			// FIXME: The logic to pick a satellite in a remote region is not
			// deterministic and can therefore break this nondeterminism check.
			// Since satellites will generally be in the primary region,
			// disable the determinism check for remote region satellites.
			bool remoteDCUsedAsSatellite = false;
			if (req.configuration.regions.size() > 1) {
				auto [region, remoteRegion] =
				    getPrimaryAndRemoteRegion(req.configuration.regions, req.configuration.regions[0].dcId);
				for (const auto& satellite : region.satellites) {
					if (satellite.dcId == remoteRegion.dcId) {
						remoteDCUsedAsSatellite = true;
					}
				}
			}
			if (!remoteDCUsedAsSatellite) {
				RecruitFromConfigurationReply compare = findWorkersForConfigurationDispatch(req);

				std::map<Optional<Standalone<StringRef>>, int> firstUsed;
				std::map<Optional<Standalone<StringRef>>, int> secondUsed;
				updateKnownIds(&firstUsed);
				updateKnownIds(&secondUsed);

				// auto mworker = id_worker.find(masterProcessId);
				//TraceEvent("CompareAddressesMaster")
				//    .detail("Master",
				//            mworker != id_worker.end() ? mworker->second.details.interf.address() : NetworkAddress());

				updateIdUsed(rep.tLogs, firstUsed);
				updateIdUsed(compare.tLogs, secondUsed);
				compareWorkers(
				    req.configuration, rep.tLogs, firstUsed, compare.tLogs, secondUsed, ProcessClass::TLog, "TLog");
				updateIdUsed(rep.satelliteTLogs, firstUsed);
				updateIdUsed(compare.satelliteTLogs, secondUsed);
				compareWorkers(req.configuration,
				               rep.satelliteTLogs,
				               firstUsed,
				               compare.satelliteTLogs,
				               secondUsed,
				               ProcessClass::TLog,
				               "Satellite");
				updateIdUsed(rep.commitProxies, firstUsed);
				updateIdUsed(compare.commitProxies, secondUsed);
				updateIdUsed(rep.grvProxies, firstUsed);
				updateIdUsed(compare.grvProxies, secondUsed);
				updateIdUsed(rep.resolvers, firstUsed);
				updateIdUsed(compare.resolvers, secondUsed);
				compareWorkers(req.configuration,
				               rep.commitProxies,
				               firstUsed,
				               compare.commitProxies,
				               secondUsed,
				               ProcessClass::CommitProxy,
				               "CommitProxy");
				compareWorkers(req.configuration,
				               rep.grvProxies,
				               firstUsed,
				               compare.grvProxies,
				               secondUsed,
				               ProcessClass::GrvProxy,
				               "GrvProxy");
				compareWorkers(req.configuration,
				               rep.resolvers,
				               firstUsed,
				               compare.resolvers,
				               secondUsed,
				               ProcessClass::Resolver,
				               "Resolver");
				updateIdUsed(rep.backupWorkers, firstUsed);
				updateIdUsed(compare.backupWorkers, secondUsed);
				compareWorkers(req.configuration,
				               rep.backupWorkers,
				               firstUsed,
				               compare.backupWorkers,
				               secondUsed,
				               ProcessClass::Backup,
				               "Backup");
			}
		}
		return rep;
	}

	// Check if txn system is recruited successfully in each region
	void checkRegions(const std::vector<RegionInfo>& regions) {
		if (desiredDcIds.get().present() && desiredDcIds.get().get().size() == 2 &&
		    desiredDcIds.get().get()[0].get() == regions[0].dcId &&
		    desiredDcIds.get().get()[1].get() == regions[1].dcId) {
			return;
		}

		try {
			std::map<Optional<Standalone<StringRef>>, int> id_used;
			getWorkerForRoleInDatacenter(regions[0].dcId,
			                             ProcessClass::ClusterController,
			                             ProcessClass::ExcludeFit,
			                             db.config,
			                             id_used,
			                             {},
			                             true);
			getWorkerForRoleInDatacenter(
			    regions[0].dcId, ProcessClass::Master, ProcessClass::ExcludeFit, db.config, id_used, {}, true);

			std::set<Optional<Key>> primaryDC;
			primaryDC.insert(regions[0].dcId);
			getWorkersForTlogs(db.config,
			                   db.config.tLogReplicationFactor,
			                   db.config.getDesiredLogs(),
			                   db.config.tLogPolicy,
			                   id_used,
			                   true,
			                   primaryDC);
			if (regions[0].satelliteTLogReplicationFactor > 0 && db.config.usableRegions > 1) {
				bool satelliteFallback = false;
				getWorkersForSatelliteLogs(db.config, regions[0], regions[1], id_used, satelliteFallback, true);
			}

			getWorkerForRoleInDatacenter(
			    regions[0].dcId, ProcessClass::Resolver, ProcessClass::ExcludeFit, db.config, id_used, {}, true);
			getWorkerForRoleInDatacenter(
			    regions[0].dcId, ProcessClass::CommitProxy, ProcessClass::ExcludeFit, db.config, id_used, {}, true);
			getWorkerForRoleInDatacenter(
			    regions[0].dcId, ProcessClass::GrvProxy, ProcessClass::ExcludeFit, db.config, id_used, {}, true);

			std::vector<Optional<Key>> dcPriority;
			dcPriority.push_back(regions[0].dcId);
			dcPriority.push_back(regions[1].dcId);
			desiredDcIds.set(dcPriority);
		} catch (Error& e) {
			if (e.code() != error_code_no_more_servers) {
				throw;
			}
		}
	}

	void checkRecoveryStalled() {
		if ((db.serverInfo->get().recoveryState == RecoveryState::RECRUITING ||
		     db.serverInfo->get().recoveryState == RecoveryState::ACCEPTING_COMMITS ||
		     db.serverInfo->get().recoveryState == RecoveryState::ALL_LOGS_RECRUITED) &&
		    db.recoveryStalled) {
			if (db.config.regions.size() > 1) {
				auto regions = db.config.regions;
				if (clusterControllerDcId.get() == regions[0].dcId && regions[1].priority >= 0) {
					std::swap(regions[0], regions[1]);
				}
				ASSERT(regions[1].priority < 0 || clusterControllerDcId.get() == regions[1].dcId);
				checkRegions(regions);
			}
		}
	}

	void updateIdUsed(const std::vector<WorkerDetails>& workers,
	                  std::map<Optional<Standalone<StringRef>>, int>& id_used) {
		for (auto& it : workers) {
			id_used[it.interf.locality.processId()]++;
		}
	}

	// FIXME: determine when to fail the cluster controller when a primaryDC has not been set

	// This function returns true when the cluster controller determines it is worth forcing
	// a master recovery in order to change the recruited processes in the transaction subsystem.
	bool betterMasterExists() {
		const ServerDBInfo dbi = db.serverInfo->get();

		if (dbi.recoveryState < RecoveryState::ACCEPTING_COMMITS) {
			return false;
		}

		// Do not trigger better master exists if the cluster controller is excluded, since the master will change
		// anyways once the cluster controller is moved
		if (id_worker[clusterControllerProcessId].priorityInfo.isExcluded) {
			TraceEvent("NewRecruitmentIsWorse", id).detail("Reason", "ClusterControllerExcluded");
			return false;
		}

		if (db.config.regions.size() > 1 && db.config.regions[0].priority > db.config.regions[1].priority &&
		    db.config.regions[0].dcId != clusterControllerDcId.get() && versionDifferenceUpdated &&
		    datacenterVersionDifference < SERVER_KNOBS->MAX_VERSION_DIFFERENCE && remoteDCIsHealthy()) {
			checkRegions(db.config.regions);
		}

		// Get master process
		auto masterWorker = id_worker.find(dbi.master.locality.processId());
		if (masterWorker == id_worker.end()) {
			TraceEvent("NewRecruitmentIsWorse", id)
			    .detail("Reason", "CannotFindMaster")
			    .detail("ProcessID", dbi.master.locality.processId());
			return false;
		}

		// Get tlog processes
		std::vector<WorkerDetails> tlogs;
		std::vector<WorkerDetails> remote_tlogs;
		std::vector<WorkerDetails> satellite_tlogs;
		std::vector<WorkerDetails> log_routers;
		std::set<NetworkAddress> logRouterAddresses;
		std::vector<WorkerDetails> backup_workers;
		std::set<NetworkAddress> backup_addresses;

		for (auto& logSet : dbi.logSystemConfig.tLogs) {
			for (auto& it : logSet.tLogs) {
				auto tlogWorker = id_worker.find(it.interf().filteredLocality.processId());
				if (tlogWorker == id_worker.end()) {
					TraceEvent("NewRecruitmentIsWorse", id)
					    .detail("Reason", "CannotFindTLog")
					    .detail("ProcessID", it.interf().filteredLocality.processId());
					return false;
				}
				if (tlogWorker->second.priorityInfo.isExcluded) {
					TraceEvent("BetterMasterExists", id)
					    .detail("Reason", "TLogExcluded")
					    .detail("ProcessID", it.interf().filteredLocality.processId());
					return true;
				}

				if (logSet.isLocal && logSet.locality == tagLocalitySatellite) {
					satellite_tlogs.push_back(tlogWorker->second.details);
				} else if (logSet.isLocal) {
					tlogs.push_back(tlogWorker->second.details);
				} else {
					remote_tlogs.push_back(tlogWorker->second.details);
				}
			}

			for (auto& it : logSet.logRouters) {
				auto tlogWorker = id_worker.find(it.interf().filteredLocality.processId());
				if (tlogWorker == id_worker.end()) {
					TraceEvent("NewRecruitmentIsWorse", id)
					    .detail("Reason", "CannotFindLogRouter")
					    .detail("ProcessID", it.interf().filteredLocality.processId());
					return false;
				}
				if (tlogWorker->second.priorityInfo.isExcluded) {
					TraceEvent("BetterMasterExists", id)
					    .detail("Reason", "LogRouterExcluded")
					    .detail("ProcessID", it.interf().filteredLocality.processId());
					return true;
				}
				if (!logRouterAddresses.count(tlogWorker->second.details.interf.address())) {
					logRouterAddresses.insert(tlogWorker->second.details.interf.address());
					log_routers.push_back(tlogWorker->second.details);
				}
			}

			for (const auto& worker : logSet.backupWorkers) {
				auto workerIt = id_worker.find(worker.interf().locality.processId());
				if (workerIt == id_worker.end()) {
					TraceEvent("NewRecruitmentIsWorse", id)
					    .detail("Reason", "CannotFindBackupWorker")
					    .detail("ProcessID", worker.interf().locality.processId());
					return false;
				}
				if (workerIt->second.priorityInfo.isExcluded) {
					TraceEvent("BetterMasterExists", id)
					    .detail("Reason", "BackupWorkerExcluded")
					    .detail("ProcessID", worker.interf().locality.processId());
					return true;
				}
				if (backup_addresses.count(workerIt->second.details.interf.address()) == 0) {
					backup_addresses.insert(workerIt->second.details.interf.address());
					backup_workers.push_back(workerIt->second.details);
				}
			}
		}

		// Get commit proxy classes
		std::vector<WorkerDetails> commitProxyClasses;
		for (auto& it : dbi.client.commitProxies) {
			auto commitProxyWorker = id_worker.find(it.processId);
			if (commitProxyWorker == id_worker.end()) {
				TraceEvent("NewRecruitmentIsWorse", id)
				    .detail("Reason", "CannotFindCommitProxy")
				    .detail("ProcessID", it.processId);
				return false;
			}
			if (commitProxyWorker->second.priorityInfo.isExcluded) {
				TraceEvent("BetterMasterExists", id)
				    .detail("Reason", "CommitProxyExcluded")
				    .detail("ProcessID", it.processId);
				return true;
			}
			commitProxyClasses.push_back(commitProxyWorker->second.details);
		}

		// Get grv proxy classes
		std::vector<WorkerDetails> grvProxyClasses;
		for (auto& it : dbi.client.grvProxies) {
			auto grvProxyWorker = id_worker.find(it.processId);
			if (grvProxyWorker == id_worker.end()) {
				TraceEvent("NewRecruitmentIsWorse", id)
				    .detail("Reason", "CannotFindGrvProxy")
				    .detail("ProcessID", it.processId);
				return false;
			}
			if (grvProxyWorker->second.priorityInfo.isExcluded) {
				TraceEvent("BetterMasterExists", id)
				    .detail("Reason", "GrvProxyExcluded")
				    .detail("ProcessID", it.processId);
				return true;
			}
			grvProxyClasses.push_back(grvProxyWorker->second.details);
		}

		// Get resolver classes
		std::vector<WorkerDetails> resolverClasses;
		for (auto& it : dbi.resolvers) {
			auto resolverWorker = id_worker.find(it.locality.processId());
			if (resolverWorker == id_worker.end()) {
				TraceEvent("NewRecruitmentIsWorse", id)
				    .detail("Reason", "CannotFindResolver")
				    .detail("ProcessID", it.locality.processId());
				return false;
			}
			if (resolverWorker->second.priorityInfo.isExcluded) {
				TraceEvent("BetterMasterExists", id)
				    .detail("Reason", "ResolverExcluded")
				    .detail("ProcessID", it.locality.processId());
				return true;
			}
			resolverClasses.push_back(resolverWorker->second.details);
		}

		// Check master fitness. Don't return false if master is excluded in case all the processes are excluded, we
		// still need master for recovery.
		ProcessClass::Fitness oldMasterFit =
		    masterWorker->second.details.processClass.machineClassFitness(ProcessClass::Master);
		if (db.config.isExcludedServer(dbi.master.addresses())) {
			oldMasterFit = std::max(oldMasterFit, ProcessClass::ExcludeFit);
		}

		std::map<Optional<Standalone<StringRef>>, int> id_used;
		std::map<Optional<Standalone<StringRef>>, int> old_id_used;
		id_used[clusterControllerProcessId]++;
		old_id_used[clusterControllerProcessId]++;
		WorkerFitnessInfo mworker = getWorkerForRoleInDatacenter(
		    clusterControllerDcId, ProcessClass::Master, ProcessClass::NeverAssign, db.config, id_used, {}, true);
		auto newMasterFit = mworker.worker.processClass.machineClassFitness(ProcessClass::Master);
		if (db.config.isExcludedServer(mworker.worker.interf.addresses())) {
			newMasterFit = std::max(newMasterFit, ProcessClass::ExcludeFit);
		}

		old_id_used[masterWorker->first]++;
		if (oldMasterFit < newMasterFit) {
			TraceEvent("NewRecruitmentIsWorse", id)
			    .detail("OldMasterFit", oldMasterFit)
			    .detail("NewMasterFit", newMasterFit)
			    .detail("OldIsCC", dbi.master.locality.processId() == clusterControllerProcessId)
			    .detail("NewIsCC", mworker.worker.interf.locality.processId() == clusterControllerProcessId);
			;
			return false;
		}
		if (oldMasterFit > newMasterFit || (dbi.master.locality.processId() == clusterControllerProcessId &&
		                                    mworker.worker.interf.locality.processId() != clusterControllerProcessId)) {
			TraceEvent("BetterMasterExists", id)
			    .detail("OldMasterFit", oldMasterFit)
			    .detail("NewMasterFit", newMasterFit)
			    .detail("OldIsCC", dbi.master.locality.processId() == clusterControllerProcessId)
			    .detail("NewIsCC", mworker.worker.interf.locality.processId() == clusterControllerProcessId);
			return true;
		}

		std::set<Optional<Key>> primaryDC;
		std::set<Optional<Key>> remoteDC;

		RegionInfo region;
		RegionInfo remoteRegion;
		if (db.config.regions.size()) {
			primaryDC.insert(clusterControllerDcId);
			for (auto& r : db.config.regions) {
				if (r.dcId != clusterControllerDcId.get()) {
					ASSERT(remoteDC.empty());
					remoteDC.insert(r.dcId);
					remoteRegion = r;
				} else {
					ASSERT(region.dcId == StringRef());
					region = r;
				}
			}
		}

		// Check tLog fitness
		updateIdUsed(tlogs, old_id_used);
		RoleFitness oldTLogFit(tlogs, ProcessClass::TLog, old_id_used);
		auto newTLogs = getWorkersForTlogs(db.config,
		                                   db.config.tLogReplicationFactor,
		                                   db.config.getDesiredLogs(),
		                                   db.config.tLogPolicy,
		                                   id_used,
		                                   true,
		                                   primaryDC);
		RoleFitness newTLogFit(newTLogs, ProcessClass::TLog, id_used);

		bool oldSatelliteFallback = false;

		if (region.satelliteTLogPolicyFallback.isValid()) {
			for (auto& logSet : dbi.logSystemConfig.tLogs) {
				if (region.satelliteTLogPolicy.isValid() && logSet.isLocal && logSet.locality == tagLocalitySatellite) {
					oldSatelliteFallback = logSet.tLogPolicy->info() != region.satelliteTLogPolicy->info();
					ASSERT(!oldSatelliteFallback ||
					       (region.satelliteTLogPolicyFallback.isValid() &&
					        logSet.tLogPolicy->info() == region.satelliteTLogPolicyFallback->info()));
					break;
				}
			}
		}

		updateIdUsed(satellite_tlogs, old_id_used);
		RoleFitness oldSatelliteTLogFit(satellite_tlogs, ProcessClass::TLog, old_id_used);
		bool newSatelliteFallback = false;
		auto newSatelliteTLogs = satellite_tlogs;
		RoleFitness newSatelliteTLogFit = oldSatelliteTLogFit;
		if (region.satelliteTLogReplicationFactor > 0 && db.config.usableRegions > 1) {
			newSatelliteTLogs =
			    getWorkersForSatelliteLogs(db.config, region, remoteRegion, id_used, newSatelliteFallback, true);
			newSatelliteTLogFit = RoleFitness(newSatelliteTLogs, ProcessClass::TLog, id_used);
		}

		std::map<Optional<Key>, int32_t> satellite_priority;
		for (auto& r : region.satellites) {
			satellite_priority[r.dcId] = r.priority;
		}

		int32_t oldSatelliteRegionFit = std::numeric_limits<int32_t>::max();
		for (auto& it : satellite_tlogs) {
			if (satellite_priority.count(it.interf.locality.dcId())) {
				oldSatelliteRegionFit = std::min(oldSatelliteRegionFit, satellite_priority[it.interf.locality.dcId()]);
			} else {
				oldSatelliteRegionFit = -1;
			}
		}

		int32_t newSatelliteRegionFit = std::numeric_limits<int32_t>::max();
		for (auto& it : newSatelliteTLogs) {
			if (satellite_priority.count(it.interf.locality.dcId())) {
				newSatelliteRegionFit = std::min(newSatelliteRegionFit, satellite_priority[it.interf.locality.dcId()]);
			} else {
				newSatelliteRegionFit = -1;
			}
		}

		if (oldSatelliteFallback && !newSatelliteFallback) {
			TraceEvent("BetterMasterExists", id)
			    .detail("OldSatelliteFallback", oldSatelliteFallback)
			    .detail("NewSatelliteFallback", newSatelliteFallback);
			return true;
		}
		if (!oldSatelliteFallback && newSatelliteFallback) {
			TraceEvent("NewRecruitmentIsWorse", id)
			    .detail("OldSatelliteFallback", oldSatelliteFallback)
			    .detail("NewSatelliteFallback", newSatelliteFallback);
			return false;
		}

		if (oldSatelliteRegionFit < newSatelliteRegionFit) {
			TraceEvent("BetterMasterExists", id)
			    .detail("OldSatelliteRegionFit", oldSatelliteRegionFit)
			    .detail("NewSatelliteRegionFit", newSatelliteRegionFit);
			return true;
		}
		if (oldSatelliteRegionFit > newSatelliteRegionFit) {
			TraceEvent("NewRecruitmentIsWorse", id)
			    .detail("OldSatelliteRegionFit", oldSatelliteRegionFit)
			    .detail("NewSatelliteRegionFit", newSatelliteRegionFit);
			return false;
		}

		updateIdUsed(remote_tlogs, old_id_used);
		RoleFitness oldRemoteTLogFit(remote_tlogs, ProcessClass::TLog, old_id_used);
		std::vector<UID> exclusionWorkerIds;
		auto fn = [](const WorkerDetails& in) { return in.interf.id(); };
		std::transform(newTLogs.begin(), newTLogs.end(), std::back_inserter(exclusionWorkerIds), fn);
		std::transform(newSatelliteTLogs.begin(), newSatelliteTLogs.end(), std::back_inserter(exclusionWorkerIds), fn);
		RoleFitness newRemoteTLogFit = oldRemoteTLogFit;
		if (db.config.usableRegions > 1 && (dbi.recoveryState == RecoveryState::ALL_LOGS_RECRUITED ||
		                                    dbi.recoveryState == RecoveryState::FULLY_RECOVERED)) {
			newRemoteTLogFit = RoleFitness(getWorkersForTlogs(db.config,
			                                                  db.config.getRemoteTLogReplicationFactor(),
			                                                  db.config.getDesiredRemoteLogs(),
			                                                  db.config.getRemoteTLogPolicy(),
			                                                  id_used,
			                                                  true,
			                                                  remoteDC,
			                                                  exclusionWorkerIds),
			                               ProcessClass::TLog,
			                               id_used);
		}
		int oldRouterCount =
		    oldTLogFit.count * std::max<int>(1, db.config.desiredLogRouterCount / std::max(1, oldTLogFit.count));
		int newRouterCount =
		    newTLogFit.count * std::max<int>(1, db.config.desiredLogRouterCount / std::max(1, newTLogFit.count));
		updateIdUsed(log_routers, old_id_used);
		RoleFitness oldLogRoutersFit(log_routers, ProcessClass::LogRouter, old_id_used);
		RoleFitness newLogRoutersFit = oldLogRoutersFit;
		if (db.config.usableRegions > 1 && dbi.recoveryState == RecoveryState::FULLY_RECOVERED) {
			newLogRoutersFit = RoleFitness(getWorkersForRoleInDatacenter(*remoteDC.begin(),
			                                                             ProcessClass::LogRouter,
			                                                             newRouterCount,
			                                                             db.config,
			                                                             id_used,
			                                                             {},
			                                                             Optional<WorkerFitnessInfo>(),
			                                                             true),
			                               ProcessClass::LogRouter,
			                               id_used);
		}

		if (oldLogRoutersFit.count < oldRouterCount) {
			oldLogRoutersFit.worstFit = ProcessClass::NeverAssign;
		}
		if (newLogRoutersFit.count < newRouterCount) {
			newLogRoutersFit.worstFit = ProcessClass::NeverAssign;
		}

		// Check proxy/grvProxy/resolver fitness
		updateIdUsed(commitProxyClasses, old_id_used);
		updateIdUsed(grvProxyClasses, old_id_used);
		updateIdUsed(resolverClasses, old_id_used);
		RoleFitness oldCommitProxyFit(commitProxyClasses, ProcessClass::CommitProxy, old_id_used);
		RoleFitness oldGrvProxyFit(grvProxyClasses, ProcessClass::GrvProxy, old_id_used);
		RoleFitness oldResolverFit(resolverClasses, ProcessClass::Resolver, old_id_used);

		std::map<Optional<Standalone<StringRef>>, int> preferredSharing;
		auto first_commit_proxy = getWorkerForRoleInDatacenter(clusterControllerDcId,
		                                                       ProcessClass::CommitProxy,
		                                                       ProcessClass::ExcludeFit,
		                                                       db.config,
		                                                       id_used,
		                                                       preferredSharing,
		                                                       true);
		preferredSharing[first_commit_proxy.worker.interf.locality.processId()] = 0;
		auto first_grv_proxy = getWorkerForRoleInDatacenter(clusterControllerDcId,
		                                                    ProcessClass::GrvProxy,
		                                                    ProcessClass::ExcludeFit,
		                                                    db.config,
		                                                    id_used,
		                                                    preferredSharing,
		                                                    true);
		preferredSharing[first_grv_proxy.worker.interf.locality.processId()] = 1;
		auto first_resolver = getWorkerForRoleInDatacenter(clusterControllerDcId,
		                                                   ProcessClass::Resolver,
		                                                   ProcessClass::ExcludeFit,
		                                                   db.config,
		                                                   id_used,
		                                                   preferredSharing,
		                                                   true);
		preferredSharing[first_resolver.worker.interf.locality.processId()] = 2;
		auto maxUsed = std::max({ first_commit_proxy.used, first_grv_proxy.used, first_resolver.used });
		first_commit_proxy.used = maxUsed;
		first_grv_proxy.used = maxUsed;
		first_resolver.used = maxUsed;
		auto commit_proxies = getWorkersForRoleInDatacenter(clusterControllerDcId,
		                                                    ProcessClass::CommitProxy,
		                                                    db.config.getDesiredCommitProxies(),
		                                                    db.config,
		                                                    id_used,
		                                                    preferredSharing,
		                                                    first_commit_proxy,
		                                                    true);
		auto grv_proxies = getWorkersForRoleInDatacenter(clusterControllerDcId,
		                                                 ProcessClass::GrvProxy,
		                                                 db.config.getDesiredGrvProxies(),
		                                                 db.config,
		                                                 id_used,
		                                                 preferredSharing,
		                                                 first_grv_proxy,
		                                                 true);
		auto resolvers = getWorkersForRoleInDatacenter(clusterControllerDcId,
		                                               ProcessClass::Resolver,
		                                               db.config.getDesiredResolvers(),
		                                               db.config,
		                                               id_used,
		                                               preferredSharing,
		                                               first_resolver,
		                                               true);

		RoleFitness newCommitProxyFit(commit_proxies, ProcessClass::CommitProxy, id_used);
		RoleFitness newGrvProxyFit(grv_proxies, ProcessClass::GrvProxy, id_used);
		RoleFitness newResolverFit(resolvers, ProcessClass::Resolver, id_used);

		// Check backup worker fitness
		updateIdUsed(backup_workers, old_id_used);
		RoleFitness oldBackupWorkersFit(backup_workers, ProcessClass::Backup, old_id_used);
		const int nBackup = backup_addresses.size();
		RoleFitness newBackupWorkersFit(getWorkersForRoleInDatacenter(clusterControllerDcId,
		                                                              ProcessClass::Backup,
		                                                              nBackup,
		                                                              db.config,
		                                                              id_used,
		                                                              {},
		                                                              Optional<WorkerFitnessInfo>(),
		                                                              true),
		                                ProcessClass::Backup,
		                                id_used);

		auto oldFit = std::make_tuple(oldTLogFit,
		                              oldSatelliteTLogFit,
		                              oldCommitProxyFit,
		                              oldGrvProxyFit,
		                              oldResolverFit,
		                              oldBackupWorkersFit,
		                              oldRemoteTLogFit,
		                              oldLogRoutersFit);
		auto newFit = std::make_tuple(newTLogFit,
		                              newSatelliteTLogFit,
		                              newCommitProxyFit,
		                              newGrvProxyFit,
		                              newResolverFit,
		                              newBackupWorkersFit,
		                              newRemoteTLogFit,
		                              newLogRoutersFit);

		if (oldFit > newFit) {
			TraceEvent("BetterMasterExists", id)
			    .detail("OldMasterFit", oldMasterFit)
			    .detail("NewMasterFit", newMasterFit)
			    .detail("OldTLogFit", oldTLogFit.toString())
			    .detail("NewTLogFit", newTLogFit.toString())
			    .detail("OldSatelliteFit", oldSatelliteTLogFit.toString())
			    .detail("NewSatelliteFit", newSatelliteTLogFit.toString())
			    .detail("OldCommitProxyFit", oldCommitProxyFit.toString())
			    .detail("NewCommitProxyFit", newCommitProxyFit.toString())
			    .detail("OldGrvProxyFit", oldGrvProxyFit.toString())
			    .detail("NewGrvProxyFit", newGrvProxyFit.toString())
			    .detail("OldResolverFit", oldResolverFit.toString())
			    .detail("NewResolverFit", newResolverFit.toString())
			    .detail("OldBackupWorkerFit", oldBackupWorkersFit.toString())
			    .detail("NewBackupWorkerFit", newBackupWorkersFit.toString())
			    .detail("OldRemoteFit", oldRemoteTLogFit.toString())
			    .detail("NewRemoteFit", newRemoteTLogFit.toString())
			    .detail("OldRouterFit", oldLogRoutersFit.toString())
			    .detail("NewRouterFit", newLogRoutersFit.toString())
			    .detail("OldSatelliteFallback", oldSatelliteFallback)
			    .detail("NewSatelliteFallback", newSatelliteFallback);
			return true;
		}

		if (oldFit < newFit) {
			TraceEvent("NewRecruitmentIsWorse", id)
			    .detail("OldMasterFit", oldMasterFit)
			    .detail("NewMasterFit", newMasterFit)
			    .detail("OldTLogFit", oldTLogFit.toString())
			    .detail("NewTLogFit", newTLogFit.toString())
			    .detail("OldSatelliteFit", oldSatelliteTLogFit.toString())
			    .detail("NewSatelliteFit", newSatelliteTLogFit.toString())
			    .detail("OldCommitProxyFit", oldCommitProxyFit.toString())
			    .detail("NewCommitProxyFit", newCommitProxyFit.toString())
			    .detail("OldGrvProxyFit", oldGrvProxyFit.toString())
			    .detail("NewGrvProxyFit", newGrvProxyFit.toString())
			    .detail("OldResolverFit", oldResolverFit.toString())
			    .detail("NewResolverFit", newResolverFit.toString())
			    .detail("OldBackupWorkerFit", oldBackupWorkersFit.toString())
			    .detail("NewBackupWorkerFit", newBackupWorkersFit.toString())
			    .detail("OldRemoteFit", oldRemoteTLogFit.toString())
			    .detail("NewRemoteFit", newRemoteTLogFit.toString())
			    .detail("OldRouterFit", oldLogRoutersFit.toString())
			    .detail("NewRouterFit", newLogRoutersFit.toString())
			    .detail("OldSatelliteFallback", oldSatelliteFallback)
			    .detail("NewSatelliteFallback", newSatelliteFallback);
		}
		return false;
	}

	// Returns true iff processId is currently being used
	// for any non-singleton role other than master
	bool isUsedNotMaster(Optional<Key> processId) const {
		ASSERT(masterProcessId.present());
		if (processId == masterProcessId)
			return false;

		auto& dbInfo = db.serverInfo->get();
		for (const auto& tlogset : dbInfo.logSystemConfig.tLogs) {
			for (const auto& tlog : tlogset.tLogs) {
				if (tlog.present() && tlog.interf().filteredLocality.processId() == processId)
					return true;
			}
		}
		for (const CommitProxyInterface& interf : dbInfo.client.commitProxies) {
			if (interf.processId == processId)
				return true;
		}
		for (const GrvProxyInterface& interf : dbInfo.client.grvProxies) {
			if (interf.processId == processId)
				return true;
		}
		for (const ResolverInterface& interf : dbInfo.resolvers) {
			if (interf.locality.processId() == processId)
				return true;
		}
		if (processId == clusterControllerProcessId)
			return true;

		return false;
	}

	// Returns true iff
	// - role is master, or
	// - role is a singleton AND worker's pid is being used for any non-singleton role
	bool onMasterIsBetter(const WorkerDetails& worker, ProcessClass::ClusterRole role) const {
		ASSERT(masterProcessId.present());
		const auto& pid = worker.interf.locality.processId();
		if ((role != ProcessClass::DataDistributor && role != ProcessClass::Ratekeeper &&
<<<<<<< HEAD
		     role != ProcessClass::TenantBalancer) ||
=======
		     role != ProcessClass::BlobManager) ||
>>>>>>> 2208b041
		    pid == masterProcessId.get()) {
			return false;
		}
		return isUsedNotMaster(pid);
	}

	// Returns a map of <pid, numRolesUsingPid> for all non-singleton roles
	std::map<Optional<Standalone<StringRef>>, int> getUsedIds() {
		std::map<Optional<Standalone<StringRef>>, int> idUsed;
		updateKnownIds(&idUsed);

		auto& dbInfo = db.serverInfo->get();
		for (const auto& tlogset : dbInfo.logSystemConfig.tLogs) {
			for (const auto& tlog : tlogset.tLogs) {
				if (tlog.present()) {
					idUsed[tlog.interf().filteredLocality.processId()]++;
				}
			}
		}
		for (const CommitProxyInterface& interf : dbInfo.client.commitProxies) {
			ASSERT(interf.processId.present());
			idUsed[interf.processId]++;
		}
		for (const GrvProxyInterface& interf : dbInfo.client.grvProxies) {
			ASSERT(interf.processId.present());
			idUsed[interf.processId]++;
		}
		for (const ResolverInterface& interf : dbInfo.resolvers) {
			ASSERT(interf.locality.processId().present());
			idUsed[interf.locality.processId()]++;
		}
		return idUsed;
	}

	// Updates work health signals in `workerHealth` based on `req`.
	void updateWorkerHealth(const UpdateWorkerHealthRequest& req) {
		std::string degradedPeersString;
		for (int i = 0; i < req.degradedPeers.size(); ++i) {
			degradedPeersString += (i == 0 ? "" : " ") + req.degradedPeers[i].toString();
		}
		TraceEvent("ClusterControllerUpdateWorkerHealth")
		    .detail("WorkerAddress", req.address)
		    .detail("DegradedPeers", degradedPeersString);

		// `req.degradedPeers` contains the latest peer performance view from the worker. Clear the worker if the
		// requested worker doesn't see any degraded peers.
		if (req.degradedPeers.empty()) {
			workerHealth.erase(req.address);
			return;
		}

		double currentTime = now();

		// Current `workerHealth` doesn't have any information about the incoming worker. Add the worker into
		// `workerHealth`.
		if (workerHealth.find(req.address) == workerHealth.end()) {
			workerHealth[req.address] = {};
			for (const auto& degradedPeer : req.degradedPeers) {
				workerHealth[req.address].degradedPeers[degradedPeer] = { currentTime, currentTime };
			}

			return;
		}

		// The incoming worker already exists in `workerHealth`.

		auto& health = workerHealth[req.address];

		// First, remove any degraded peers recorded in the `workerHealth`, but aren't in the incoming request. These
		// machines network performance should have recovered.
		std::unordered_set<NetworkAddress> recoveredPeers;
		for (const auto& [peer, times] : health.degradedPeers) {
			recoveredPeers.insert(peer);
		}
		for (const auto& peer : req.degradedPeers) {
			if (recoveredPeers.find(peer) != recoveredPeers.end()) {
				recoveredPeers.erase(peer);
			}
		}
		for (const auto& peer : recoveredPeers) {
			health.degradedPeers.erase(peer);
		}

		// Update the worker's degradedPeers.
		for (const auto& peer : req.degradedPeers) {
			auto it = health.degradedPeers.find(peer);
			if (it == health.degradedPeers.end()) {
				health.degradedPeers[peer] = { currentTime, currentTime };
				continue;
			}
			it->second.lastRefreshTime = currentTime;
		}
	}

	// Checks that if any worker or their degraded peers have recovered. If so, remove them from `workerHealth`.
	void updateRecoveredWorkers() {
		double currentTime = now();
		for (auto& [workerAddress, health] : workerHealth) {
			for (auto it = health.degradedPeers.begin(); it != health.degradedPeers.end();) {
				if (currentTime - it->second.lastRefreshTime > SERVER_KNOBS->CC_DEGRADED_LINK_EXPIRATION_INTERVAL) {
					TraceEvent("WorkerPeerHealthRecovered").detail("Worker", workerAddress).detail("Peer", it->first);
					health.degradedPeers.erase(it++);
				} else {
					++it;
				}
			}
		}

		for (auto it = workerHealth.begin(); it != workerHealth.end();) {
			if (it->second.degradedPeers.empty()) {
				TraceEvent("WorkerAllPeerHealthRecovered").detail("Worker", it->first);
				workerHealth.erase(it++);
			} else {
				++it;
			}
		}
	}

	// Returns a list of servers who are experiencing degraded links. These are candidates to perform exclusion. Note
	// that only one endpoint of a bad link will be included in this list.
	std::unordered_set<NetworkAddress> getServersWithDegradedLink() {
		updateRecoveredWorkers();

		// Build a map keyed by measured degraded peer. This map gives the info that who complains a particular server.
		std::unordered_map<NetworkAddress, std::unordered_set<NetworkAddress>> degradedLinkDst2Src;
		double currentTime = now();
		for (const auto& [server, health] : workerHealth) {
			for (const auto& [degradedPeer, times] : health.degradedPeers) {
				if (currentTime - times.startTime < SERVER_KNOBS->CC_MIN_DEGRADATION_INTERVAL) {
					// This degraded link is not long enough to be considered as degraded.
					continue;
				}
				degradedLinkDst2Src[degradedPeer].insert(server);
			}
		}

		// Sort degraded peers based on the number of workers complaining about it.
		std::vector<std::pair<int, NetworkAddress>> count2DegradedPeer;
		for (const auto& [degradedPeer, complainers] : degradedLinkDst2Src) {
			count2DegradedPeer.push_back({ complainers.size(), degradedPeer });
		}
		std::sort(count2DegradedPeer.begin(), count2DegradedPeer.end(), std::greater<>());

		// Go through all reported degraded peers by decreasing order of the number of complainers. For a particular
		// degraded peer, if a complainer has already be considered as degraded, we skip the current examine degraded
		// peer since there has been one endpoint on the link between degradedPeer and complainer considered as
		// degraded. This is to address the issue that both endpoints on a bad link may be considered as degraded
		// server.
		//
		// For example, if server A is already considered as a degraded server, and A complains B, we won't add B as
		// degraded since A is already considered as degraded.
		std::unordered_set<NetworkAddress> currentDegradedServers;
		for (const auto& [complainerCount, badServer] : count2DegradedPeer) {
			for (const auto& complainer : degradedLinkDst2Src[badServer]) {
				if (currentDegradedServers.find(complainer) == currentDegradedServers.end()) {
					currentDegradedServers.insert(badServer);
					break;
				}
			}
		}

		// For degraded server that are complained by more than SERVER_KNOBS->CC_DEGRADED_PEER_DEGREE_TO_EXCLUDE, we
		// don't know if it is a hot server, or the network is bad. We remove from the returned degraded server list.
		std::unordered_set<NetworkAddress> currentDegradedServersWithinLimit;
		for (const auto& badServer : currentDegradedServers) {
			if (degradedLinkDst2Src[badServer].size() <= SERVER_KNOBS->CC_DEGRADED_PEER_DEGREE_TO_EXCLUDE) {
				currentDegradedServersWithinLimit.insert(badServer);
			}
		}
		return currentDegradedServersWithinLimit;
	}

	// Whether the transaction system (in primary DC if in HA setting) contains degraded servers.
	bool transactionSystemContainsDegradedServers() {
		const ServerDBInfo dbi = db.serverInfo->get();
		for (const auto& excludedServer : degradedServers) {
			if (dbi.master.addresses().contains(excludedServer)) {
				return true;
			}

			for (auto& logSet : dbi.logSystemConfig.tLogs) {
				if (!logSet.isLocal || logSet.locality == tagLocalitySatellite) {
					continue;
				}
				for (const auto& tlog : logSet.tLogs) {
					if (tlog.present() && tlog.interf().addresses().contains(excludedServer)) {
						return true;
					}
				}
			}

			for (auto& proxy : dbi.client.grvProxies) {
				if (proxy.addresses().contains(excludedServer)) {
					return true;
				}
			}

			for (auto& proxy : dbi.client.commitProxies) {
				if (proxy.addresses().contains(excludedServer)) {
					return true;
				}
			}

			for (auto& resolver : dbi.resolvers) {
				if (resolver.addresses().contains(excludedServer)) {
					return true;
				}
			}
		}

		return false;
	}

	// Whether transaction system in the remote DC, e.g. log router and tlogs in the remote DC, contains degraded
	// servers.
	bool remoteTransactionSystemContainsDegradedServers() {
		if (db.config.usableRegions <= 1) {
			return false;
		}

		for (const auto& excludedServer : degradedServers) {
			if (addressInDbAndRemoteDc(excludedServer, db.serverInfo)) {
				return true;
			}
		}

		return false;
	}

	// Returns true if remote DC is healthy and can failover to.
	bool remoteDCIsHealthy() {
		// When we just start, we ignore any remote DC health info since the current CC may be elected at wrong DC due
		// to that all the processes are still starting.
		if (machineStartTime() == 0) {
			return true;
		}

		if (now() - machineStartTime() < SERVER_KNOBS->INITIAL_UPDATE_CROSS_DC_INFO_DELAY) {
			return true;
		}

		// When remote DC health is not monitored, we may not know whether the remote is healthy or not. So return false
		// here to prevent failover.
		if (!remoteDCMonitorStarted) {
			return false;
		}

		return !remoteTransactionSystemContainsDegradedServers();
	}

	// Returns true when the cluster controller should trigger a recovery due to degraded servers used in the
	// transaction system in the primary data center.
	bool shouldTriggerRecoveryDueToDegradedServers() {
		if (degradedServers.size() > SERVER_KNOBS->CC_MAX_EXCLUSION_DUE_TO_HEALTH) {
			return false;
		}

		if (db.serverInfo->get().recoveryState < RecoveryState::ACCEPTING_COMMITS) {
			return false;
		}

		// Do not trigger recovery if the cluster controller is excluded, since the master will change
		// anyways once the cluster controller is moved
		if (id_worker[clusterControllerProcessId].priorityInfo.isExcluded) {
			return false;
		}

		return transactionSystemContainsDegradedServers();
	}

	// Returns true when the cluster controller should trigger a failover due to degraded servers used in the
	// transaction system in the primary data center, and no degradation in the remote data center.
	bool shouldTriggerFailoverDueToDegradedServers() {
		if (db.config.usableRegions <= 1) {
			return false;
		}

		if (SERVER_KNOBS->CC_FAILOVER_DUE_TO_HEALTH_MIN_DEGRADATION >
		    SERVER_KNOBS->CC_FAILOVER_DUE_TO_HEALTH_MAX_DEGRADATION) {
			TraceEvent(SevWarn, "TriggerFailoverDueToDegradedServersInvalidConfig")
			    .suppressFor(1.0)
			    .detail("Min", SERVER_KNOBS->CC_FAILOVER_DUE_TO_HEALTH_MIN_DEGRADATION)
			    .detail("Max", SERVER_KNOBS->CC_FAILOVER_DUE_TO_HEALTH_MAX_DEGRADATION);
			return false;
		}

		if (degradedServers.size() < SERVER_KNOBS->CC_FAILOVER_DUE_TO_HEALTH_MIN_DEGRADATION ||
		    degradedServers.size() > SERVER_KNOBS->CC_FAILOVER_DUE_TO_HEALTH_MAX_DEGRADATION) {
			return false;
		}

		// Do not trigger recovery if the cluster controller is excluded, since the master will change
		// anyways once the cluster controller is moved
		if (id_worker[clusterControllerProcessId].priorityInfo.isExcluded) {
			return false;
		}

		return transactionSystemContainsDegradedServers() && !remoteTransactionSystemContainsDegradedServers();
	}

	int recentRecoveryCountDueToHealth() {
		while (!recentHealthTriggeredRecoveryTime.empty() &&
		       now() - recentHealthTriggeredRecoveryTime.front() > SERVER_KNOBS->CC_TRACKING_HEALTH_RECOVERY_INTERVAL) {
			recentHealthTriggeredRecoveryTime.pop();
		}
		return recentHealthTriggeredRecoveryTime.size();
	}

	bool isExcludedDegradedServer(const NetworkAddressList& a) {
		for (const auto& server : excludedDegradedServers) {
			if (a.contains(server))
				return true;
		}
		return false;
	}

	std::map<Optional<Standalone<StringRef>>, WorkerInfo> id_worker;
	std::map<Optional<Standalone<StringRef>>, ProcessClass>
	    id_class; // contains the mapping from process id to process class from the database
	RangeResult lastProcessClasses;
	bool gotProcessClasses;
	bool gotFullyRecoveredConfig;
	Optional<Standalone<StringRef>> masterProcessId;
	Optional<Standalone<StringRef>> clusterControllerProcessId;
	Optional<Standalone<StringRef>> clusterControllerDcId;
	AsyncVar<Optional<std::vector<Optional<Key>>>> desiredDcIds; // desired DC priorities
	AsyncVar<std::pair<bool, Optional<std::vector<Optional<Key>>>>>
	    changingDcIds; // current DC priorities to change first, and whether that is the cluster controller
	AsyncVar<std::pair<bool, Optional<std::vector<Optional<Key>>>>>
	    changedDcIds; // current DC priorities to change second, and whether the cluster controller has been changed
	UID id;
	std::vector<RecruitFromConfigurationRequest> outstandingRecruitmentRequests;
	std::vector<RecruitRemoteFromConfigurationRequest> outstandingRemoteRecruitmentRequests;
	std::vector<std::pair<RecruitStorageRequest, double>> outstandingStorageRequests;
	std::vector<std::pair<RecruitBlobWorkerRequest, double>> outstandingBlobWorkerRequests;
	ActorCollection ac;
	UpdateWorkerList updateWorkerList;
	Future<Void> outstandingRequestChecker;
	Future<Void> outstandingRemoteRequestChecker;
	AsyncTrigger updateDBInfo;
	std::set<Endpoint> updateDBInfoEndpoints;
	std::set<Endpoint> removedDBInfoEndpoints;

	DBInfo db;
	Database cx;
	double startTime;
	Future<Void> goodRecruitmentTime;
	Future<Void> goodRemoteRecruitmentTime;
	Version datacenterVersionDifference;
	PromiseStream<Future<Void>> addActor;
	bool versionDifferenceUpdated;

	bool remoteDCMonitorStarted;
	bool remoteTransactionSystemDegraded;

	// recruitX is used to signal when role X needs to be (re)recruited.
	// recruitingXID is used to track the ID of X's interface which is being recruited.
	// We use AsyncVars to kill (i.e. halt) singletons that have been replaced.
	AsyncVar<bool> recruitDistributor;
	Optional<UID> recruitingDistributorID;
	AsyncVar<bool> recruitRatekeeper;
	Optional<UID> recruitingRatekeeperID;
<<<<<<< HEAD
	AsyncVar<bool> recruitTenantBalancer;
	Optional<UID> recruitingTenantBalancerID;
=======
	AsyncVar<bool> recruitBlobManager;
	Optional<UID> recruitingBlobManagerID;
>>>>>>> 2208b041

	// Stores the health information from a particular worker's perspective.
	struct WorkerHealth {
		struct DegradedTimes {
			double startTime = 0;
			double lastRefreshTime = 0;
		};
		std::unordered_map<NetworkAddress, DegradedTimes> degradedPeers;

		// TODO(zhewu): Include disk and CPU signals.
	};
	std::unordered_map<NetworkAddress, WorkerHealth> workerHealth;
	std::unordered_set<NetworkAddress>
	    degradedServers; // The servers that the cluster controller is considered as degraded. The servers in this list
	                     // are not excluded unless they are added to `excludedDegradedServers`.
	std::unordered_set<NetworkAddress>
	    excludedDegradedServers; // The degraded servers to be excluded when assigning workers to roles.
	std::queue<double> recentHealthTriggeredRecoveryTime;

	CounterCollection clusterControllerMetrics;

	Counter openDatabaseRequests;
	Counter registerWorkerRequests;
	Counter getWorkersRequests;
	Counter getClientWorkersRequests;
	Counter registerMasterRequests;
	Counter statusRequests;

	Reference<EventCacheHolder> recruitedMasterWorkerEventHolder;

	ClusterControllerData(ClusterControllerFullInterface const& ccInterface,
	                      LocalityData const& locality,
	                      ServerCoordinators const& coordinators)
	  : gotProcessClasses(false), gotFullyRecoveredConfig(false), clusterControllerProcessId(locality.processId()),
	    clusterControllerDcId(locality.dcId()), id(ccInterface.id()), ac(false), outstandingRequestChecker(Void()),
	    outstandingRemoteRequestChecker(Void()), startTime(now()), goodRecruitmentTime(Never()),
	    goodRemoteRecruitmentTime(Never()), datacenterVersionDifference(0), versionDifferenceUpdated(false),
	    remoteDCMonitorStarted(false), remoteTransactionSystemDegraded(false), recruitDistributor(false),
<<<<<<< HEAD
	    recruitRatekeeper(false), recruitTenantBalancer(false),
=======
	    recruitRatekeeper(false), recruitBlobManager(false),
>>>>>>> 2208b041
	    clusterControllerMetrics("ClusterController", id.toString()),
	    openDatabaseRequests("OpenDatabaseRequests", clusterControllerMetrics),
	    registerWorkerRequests("RegisterWorkerRequests", clusterControllerMetrics),
	    getWorkersRequests("GetWorkersRequests", clusterControllerMetrics),
	    getClientWorkersRequests("GetClientWorkersRequests", clusterControllerMetrics),
	    registerMasterRequests("RegisterMasterRequests", clusterControllerMetrics),
	    statusRequests("StatusRequests", clusterControllerMetrics),
	    recruitedMasterWorkerEventHolder(makeReference<EventCacheHolder>("RecruitedMasterWorker")) {
		auto serverInfo = ServerDBInfo();
		serverInfo.id = deterministicRandom()->randomUniqueID();
		serverInfo.infoGeneration = ++db.dbInfoCount;
		serverInfo.masterLifetime.ccID = id;
		serverInfo.clusterInterface = ccInterface;
		serverInfo.myLocality = locality;
		db.serverInfo->set(serverInfo);
		cx = openDBOnServer(db.serverInfo, TaskPriority::DefaultEndpoint, LockAware::True);

		specialCounter(clusterControllerMetrics, "ClientCount", [this]() { return db.clientCount; });
	}

	~ClusterControllerData() {
		ac.clear(false);
		id_worker.clear();
	}
};

// Wrapper for singleton interfaces
template <class Interface>
struct Singleton {
	const Optional<Interface>& interface;

	Singleton(const Optional<Interface>& interface) : interface(interface) {}

	virtual Role getRole() const = 0;
	virtual ProcessClass::ClusterRole getClusterRole() const = 0;

	virtual void setInterfaceToDbInfo(ClusterControllerData* cc) const = 0;
	virtual void halt(ClusterControllerData* cc, Optional<Standalone<StringRef>> pid) const = 0;
	virtual void recruit(ClusterControllerData* cc) const = 0;
};

struct RatekeeperSingleton : Singleton<RatekeeperInterface> {

	RatekeeperSingleton(const Optional<RatekeeperInterface>& interface) : Singleton(interface) {}

	Role getRole() const { return Role::RATEKEEPER; }
	ProcessClass::ClusterRole getClusterRole() const { return ProcessClass::Ratekeeper; }

	void setInterfaceToDbInfo(ClusterControllerData* cc) const {
		if (interface.present()) {
			cc->db.setRatekeeper(interface.get());
		}
	}
	void halt(ClusterControllerData* cc, Optional<Standalone<StringRef>> pid) const {
		if (interface.present()) {
			cc->id_worker[pid].haltRatekeeper =
			    brokenPromiseToNever(interface.get().haltRatekeeper.getReply(HaltRatekeeperRequest(cc->id)));
		}
	}
	void recruit(ClusterControllerData* cc) const { cc->recruitRatekeeper.set(true); }
};

struct DataDistributorSingleton : Singleton<DataDistributorInterface> {

	DataDistributorSingleton(const Optional<DataDistributorInterface>& interface) : Singleton(interface) {}

	Role getRole() const { return Role::DATA_DISTRIBUTOR; }
	ProcessClass::ClusterRole getClusterRole() const { return ProcessClass::DataDistributor; }

	void setInterfaceToDbInfo(ClusterControllerData* cc) const {
		if (interface.present()) {
			cc->db.setDistributor(interface.get());
		}
	}
	void halt(ClusterControllerData* cc, Optional<Standalone<StringRef>> pid) const {
		if (interface.present()) {
			cc->id_worker[pid].haltDistributor =
			    brokenPromiseToNever(interface.get().haltDataDistributor.getReply(HaltDataDistributorRequest(cc->id)));
		}
	}
	void recruit(ClusterControllerData* cc) const { cc->recruitDistributor.set(true); }
};

<<<<<<< HEAD
struct TenantBalancerSingleton : Singleton<TenantBalancerInterface> {

	TenantBalancerSingleton(const Optional<TenantBalancerInterface>& interface)
	  : Singleton(interface.present() ? interface : Optional<TenantBalancerInterface>()) {}

	Role getRole() const { return Role::TENANT_BALANCER; }
	ProcessClass::ClusterRole getClusterRole() const { return ProcessClass::TenantBalancer; }

	void setInterfaceToDbInfo(ClusterControllerData* cc) const {
		if (interface.present()) {
			cc->db.setTenantBalancer(interface.get());
=======
struct BlobManagerSingleton : Singleton<BlobManagerInterface> {

	BlobManagerSingleton(const Optional<BlobManagerInterface>& interface) : Singleton(interface) {}

	Role getRole() const { return Role::BLOB_MANAGER; }
	ProcessClass::ClusterRole getClusterRole() const { return ProcessClass::BlobManager; }

	void setInterfaceToDbInfo(ClusterControllerData* cc) const {
		if (interface.present()) {
			cc->db.setBlobManager(interface.get());
>>>>>>> 2208b041
		}
	}
	void halt(ClusterControllerData* cc, Optional<Standalone<StringRef>> pid) const {
		if (interface.present()) {
<<<<<<< HEAD
			cc->id_worker[pid].haltTenantBalancer =
			    brokenPromiseToNever(interface.get().haltTenantBalancer.getReply(HaltTenantBalancerRequest(cc->id)));
		}
	}
	void recruit(ClusterControllerData* cc) const { cc->recruitTenantBalancer.set(true); }
=======
			cc->id_worker[pid].haltBlobManager =
			    brokenPromiseToNever(interface.get().haltBlobManager.getReply(HaltBlobManagerRequest(cc->id)));
		}
	}
	void recruit(ClusterControllerData* cc) const { cc->recruitBlobManager.set(true); }
>>>>>>> 2208b041
};

ACTOR Future<Void> clusterWatchDatabase(ClusterControllerData* cluster, ClusterControllerData::DBInfo* db) {
	state MasterInterface iMaster;

	// SOMEDAY: If there is already a non-failed master referenced by zkMasterInfo, use that one until it fails
	// When this someday is implemented, make sure forced failures still cause the master to be recruited again

	loop {
		TraceEvent("CCWDB", cluster->id).log();
		try {
			state double recoveryStart = now();
			TraceEvent("CCWDB", cluster->id).detail("Recruiting", "Master");

			// We must recruit the master in the same data center as the cluster controller.
			// This should always be possible, because we can recruit the master on the same process as the cluster
			// controller.
			std::map<Optional<Standalone<StringRef>>, int> id_used;
			id_used[cluster->clusterControllerProcessId]++;
			state WorkerFitnessInfo masterWorker = cluster->getWorkerForRoleInDatacenter(
			    cluster->clusterControllerDcId, ProcessClass::Master, ProcessClass::NeverAssign, db->config, id_used);
			if ((masterWorker.worker.processClass.machineClassFitness(ProcessClass::Master) >
			         SERVER_KNOBS->EXPECTED_MASTER_FITNESS ||
			     masterWorker.worker.interf.locality.processId() == cluster->clusterControllerProcessId) &&
			    !cluster->goodRecruitmentTime.isReady()) {
				TraceEvent("CCWDB", cluster->id)
				    .detail("Fitness", masterWorker.worker.processClass.machineClassFitness(ProcessClass::Master));
				wait(delay(SERVER_KNOBS->ATTEMPT_RECRUITMENT_DELAY));
				continue;
			}
			RecruitMasterRequest rmq;
			rmq.lifetime = db->serverInfo->get().masterLifetime;
			rmq.forceRecovery = db->forceRecovery;

			cluster->masterProcessId = masterWorker.worker.interf.locality.processId();
			cluster->db.unfinishedRecoveries++;
			state Future<ErrorOr<MasterInterface>> fNewMaster = masterWorker.worker.interf.master.tryGetReply(rmq);
			wait(ready(fNewMaster) || db->forceMasterFailure.onTrigger());
			if (fNewMaster.isReady() && fNewMaster.get().present()) {
				TraceEvent("CCWDB", cluster->id).detail("Recruited", fNewMaster.get().get().id());

				// for status tool
				TraceEvent("RecruitedMasterWorker", cluster->id)
				    .detail("Address", fNewMaster.get().get().address())
				    .trackLatest(cluster->recruitedMasterWorkerEventHolder->trackingKey);

				iMaster = fNewMaster.get().get();

				db->masterRegistrationCount = 0;
				db->recoveryStalled = false;

				auto dbInfo = ServerDBInfo();
				dbInfo.master = iMaster;
				dbInfo.id = deterministicRandom()->randomUniqueID();
				dbInfo.infoGeneration = ++db->dbInfoCount;
				dbInfo.masterLifetime = db->serverInfo->get().masterLifetime;
				++dbInfo.masterLifetime;
				dbInfo.clusterInterface = db->serverInfo->get().clusterInterface;
				dbInfo.distributor = db->serverInfo->get().distributor;
				dbInfo.ratekeeper = db->serverInfo->get().ratekeeper;
<<<<<<< HEAD
				dbInfo.client.id = deterministicRandom()->randomUniqueID();
				dbInfo.client.tenantBalancer = db->serverInfo->get().client.tenantBalancer;
				// TODO: tenant balancer?
=======
				dbInfo.blobManager = db->serverInfo->get().blobManager;
>>>>>>> 2208b041
				dbInfo.latencyBandConfig = db->serverInfo->get().latencyBandConfig;

				TraceEvent("CCWDB", cluster->id)
				    .detail("Lifetime", dbInfo.masterLifetime.toString())
				    .detail("ChangeID", dbInfo.id);
				db->serverInfo->set(dbInfo);

				state Future<Void> spinDelay = delay(
				    SERVER_KNOBS
				        ->MASTER_SPIN_DELAY); // Don't retry master recovery more than once per second, but don't delay
				                              // the "first" recovery after more than a second of normal operation

				TraceEvent("CCWDB", cluster->id).detail("Watching", iMaster.id());

				// Master failure detection is pretty sensitive, but if we are in the middle of a very long recovery we
				// really don't want to have to start over
				loop choose {
					when(wait(waitFailureClient(
					              iMaster.waitFailure,
					              db->masterRegistrationCount
					                  ? SERVER_KNOBS->MASTER_FAILURE_REACTION_TIME
					                  : (now() - recoveryStart) * SERVER_KNOBS->MASTER_FAILURE_SLOPE_DURING_RECOVERY,
					              db->masterRegistrationCount ? -SERVER_KNOBS->MASTER_FAILURE_REACTION_TIME /
					                                                SERVER_KNOBS->SECONDS_BEFORE_NO_FAILURE_DELAY
					                                          : SERVER_KNOBS->MASTER_FAILURE_SLOPE_DURING_RECOVERY) ||
					          db->forceMasterFailure.onTrigger())) {
						break;
					}
					when(wait(db->serverInfo->onChange())) {}
				}
				wait(spinDelay);

				TEST(true); // clusterWatchDatabase() master failed
				TraceEvent(SevWarn, "DetectedFailedMaster", cluster->id).detail("OldMaster", iMaster.id());
			} else {
				TEST(true); // clusterWatchDatabas() !newMaster.present()
				wait(delay(SERVER_KNOBS->MASTER_SPIN_DELAY));
			}
		} catch (Error& e) {
			TraceEvent("CCWDB", cluster->id).error(e, true).detail("Master", iMaster.id());
			if (e.code() == error_code_actor_cancelled)
				throw;

			bool ok = e.code() == error_code_no_more_servers;
			TraceEvent(ok ? SevWarn : SevError, "ClusterWatchDatabaseRetrying", cluster->id).error(e);
			if (!ok)
				throw e;
			wait(delay(SERVER_KNOBS->ATTEMPT_RECRUITMENT_DELAY));
		}
	}
}

ACTOR Future<Void> clusterGetServerInfo(ClusterControllerData::DBInfo* db,
                                        UID knownServerInfoID,
                                        ReplyPromise<ServerDBInfo> reply) {
	while (db->serverInfo->get().id == knownServerInfoID) {
		choose {
			when(wait(yieldedFuture(db->serverInfo->onChange()))) {}
			when(wait(delayJittered(300))) { break; } // The server might be long gone!
		}
	}
	reply.send(db->serverInfo->get());
	return Void();
}

ACTOR Future<Void> clusterOpenDatabase(ClusterControllerData::DBInfo* db, OpenDatabaseRequest req) {
	db->clientStatus[req.reply.getEndpoint().getPrimaryAddress()] = std::make_pair(now(), req);
	if (db->clientStatus.size() > 10000) {
		TraceEvent(SevWarnAlways, "TooManyClientStatusEntries").suppressFor(1.0);
	}

	while (db->clientInfo->get().id == req.knownClientInfoID) {
		choose {
			when(wait(db->clientInfo->onChange())) {}
			when(wait(delayJittered(SERVER_KNOBS->COORDINATOR_REGISTER_INTERVAL))) {
				break;
			} // The client might be long gone!
		}
	}

	req.reply.send(db->clientInfo->get());
	return Void();
}

void checkOutstandingRecruitmentRequests(ClusterControllerData* self) {
	for (int i = 0; i < self->outstandingRecruitmentRequests.size(); i++) {
		RecruitFromConfigurationRequest& req = self->outstandingRecruitmentRequests[i];
		try {
			RecruitFromConfigurationReply rep = self->findWorkersForConfiguration(req);
			req.reply.send(rep);
			swapAndPop(&self->outstandingRecruitmentRequests, i--);
		} catch (Error& e) {
			if (e.code() == error_code_no_more_servers || e.code() == error_code_operation_failed) {
				TraceEvent(SevWarn, "RecruitTLogMatchingSetNotAvailable", self->id).error(e);
			} else {
				TraceEvent(SevError, "RecruitTLogsRequestError", self->id).error(e);
				throw;
			}
		}
	}
}

void checkOutstandingRemoteRecruitmentRequests(ClusterControllerData* self) {
	for (int i = 0; i < self->outstandingRemoteRecruitmentRequests.size(); i++) {
		RecruitRemoteFromConfigurationRequest& req = self->outstandingRemoteRecruitmentRequests[i];
		try {
			RecruitRemoteFromConfigurationReply rep = self->findRemoteWorkersForConfiguration(req);
			req.reply.send(rep);
			swapAndPop(&self->outstandingRemoteRecruitmentRequests, i--);
		} catch (Error& e) {
			if (e.code() == error_code_no_more_servers || e.code() == error_code_operation_failed) {
				TraceEvent(SevWarn, "RecruitRemoteTLogMatchingSetNotAvailable", self->id).error(e);
			} else {
				TraceEvent(SevError, "RecruitRemoteTLogsRequestError", self->id).error(e);
				throw;
			}
		}
	}
}

void checkOutstandingStorageRequests(ClusterControllerData* self) {
	for (int i = 0; i < self->outstandingStorageRequests.size(); i++) {
		auto& req = self->outstandingStorageRequests[i];
		try {
			if (req.second < now()) {
				req.first.reply.sendError(timed_out());
				swapAndPop(&self->outstandingStorageRequests, i--);
			} else {
				if (!self->gotProcessClasses && !req.first.criticalRecruitment)
					throw no_more_servers();

				auto worker = self->getStorageWorker(req.first);
				RecruitStorageReply rep;
				rep.worker = worker.interf;
				rep.processClass = worker.processClass;
				req.first.reply.send(rep);
				swapAndPop(&self->outstandingStorageRequests, i--);
			}
		} catch (Error& e) {
			if (e.code() == error_code_no_more_servers) {
				TraceEvent(SevWarn, "RecruitStorageNotAvailable", self->id)
				    .suppressFor(1.0)
				    .detail("OutstandingReq", i)
				    .detail("IsCriticalRecruitment", req.first.criticalRecruitment)
				    .error(e);
			} else {
				TraceEvent(SevError, "RecruitStorageError", self->id).error(e);
				throw;
			}
		}
	}
}

// When workers aren't available at the time of request, the request
// gets added to a list of outstanding reqs. Here, we try to resolve these
// outstanding requests.
void checkOutstandingBlobWorkerRequests(ClusterControllerData* self) {
	for (int i = 0; i < self->outstandingBlobWorkerRequests.size(); i++) {
		auto& req = self->outstandingBlobWorkerRequests[i];
		try {
			if (req.second < now()) {
				req.first.reply.sendError(timed_out());
				swapAndPop(&self->outstandingBlobWorkerRequests, i--);
			} else {
				if (!self->gotProcessClasses)
					throw no_more_servers();

				auto worker = self->getBlobWorker(req.first);
				RecruitBlobWorkerReply rep;
				rep.worker = worker.interf;
				rep.processClass = worker.processClass;
				req.first.reply.send(rep);
				// can remove it once we know the worker was found
				swapAndPop(&self->outstandingBlobWorkerRequests, i--);
			}
		} catch (Error& e) {
			if (e.code() == error_code_no_more_servers) {
				TraceEvent(SevWarn, "RecruitBlobWorkerNotAvailable", self->id)
				    .suppressFor(1.0)
				    .detail("OutstandingReq", i)
				    .error(e);
			} else {
				TraceEvent(SevError, "RecruitBlobWorkerError", self->id).error(e);
				throw;
			}
		}
	}
}

// Finds and returns a new process for role
WorkerDetails findNewProcessForSingleton(ClusterControllerData* self,
                                         const ProcessClass::ClusterRole role,
                                         std::map<Optional<Standalone<StringRef>>, int>& id_used) {
	// find new process in cluster for role
	WorkerDetails newWorker =
	    self->getWorkerForRoleInDatacenter(
	            self->clusterControllerDcId, role, ProcessClass::NeverAssign, self->db.config, id_used, {}, true)
	        .worker;

	// check if master's process is actually better suited for role
	if (self->onMasterIsBetter(newWorker, role)) {
		newWorker = self->id_worker[self->masterProcessId.get()].details;
	}

	// acknowledge that the pid is now potentially used by this role as well
	id_used[newWorker.interf.locality.processId()]++;

	return newWorker;
}

// Return best possible fitness for singleton. Note that lower fitness is better.
ProcessClass::Fitness findBestFitnessForSingleton(const ClusterControllerData* self,
                                                  const WorkerDetails& worker,
                                                  const ProcessClass::ClusterRole& role) {
	auto bestFitness = worker.processClass.machineClassFitness(role);
	// If the process has been marked as excluded, we take the max with ExcludeFit to ensure its fit
	// is at least as bad as ExcludeFit. This assists with successfully offboarding such processes
	// and removing them from the cluster.
	if (self->db.config.isExcludedServer(worker.interf.addresses())) {
		bestFitness = std::max(bestFitness, ProcessClass::ExcludeFit);
	}
	return bestFitness;
}

// Returns true iff the singleton is healthy. "Healthy" here means that
// the singleton is stable (see below) and doesn't need to be rerecruited.
// Side effects: (possibly) initiates recruitment
template <class Interface>
bool isHealthySingleton(ClusterControllerData* self,
                        const WorkerDetails& newWorker,
                        const Singleton<Interface>& singleton,
                        const ProcessClass::Fitness& bestFitness,
                        const Optional<UID> recruitingID) {
	// A singleton is stable if it exists in cluster, has not been killed off of proc and is not being recruited
	bool isStableSingleton = singleton.interface.present() &&
	                         self->id_worker.count(singleton.interface.get().locality.processId()) &&
	                         (!recruitingID.present() || (recruitingID.get() == singleton.interface.get().id()));

	if (!isStableSingleton) {
		return false; // not healthy because unstable
	}

	auto& currWorker = self->id_worker[singleton.interface.get().locality.processId()];
	auto currFitness = currWorker.details.processClass.machineClassFitness(singleton.getClusterRole());
	if (currWorker.priorityInfo.isExcluded) {
		currFitness = ProcessClass::ExcludeFit;
	}
	// If any of the following conditions are met, we will switch the singleton's process:
	// - if the current proc is used by some non-master, non-singleton role
	// - if the current fitness is less than optimal (lower fitness is better)
	// - if currently at peak fitness but on same process as master, and the new worker is on different process
	bool shouldRerecruit =
	    self->isUsedNotMaster(currWorker.details.interf.locality.processId()) || bestFitness < currFitness ||
	    (currFitness == bestFitness && currWorker.details.interf.locality.processId() == self->masterProcessId &&
	     newWorker.interf.locality.processId() != self->masterProcessId);
	if (shouldRerecruit) {
		std::string roleAbbr = singleton.getRole().abbreviation;
		TraceEvent(("CCHalt" + roleAbbr).c_str(), self->id)
		    .detail(roleAbbr + "ID", singleton.interface.get().id())
		    .detail("Excluded", currWorker.priorityInfo.isExcluded)
		    .detail("Fitness", currFitness)
		    .detail("BestFitness", bestFitness);
		singleton.recruit(self); // SIDE EFFECT: initiating recruitment
		return false; // not healthy since needed to be rerecruited
	} else {
		return true; // healthy because doesn't need to be rerecruited
	}
}

// Returns a mapping from pid->pidCount for pids
std::map<Optional<Standalone<StringRef>>, int> getColocCounts(
    const std::vector<Optional<Standalone<StringRef>>>& pids) {
	std::map<Optional<Standalone<StringRef>>, int> counts;
	for (const auto& pid : pids) {
		if (pid.present()) {
			++counts[pid];
		}
	}
	return counts;
}

// Checks if there exists a better process for each singleton (e.g. DD) compared
// to the process it is currently on.
// Note: there is a lot of extra logic here to only recruit the blob manager when gate is open.
// When adding new singletons, just follow the ratekeeper/data distributor examples.
void checkBetterSingletons(ClusterControllerData* self) {
	if (!self->masterProcessId.present() ||
	    self->db.serverInfo->get().recoveryState < RecoveryState::ACCEPTING_COMMITS) {
		return;
	}

	// note: this map doesn't consider pids used by existing singletons
	std::map<Optional<Standalone<StringRef>>, int> id_used = self->getUsedIds();

	// We prefer spreading out other roles more than separating singletons on their own process
	// so we artificially amplify the pid count for the processes used by non-singleton roles.
	// In other words, we make the processes used for other roles less desirable to be used
	// by singletons as well.
	for (auto& it : id_used) {
		it.second *= PID_USED_AMP_FOR_NON_SINGLETON;
	}

	// Try to find a new process for each singleton.
	WorkerDetails newRKWorker = findNewProcessForSingleton(self, ProcessClass::Ratekeeper, id_used);
	WorkerDetails newDDWorker = findNewProcessForSingleton(self, ProcessClass::DataDistributor, id_used);
	WorkerDetails newTBWorker = findNewProcessForSingleton(self, ProcessClass::TenantBalancer, id_used);

	WorkerDetails newBMWorker;
	if (CLIENT_KNOBS->ENABLE_BLOB_GRANULES) {
		newBMWorker = findNewProcessForSingleton(self, ProcessClass::BlobManager, id_used);
	}

	// Find best possible fitnesses for each singleton.
	auto bestFitnessForRK = findBestFitnessForSingleton(self, newRKWorker, ProcessClass::Ratekeeper);
	auto bestFitnessForDD = findBestFitnessForSingleton(self, newDDWorker, ProcessClass::DataDistributor);
	auto bestFitnessForTB = findBestFitnessForSingleton(self, newTBWorker, ProcessClass::TenantBalancer);

	ProcessClass::Fitness bestFitnessForBM;
	if (CLIENT_KNOBS->ENABLE_BLOB_GRANULES) {
		bestFitnessForBM = findBestFitnessForSingleton(self, newBMWorker, ProcessClass::BlobManager);
	}

	auto& db = self->db.serverInfo->get();
	auto rkSingleton = RatekeeperSingleton(db.ratekeeper);
	auto ddSingleton = DataDistributorSingleton(db.distributor);
<<<<<<< HEAD
	auto tbSingleton = TenantBalancerSingleton(db.client.tenantBalancer);
=======
	BlobManagerSingleton bmSingleton(db.blobManager);
>>>>>>> 2208b041

	// Check if the singletons are healthy.
	// side effect: try to rerecruit the singletons to more optimal processes
	bool rkHealthy = isHealthySingleton<RatekeeperInterface>(
	    self, newRKWorker, rkSingleton, bestFitnessForRK, self->recruitingRatekeeperID);

	bool ddHealthy = isHealthySingleton<DataDistributorInterface>(
	    self, newDDWorker, ddSingleton, bestFitnessForDD, self->recruitingDistributorID);

<<<<<<< HEAD
	bool tbHealthy = isHealthySingleton<TenantBalancerInterface>(
	    self, newTBWorker, tbSingleton, bestFitnessForTB, self->recruitingTenantBalancerID);

	// if any of the singletons are unhealthy (rerecruited or not stable), then do not
	// consider any further re-recruitments
	if (!(rkHealthy && ddHealthy && tbHealthy)) {
=======
	bool bmHealthy = true;
	if (CLIENT_KNOBS->ENABLE_BLOB_GRANULES) {
		bmHealthy = isHealthySingleton<BlobManagerInterface>(
		    self, newBMWorker, bmSingleton, bestFitnessForBM, self->recruitingBlobManagerID);
	}

	// if any of the singletons are unhealthy (rerecruited or not stable), then do not
	// consider any further re-recruitments
	if (!(rkHealthy && ddHealthy && bmHealthy)) {
>>>>>>> 2208b041
		return;
	}

	// if we reach here, we know that the singletons are healthy so let's
	// check if we can colocate the singletons in a more optimal way
	Optional<Standalone<StringRef>> currRKProcessId = rkSingleton.interface.get().locality.processId();
	Optional<Standalone<StringRef>> currDDProcessId = ddSingleton.interface.get().locality.processId();
	Optional<Standalone<StringRef>> currTBProcessId = tbSingleton.interface.get().locality.processId();
	Optional<Standalone<StringRef>> newRKProcessId = newRKWorker.interf.locality.processId();
	Optional<Standalone<StringRef>> newDDProcessId = newDDWorker.interf.locality.processId();
	Optional<Standalone<StringRef>> newTBProcessId = newTBWorker.interf.locality.processId();

<<<<<<< HEAD
	auto currColocMap = getColocCounts({ currRKProcessId, currDDProcessId, currTBProcessId });
	auto newColocMap = getColocCounts({ newRKProcessId, newDDProcessId, newTBProcessId });
=======
	Optional<Standalone<StringRef>> currBMProcessId, newBMProcessId;
	if (CLIENT_KNOBS->ENABLE_BLOB_GRANULES) {
		currBMProcessId = bmSingleton.interface.get().locality.processId();
		newBMProcessId = newBMWorker.interf.locality.processId();
	}

	std::vector<Optional<Standalone<StringRef>>> currPids = { currRKProcessId, currDDProcessId };
	std::vector<Optional<Standalone<StringRef>>> newPids = { newRKProcessId, newDDProcessId };
	if (CLIENT_KNOBS->ENABLE_BLOB_GRANULES) {
		currPids.emplace_back(currBMProcessId);
		newPids.emplace_back(newBMProcessId);
	}

	auto currColocMap = getColocCounts(currPids);
	auto newColocMap = getColocCounts(newPids);
>>>>>>> 2208b041

	// if the knob is disabled, the BM coloc counts should have no affect on the coloc counts check below
	if (!CLIENT_KNOBS->ENABLE_BLOB_GRANULES) {
		ASSERT(currColocMap[currBMProcessId] == 0);
		ASSERT(newColocMap[newBMProcessId] == 0);
	}

	// if the new coloc counts are collectively better (i.e. each singleton's coloc count has not increased)
	if (newColocMap[newRKProcessId] <= currColocMap[currRKProcessId] &&
	    newColocMap[newDDProcessId] <= currColocMap[currDDProcessId] &&
<<<<<<< HEAD
	    newColocMap[newTBProcessId] <= currColocMap[currTBProcessId]) {
=======
	    newColocMap[newBMProcessId] <= currColocMap[currBMProcessId]) {
>>>>>>> 2208b041
		// rerecruit the singleton for which we have found a better process, if any
		if (newColocMap[newRKProcessId] < currColocMap[currRKProcessId]) {
			rkSingleton.recruit(self);
		} else if (newColocMap[newDDProcessId] < currColocMap[currDDProcessId]) {
			ddSingleton.recruit(self);
<<<<<<< HEAD
		} else if (newColocMap[newTBProcessId] < currColocMap[currTBProcessId]) {
			tbSingleton.recruit(self);
=======
		} else if (CLIENT_KNOBS->ENABLE_BLOB_GRANULES && newColocMap[newBMProcessId] < currColocMap[currBMProcessId]) {
			bmSingleton.recruit(self);
>>>>>>> 2208b041
		}
	}
}

ACTOR Future<Void> doCheckOutstandingRequests(ClusterControllerData* self) {
	try {
		wait(delay(SERVER_KNOBS->CHECK_OUTSTANDING_INTERVAL));
		while (!self->goodRecruitmentTime.isReady()) {
			wait(self->goodRecruitmentTime);
		}

		checkOutstandingRecruitmentRequests(self);
		checkOutstandingStorageRequests(self);

		if (CLIENT_KNOBS->ENABLE_BLOB_GRANULES) {
			checkOutstandingBlobWorkerRequests(self);
		}
		checkBetterSingletons(self);

		self->checkRecoveryStalled();
		if (self->betterMasterExists()) {
			self->db.forceMasterFailure.trigger();
			TraceEvent("MasterRegistrationKill", self->id).detail("MasterId", self->db.serverInfo->get().master.id());
		}
	} catch (Error& e) {
		if (e.code() != error_code_no_more_servers) {
			TraceEvent(SevError, "CheckOutstandingError").error(e);
		}
	}
	return Void();
}

ACTOR Future<Void> doCheckOutstandingRemoteRequests(ClusterControllerData* self) {
	try {
		wait(delay(SERVER_KNOBS->CHECK_OUTSTANDING_INTERVAL));
		while (!self->goodRemoteRecruitmentTime.isReady()) {
			wait(self->goodRemoteRecruitmentTime);
		}

		checkOutstandingRemoteRecruitmentRequests(self);
	} catch (Error& e) {
		if (e.code() != error_code_no_more_servers) {
			TraceEvent(SevError, "CheckOutstandingError").error(e);
		}
	}
	return Void();
}

void checkOutstandingRequests(ClusterControllerData* self) {
	if (self->outstandingRemoteRequestChecker.isReady()) {
		self->outstandingRemoteRequestChecker = doCheckOutstandingRemoteRequests(self);
	}

	if (self->outstandingRequestChecker.isReady()) {
		self->outstandingRequestChecker = doCheckOutstandingRequests(self);
	}
}

ACTOR Future<Void> rebootAndCheck(ClusterControllerData* cluster, Optional<Standalone<StringRef>> processID) {
	{
		auto watcher = cluster->id_worker.find(processID);
		ASSERT(watcher != cluster->id_worker.end());

		watcher->second.reboots++;
		wait(delay(g_network->isSimulated() ? SERVER_KNOBS->SIM_SHUTDOWN_TIMEOUT : SERVER_KNOBS->SHUTDOWN_TIMEOUT));
	}

	{
		auto watcher = cluster->id_worker.find(processID);
		if (watcher != cluster->id_worker.end()) {
			watcher->second.reboots--;
			if (watcher->second.reboots < 2)
				checkOutstandingRequests(cluster);
		}
	}

	return Void();
}

ACTOR Future<Void> workerAvailabilityWatch(WorkerInterface worker,
                                           ProcessClass startingClass,
                                           ClusterControllerData* cluster) {
	state Future<Void> failed =
	    (worker.address() == g_network->getLocalAddress() || startingClass.classType() == ProcessClass::TesterClass)
	        ? Never()
	        : waitFailureClient(worker.waitFailure, SERVER_KNOBS->WORKER_FAILURE_TIME);
	cluster->updateWorkerList.set(worker.locality.processId(),
	                              ProcessData(worker.locality, startingClass, worker.stableAddress()));
	cluster->updateDBInfoEndpoints.insert(worker.updateServerDBInfo.getEndpoint());
	cluster->updateDBInfo.trigger();
	// This switching avoids a race where the worker can be added to id_worker map after the workerAvailabilityWatch
	// fails for the worker.
	wait(delay(0));

	loop {
		choose {
			when(wait(IFailureMonitor::failureMonitor().onStateEqual(
			    worker.storage.getEndpoint(),
			    FailureStatus(
			        IFailureMonitor::failureMonitor().getState(worker.storage.getEndpoint()).isAvailable())))) {
				if (IFailureMonitor::failureMonitor().getState(worker.storage.getEndpoint()).isAvailable()) {
					cluster->ac.add(rebootAndCheck(cluster, worker.locality.processId()));
					checkOutstandingRequests(cluster);
				}
			}
			when(wait(failed)) { // remove workers that have failed
				WorkerInfo& failedWorkerInfo = cluster->id_worker[worker.locality.processId()];

				if (!failedWorkerInfo.reply.isSet()) {
					failedWorkerInfo.reply.send(
					    RegisterWorkerReply(failedWorkerInfo.details.processClass, failedWorkerInfo.priorityInfo));
				}
				if (worker.locality.processId() == cluster->masterProcessId) {
					cluster->masterProcessId = Optional<Key>();
				}
				TraceEvent("ClusterControllerWorkerFailed", cluster->id)
				    .detail("ProcessId", worker.locality.processId())
				    .detail("ProcessClass", failedWorkerInfo.details.processClass.toString())
				    .detail("Address", worker.address());
				cluster->removedDBInfoEndpoints.insert(worker.updateServerDBInfo.getEndpoint());
				cluster->id_worker.erase(worker.locality.processId());
				cluster->updateWorkerList.set(worker.locality.processId(), Optional<ProcessData>());
				return Void();
			}
		}
	}
}

struct FailureStatusInfo {
	FailureStatus status;
	double lastRequestTime;
	double penultimateRequestTime;

	FailureStatusInfo() : lastRequestTime(0), penultimateRequestTime(0) {}

	void insertRequest(double now) {
		penultimateRequestTime = lastRequestTime;
		lastRequestTime = now;
	}

	double latency(double now) const {
		return std::max(now - lastRequestTime, lastRequestTime - penultimateRequestTime);
	}
};

ACTOR Future<std::vector<TLogInterface>> requireAll(std::vector<Future<Optional<std::vector<TLogInterface>>>> in) {
	state std::vector<TLogInterface> out;
	state int i;
	for (i = 0; i < in.size(); i++) {
		Optional<std::vector<TLogInterface>> x = wait(in[i]);
		if (!x.present())
			throw recruitment_failed();
		out.insert(out.end(), x.get().begin(), x.get().end());
	}
	return out;
}

void clusterRecruitStorage(ClusterControllerData* self, RecruitStorageRequest req) {
	try {
		if (!self->gotProcessClasses && !req.criticalRecruitment)
			throw no_more_servers();
		auto worker = self->getStorageWorker(req);
		RecruitStorageReply rep;
		rep.worker = worker.interf;
		rep.processClass = worker.processClass;
		req.reply.send(rep);
	} catch (Error& e) {
		if (e.code() == error_code_no_more_servers) {
			self->outstandingStorageRequests.push_back(std::make_pair(req, now() + SERVER_KNOBS->RECRUITMENT_TIMEOUT));
			TraceEvent(SevWarn, "RecruitStorageNotAvailable", self->id)
			    .detail("IsCriticalRecruitment", req.criticalRecruitment)
			    .error(e);
		} else {
			TraceEvent(SevError, "RecruitStorageError", self->id).error(e);
			throw; // Any other error will bring down the cluster controller
		}
	}
}

// Trys to send a reply to req with a worker (process) that a blob worker can be recruited on
// Otherwise, add the req to a list of outstanding reqs that will eventually be dealt with
void clusterRecruitBlobWorker(ClusterControllerData* self, RecruitBlobWorkerRequest req) {
	try {
		if (!self->gotProcessClasses)
			throw no_more_servers();
		auto worker = self->getBlobWorker(req);
		RecruitBlobWorkerReply rep;
		rep.worker = worker.interf;
		rep.processClass = worker.processClass;
		req.reply.send(rep);
	} catch (Error& e) {
		if (e.code() == error_code_no_more_servers) {
			self->outstandingBlobWorkerRequests.push_back(
			    std::make_pair(req, now() + SERVER_KNOBS->RECRUITMENT_TIMEOUT));
			TraceEvent(SevWarn, "RecruitBlobWorkerNotAvailable", self->id).error(e);
		} else {
			TraceEvent(SevError, "RecruitBlobWorkerError", self->id).error(e);
			throw; // Any other error will bring down the cluster controller
		}
	}
}

ACTOR Future<Void> clusterRecruitFromConfiguration(ClusterControllerData* self, RecruitFromConfigurationRequest req) {
	// At the moment this doesn't really need to be an actor (it always completes immediately)
	TEST(true); // ClusterController RecruitTLogsRequest
	loop {
		try {
			auto rep = self->findWorkersForConfiguration(req);
			req.reply.send(rep);
			return Void();
		} catch (Error& e) {
			if (e.code() == error_code_no_more_servers && self->goodRecruitmentTime.isReady()) {
				self->outstandingRecruitmentRequests.push_back(req);
				TraceEvent(SevWarn, "RecruitFromConfigurationNotAvailable", self->id).error(e);
				return Void();
			} else if (e.code() == error_code_operation_failed || e.code() == error_code_no_more_servers) {
				// recruitment not good enough, try again
				TraceEvent("RecruitFromConfigurationRetry", self->id)
				    .error(e)
				    .detail("GoodRecruitmentTimeReady", self->goodRecruitmentTime.isReady());
				while (!self->goodRecruitmentTime.isReady()) {
					wait(lowPriorityDelay(SERVER_KNOBS->ATTEMPT_RECRUITMENT_DELAY));
				}
			} else {
				TraceEvent(SevError, "RecruitFromConfigurationError", self->id).error(e);
				throw; // goodbye, cluster controller
			}
		}
		wait(lowPriorityDelay(SERVER_KNOBS->ATTEMPT_RECRUITMENT_DELAY));
	}
}

ACTOR Future<Void> clusterRecruitRemoteFromConfiguration(ClusterControllerData* self,
                                                         RecruitRemoteFromConfigurationRequest req) {
	// At the moment this doesn't really need to be an actor (it always completes immediately)
	TEST(true); // ClusterController RecruitTLogsRequest Remote
	loop {
		try {
			RecruitRemoteFromConfigurationReply rep = self->findRemoteWorkersForConfiguration(req);
			req.reply.send(rep);
			return Void();
		} catch (Error& e) {
			if (e.code() == error_code_no_more_servers && self->goodRemoteRecruitmentTime.isReady()) {
				self->outstandingRemoteRecruitmentRequests.push_back(req);
				TraceEvent(SevWarn, "RecruitRemoteFromConfigurationNotAvailable", self->id).error(e);
				return Void();
			} else if (e.code() == error_code_operation_failed || e.code() == error_code_no_more_servers) {
				// recruitment not good enough, try again
				TraceEvent("RecruitRemoteFromConfigurationRetry", self->id)
				    .error(e)
				    .detail("GoodRecruitmentTimeReady", self->goodRemoteRecruitmentTime.isReady());
				while (!self->goodRemoteRecruitmentTime.isReady()) {
					wait(lowPriorityDelay(SERVER_KNOBS->ATTEMPT_RECRUITMENT_DELAY));
				}
			} else {
				TraceEvent(SevError, "RecruitRemoteFromConfigurationError", self->id).error(e);
				throw; // goodbye, cluster controller
			}
		}
		wait(lowPriorityDelay(SERVER_KNOBS->ATTEMPT_RECRUITMENT_DELAY));
	}
}

void clusterRegisterMaster(ClusterControllerData* self, RegisterMasterRequest const& req) {
	req.reply.send(Void());

	TraceEvent("MasterRegistrationReceived", self->id)
	    .detail("MasterId", req.id)
	    .detail("Master", req.mi.toString())
	    .detail("Tlogs", describe(req.logSystemConfig.tLogs))
	    .detail("Resolvers", req.resolvers.size())
	    .detail("RecoveryState", (int)req.recoveryState)
	    .detail("RegistrationCount", req.registrationCount)
	    .detail("CommitProxies", req.commitProxies.size())
	    .detail("GrvProxies", req.grvProxies.size())
	    .detail("RecoveryCount", req.recoveryCount)
	    .detail("Stalled", req.recoveryStalled)
	    .detail("OldestBackupEpoch", req.logSystemConfig.oldestBackupEpoch);

	// make sure the request comes from an active database
	auto db = &self->db;
	if (db->serverInfo->get().master.id() != req.id || req.registrationCount <= db->masterRegistrationCount) {
		TraceEvent("MasterRegistrationNotFound", self->id)
		    .detail("MasterId", req.id)
		    .detail("ExistingId", db->serverInfo->get().master.id())
		    .detail("RegCount", req.registrationCount)
		    .detail("ExistingRegCount", db->masterRegistrationCount);
		return;
	}

	if (req.recoveryState == RecoveryState::FULLY_RECOVERED) {
		self->db.unfinishedRecoveries = 0;
		self->db.logGenerations = 0;
		ASSERT(!req.logSystemConfig.oldTLogs.size());
	} else {
		self->db.logGenerations = std::max<int>(self->db.logGenerations, req.logSystemConfig.oldTLogs.size());
	}

	db->masterRegistrationCount = req.registrationCount;
	db->recoveryStalled = req.recoveryStalled;
	if (req.configuration.present()) {
		db->config = req.configuration.get();

		if (req.recoveryState >= RecoveryState::ACCEPTING_COMMITS) {
			self->gotFullyRecoveredConfig = true;
			db->fullyRecoveredConfig = req.configuration.get();
			for (auto& it : self->id_worker) {
				bool isExcludedFromConfig =
				    db->fullyRecoveredConfig.isExcludedServer(it.second.details.interf.addresses());
				if (it.second.priorityInfo.isExcluded != isExcludedFromConfig) {
					it.second.priorityInfo.isExcluded = isExcludedFromConfig;
					if (!it.second.reply.isSet()) {
						it.second.reply.send(
						    RegisterWorkerReply(it.second.details.processClass, it.second.priorityInfo));
					}
				}
			}
		}
	}

	bool isChanged = false;
	auto dbInfo = self->db.serverInfo->get();

	if (dbInfo.recoveryState != req.recoveryState) {
		dbInfo.recoveryState = req.recoveryState;
		isChanged = true;
	}

	if (dbInfo.priorCommittedLogServers != req.priorCommittedLogServers) {
		dbInfo.priorCommittedLogServers = req.priorCommittedLogServers;
		isChanged = true;
	}

	// Construct the client information
	if (db->clientInfo->get().commitProxies != req.commitProxies ||
	    db->clientInfo->get().grvProxies != req.grvProxies) {
		isChanged = true;
		dbInfo.client.id = deterministicRandom()->randomUniqueID();
		dbInfo.client.commitProxies = req.commitProxies;
		dbInfo.client.grvProxies = req.grvProxies;
		db->clientInfo->set(dbInfo.client);
	}

	if (!dbInfo.logSystemConfig.isEqual(req.logSystemConfig)) {
		isChanged = true;
		dbInfo.logSystemConfig = req.logSystemConfig;
	}

	if (dbInfo.resolvers != req.resolvers) {
		isChanged = true;
		dbInfo.resolvers = req.resolvers;
	}

	if (dbInfo.recoveryCount != req.recoveryCount) {
		isChanged = true;
		dbInfo.recoveryCount = req.recoveryCount;
	}

	if (isChanged) {
		dbInfo.id = deterministicRandom()->randomUniqueID();
		dbInfo.infoGeneration = ++self->db.dbInfoCount;
		self->db.serverInfo->set(dbInfo);
	}

	checkOutstandingRequests(self);
}

// Halts the registering (i.e. requesting) singleton if one is already in the process of being recruited
// or, halts the existing singleton in favour of the requesting one
template <class Interface>
void haltRegisteringOrCurrentSingleton(ClusterControllerData* self,
                                       const WorkerInterface& worker,
                                       const Singleton<Interface>& currSingleton,
                                       const Singleton<Interface>& registeringSingleton,
                                       const Optional<UID> recruitingID) {
	ASSERT(currSingleton.getRole() == registeringSingleton.getRole());
	const UID registeringID = registeringSingleton.interface.get().id();
	const std::string roleName = currSingleton.getRole().roleName;
	const std::string roleAbbr = currSingleton.getRole().abbreviation;

	// halt the requesting singleton if it isn't the one currently being recruited
	if ((recruitingID.present() && recruitingID.get() != registeringID) ||
	    self->clusterControllerDcId != worker.locality.dcId()) {
		TraceEvent(("CCHaltRegistering" + roleName).c_str(), self->id)
		    .detail(roleAbbr + "ID", registeringID)
		    .detail("DcID", printable(self->clusterControllerDcId))
		    .detail("ReqDcID", printable(worker.locality.dcId()))
		    .detail("Recruiting" + roleAbbr + "ID", recruitingID.present() ? recruitingID.get() : UID());
		registeringSingleton.halt(self, worker.locality.processId());
	} else if (!recruitingID.present()) {
		// if not currently recruiting, then halt previous one in favour of requesting one
		TraceEvent(("CCRegister" + roleName).c_str(), self->id).detail(roleAbbr + "ID", registeringID);
		if (currSingleton.interface.present() && currSingleton.interface.get().id() != registeringID &&
		    self->id_worker.count(currSingleton.interface.get().locality.processId())) {
			TraceEvent(("CCHaltPrevious" + roleName).c_str(), self->id)
			    .detail(roleAbbr + "ID", currSingleton.interface.get().id())
			    .detail("DcID", printable(self->clusterControllerDcId))
			    .detail("ReqDcID", printable(worker.locality.dcId()))
			    .detail("Recruiting" + roleAbbr + "ID", recruitingID.present() ? recruitingID.get() : UID());
			currSingleton.halt(self, currSingleton.interface.get().locality.processId());
		}
		// set the curr singleton if it doesn't exist or its different from the requesting one
		if (!currSingleton.interface.present() || currSingleton.interface.get().id() != registeringID) {
			registeringSingleton.setInterfaceToDbInfo(self);
		}
	}
}

void registerWorker(RegisterWorkerRequest req, ClusterControllerData* self, ConfigBroadcaster* configBroadcaster) {
	const WorkerInterface& w = req.wi;
	ProcessClass newProcessClass = req.processClass;
	auto info = self->id_worker.find(w.locality.processId());
	ClusterControllerPriorityInfo newPriorityInfo = req.priorityInfo;
	newPriorityInfo.processClassFitness = newProcessClass.machineClassFitness(ProcessClass::ClusterController);

	for (auto it : req.incompatiblePeers) {
		self->db.incompatibleConnections[it] = now() + SERVER_KNOBS->INCOMPATIBLE_PEERS_LOGGING_INTERVAL;
	}
	self->removedDBInfoEndpoints.erase(w.updateServerDBInfo.getEndpoint());

	if (info == self->id_worker.end()) {
		TraceEvent("ClusterControllerActualWorkers", self->id)
		    .detail("WorkerId", w.id())
		    .detail("ProcessId", w.locality.processId())
		    .detail("ZoneId", w.locality.zoneId())
		    .detail("DataHall", w.locality.dataHallId())
		    .detail("PClass", req.processClass.toString())
		    .detail("Workers", self->id_worker.size());
		self->goodRecruitmentTime = lowPriorityDelay(SERVER_KNOBS->WAIT_FOR_GOOD_RECRUITMENT_DELAY);
		self->goodRemoteRecruitmentTime = lowPriorityDelay(SERVER_KNOBS->WAIT_FOR_GOOD_REMOTE_RECRUITMENT_DELAY);
	} else {
		TraceEvent("ClusterControllerWorkerAlreadyRegistered", self->id)
		    .suppressFor(1.0)
		    .detail("WorkerId", w.id())
		    .detail("ProcessId", w.locality.processId())
		    .detail("ZoneId", w.locality.zoneId())
		    .detail("DataHall", w.locality.dataHallId())
		    .detail("PClass", req.processClass.toString())
		    .detail("Workers", self->id_worker.size())
		    .detail("Degraded", req.degraded);
	}
	if (w.address() == g_network->getLocalAddress()) {
		if (self->changingDcIds.get().first) {
			if (self->changingDcIds.get().second.present()) {
				newPriorityInfo.dcFitness = ClusterControllerPriorityInfo::calculateDCFitness(
				    w.locality.dcId(), self->changingDcIds.get().second.get());
			}
		} else if (self->changedDcIds.get().second.present()) {
			newPriorityInfo.dcFitness = ClusterControllerPriorityInfo::calculateDCFitness(
			    w.locality.dcId(), self->changedDcIds.get().second.get());
		}
	} else {
		if (!self->changingDcIds.get().first) {
			if (self->changingDcIds.get().second.present()) {
				newPriorityInfo.dcFitness = ClusterControllerPriorityInfo::calculateDCFitness(
				    w.locality.dcId(), self->changingDcIds.get().second.get());
			}
		} else if (self->changedDcIds.get().second.present()) {
			newPriorityInfo.dcFitness = ClusterControllerPriorityInfo::calculateDCFitness(
			    w.locality.dcId(), self->changedDcIds.get().second.get());
		}
	}

	// Check process class and exclusive property
	if (info == self->id_worker.end() || info->second.details.interf.id() != w.id() ||
	    req.generation >= info->second.gen) {
		if (self->gotProcessClasses) {
			auto classIter = self->id_class.find(w.locality.processId());

			if (classIter != self->id_class.end() && (classIter->second.classSource() == ProcessClass::DBSource ||
			                                          req.initialClass.classType() == ProcessClass::UnsetClass)) {
				newProcessClass = classIter->second;
			} else {
				newProcessClass = req.initialClass;
			}
			newPriorityInfo.processClassFitness = newProcessClass.machineClassFitness(ProcessClass::ClusterController);
		}

		if (self->gotFullyRecoveredConfig) {
			newPriorityInfo.isExcluded = self->db.fullyRecoveredConfig.isExcludedServer(w.addresses());
		}
	}

	if (info == self->id_worker.end()) {
		self->id_worker[w.locality.processId()] = WorkerInfo(workerAvailabilityWatch(w, newProcessClass, self),
		                                                     req.reply,
		                                                     req.generation,
		                                                     w,
		                                                     req.initialClass,
		                                                     newProcessClass,
		                                                     newPriorityInfo,
		                                                     req.degraded,
		                                                     req.issues);
		if (!self->masterProcessId.present() &&
		    w.locality.processId() == self->db.serverInfo->get().master.locality.processId()) {
			self->masterProcessId = w.locality.processId();
		}
		if (configBroadcaster != nullptr) {
			self->addActor.send(configBroadcaster->registerWorker(
			    req.lastSeenKnobVersion,
			    req.knobConfigClassSet,
			    self->id_worker[w.locality.processId()].watcher,
			    self->id_worker[w.locality.processId()].details.interf.configBroadcastInterface));
		}
		checkOutstandingRequests(self);
	} else if (info->second.details.interf.id() != w.id() || req.generation >= info->second.gen) {
		if (!info->second.reply.isSet()) {
			info->second.reply.send(Never());
		}
		info->second.reply = req.reply;
		info->second.details.processClass = newProcessClass;
		info->second.priorityInfo = newPriorityInfo;
		info->second.initialClass = req.initialClass;
		info->second.details.degraded = req.degraded;
		info->second.gen = req.generation;
		info->second.issues = req.issues;

		if (info->second.details.interf.id() != w.id()) {
			self->removedDBInfoEndpoints.insert(info->second.details.interf.updateServerDBInfo.getEndpoint());
			info->second.details.interf = w;
			info->second.watcher = workerAvailabilityWatch(w, newProcessClass, self);
		}
		if (configBroadcaster != nullptr) {
			self->addActor.send(
			    configBroadcaster->registerWorker(req.lastSeenKnobVersion,
			                                      req.knobConfigClassSet,
			                                      info->second.watcher,
			                                      info->second.details.interf.configBroadcastInterface));
		}
		checkOutstandingRequests(self);
	} else {
		TEST(true); // Received an old worker registration request.
	}

	// For each singleton
	// - if the registering singleton conflicts with the singleton being recruited, kill the registering one
	// - if the singleton is not being recruited, kill the existing one in favour of the registering one
	if (req.distributorInterf.present()) {
		auto currSingleton = DataDistributorSingleton(self->db.serverInfo->get().distributor);
		auto registeringSingleton = DataDistributorSingleton(req.distributorInterf);
		haltRegisteringOrCurrentSingleton<DataDistributorInterface>(
		    self, w, currSingleton, registeringSingleton, self->recruitingDistributorID);
	}

	if (req.ratekeeperInterf.present()) {
		auto currSingleton = RatekeeperSingleton(self->db.serverInfo->get().ratekeeper);
		auto registeringSingleton = RatekeeperSingleton(req.ratekeeperInterf);
		haltRegisteringOrCurrentSingleton<RatekeeperInterface>(
		    self, w, currSingleton, registeringSingleton, self->recruitingRatekeeperID);
	}

<<<<<<< HEAD
	if (req.tenantBalancerInterf.present()) {
		auto currSingleton = TenantBalancerSingleton(self->db.serverInfo->get().client.tenantBalancer);
		auto registeringSingleton = TenantBalancerSingleton(req.tenantBalancerInterf);
		haltRegisteringOrCurrentSingleton<TenantBalancerInterface>(
		    self, w, currSingleton, registeringSingleton, self->recruitingTenantBalancerID);
=======
	if (CLIENT_KNOBS->ENABLE_BLOB_GRANULES && req.blobManagerInterf.present()) {
		auto currSingleton = BlobManagerSingleton(self->db.serverInfo->get().blobManager);
		auto registeringSingleton = BlobManagerSingleton(req.blobManagerInterf);
		haltRegisteringOrCurrentSingleton<BlobManagerInterface>(
		    self, w, currSingleton, registeringSingleton, self->recruitingBlobManagerID);
>>>>>>> 2208b041
	}

	// Notify the worker to register again with new process class/exclusive property
	if (!req.reply.isSet() && newPriorityInfo != req.priorityInfo) {
		req.reply.send(RegisterWorkerReply(newProcessClass, newPriorityInfo));
	}
}

#define TIME_KEEPER_VERSION LiteralStringRef("1")

ACTOR Future<Void> timeKeeperSetVersion(ClusterControllerData* self) {
	state Reference<ReadYourWritesTransaction> tr = makeReference<ReadYourWritesTransaction>(self->cx);
	loop {
		try {
			tr->setOption(FDBTransactionOptions::ACCESS_SYSTEM_KEYS);
			tr->setOption(FDBTransactionOptions::LOCK_AWARE);
			tr->setOption(FDBTransactionOptions::PRIORITY_SYSTEM_IMMEDIATE);
			tr->set(timeKeeperVersionKey, TIME_KEEPER_VERSION);
			wait(tr->commit());
			break;
		} catch (Error& e) {
			wait(tr->onError(e));
		}
	}

	return Void();
}

// This actor periodically gets read version and writes it to cluster with current timestamp as key. To avoid
// running out of space, it limits the max number of entries and clears old entries on each update. This mapping is
// used from backup and restore to get the version information for a timestamp.
ACTOR Future<Void> timeKeeper(ClusterControllerData* self) {
	state KeyBackedMap<int64_t, Version> versionMap(timeKeeperPrefixRange.begin);

	TraceEvent("TimeKeeperStarted").log();

	wait(timeKeeperSetVersion(self));

	loop {
		state Reference<ReadYourWritesTransaction> tr = makeReference<ReadYourWritesTransaction>(self->cx);
		loop {
			try {
				state UID debugID = deterministicRandom()->randomUniqueID();
				if (!g_network->isSimulated()) {
					// This is done to provide an arbitrary logged transaction every ~10s.
					// FIXME: replace or augment this with logging on the proxy which tracks
					// how long it is taking to hear responses from each other component.
					tr->debugTransaction(debugID);
				}
				tr->setOption(FDBTransactionOptions::ACCESS_SYSTEM_KEYS);
				tr->setOption(FDBTransactionOptions::LOCK_AWARE);
				tr->setOption(FDBTransactionOptions::PRIORITY_SYSTEM_IMMEDIATE);

				Optional<Value> disableValue = wait(tr->get(timeKeeperDisableKey));
				if (disableValue.present()) {
					break;
				}

				Version v = tr->getReadVersion().get();
				int64_t currentTime = (int64_t)now();
				versionMap.set(tr, currentTime, v);
				if (!g_network->isSimulated()) {
					TraceEvent("TimeKeeperCommit", debugID).detail("Version", v);
				}
				int64_t ttl = currentTime - SERVER_KNOBS->TIME_KEEPER_DELAY * SERVER_KNOBS->TIME_KEEPER_MAX_ENTRIES;
				if (ttl > 0) {
					versionMap.erase(tr, 0, ttl);
				}

				wait(tr->commit());
				break;
			} catch (Error& e) {
				wait(tr->onError(e));
			}
		}

		wait(delay(SERVER_KNOBS->TIME_KEEPER_DELAY));
	}
}

ACTOR Future<Void> statusServer(FutureStream<StatusRequest> requests,
                                ClusterControllerData* self,
                                ServerCoordinators coordinators,
                                ConfigBroadcaster const* configBroadcaster) {
	// Seconds since the END of the last GetStatus executed
	state double last_request_time = 0.0;

	// Place to accumulate a batch of requests to respond to
	state std::vector<StatusRequest> requests_batch;

	loop {
		try {
			// Wait til first request is ready
			StatusRequest req = waitNext(requests);
			++self->statusRequests;
			requests_batch.push_back(req);

			// Earliest time at which we may begin a new request
			double next_allowed_request_time = last_request_time + SERVER_KNOBS->STATUS_MIN_TIME_BETWEEN_REQUESTS;

			// Wait if needed to satisfy min_time knob, also allows more requets to queue up.
			double minwait = std::max(next_allowed_request_time - now(), 0.0);
			wait(delay(minwait));

			// Get all requests that are ready right *now*, before GetStatus() begins.
			// All of these requests will be responded to with the next GetStatus() result.
			// If requests are batched, do not respond to more than MAX_STATUS_REQUESTS_PER_SECOND
			// requests per second
			while (requests.isReady()) {
				auto req = requests.pop();
				if (SERVER_KNOBS->STATUS_MIN_TIME_BETWEEN_REQUESTS > 0.0 &&
				    requests_batch.size() + 1 >
				        SERVER_KNOBS->STATUS_MIN_TIME_BETWEEN_REQUESTS * SERVER_KNOBS->MAX_STATUS_REQUESTS_PER_SECOND) {
					TraceEvent(SevWarnAlways, "TooManyStatusRequests")
					    .suppressFor(1.0)
					    .detail("BatchSize", requests_batch.size());
					req.reply.sendError(server_overloaded());
				} else {
					requests_batch.push_back(req);
				}
			}

			// Get status but trap errors to send back to client.
			std::vector<WorkerDetails> workers;
			std::vector<ProcessIssues> workerIssues;

			for (auto& it : self->id_worker) {
				workers.push_back(it.second.details);
				if (it.second.issues.size()) {
					workerIssues.push_back(ProcessIssues(it.second.details.interf.address(), it.second.issues));
				}
			}

			std::vector<NetworkAddress> incompatibleConnections;
			for (auto it = self->db.incompatibleConnections.begin(); it != self->db.incompatibleConnections.end();) {
				if (it->second < now()) {
					it = self->db.incompatibleConnections.erase(it);
				} else {
					incompatibleConnections.push_back(it->first);
					it++;
				}
			}

			state ErrorOr<StatusReply> result = wait(errorOr(clusterGetStatus(self->db.serverInfo,
			                                                                  self->cx,
			                                                                  workers,
			                                                                  workerIssues,
			                                                                  &self->db.clientStatus,
			                                                                  coordinators,
			                                                                  incompatibleConnections,
			                                                                  self->datacenterVersionDifference,
			                                                                  configBroadcaster)));

			if (result.isError() && result.getError().code() == error_code_actor_cancelled)
				throw result.getError();

			// Update last_request_time now because GetStatus is finished and the delay is to be measured between
			// requests
			last_request_time = now();

			while (!requests_batch.empty()) {
				if (result.isError())
					requests_batch.back().reply.sendError(result.getError());
				else
					requests_batch.back().reply.send(result.get());
				requests_batch.pop_back();
				wait(yield());
			}
		} catch (Error& e) {
			TraceEvent(SevError, "StatusServerError").error(e);
			throw e;
		}
	}
}

ACTOR Future<Void> monitorProcessClasses(ClusterControllerData* self) {

	state ReadYourWritesTransaction trVer(self->db.db);
	loop {
		try {
			trVer.setOption(FDBTransactionOptions::ACCESS_SYSTEM_KEYS);
			trVer.setOption(FDBTransactionOptions::PRIORITY_SYSTEM_IMMEDIATE);

			Optional<Value> val = wait(trVer.get(processClassVersionKey));

			if (val.present())
				break;

			RangeResult processClasses = wait(trVer.getRange(processClassKeys, CLIENT_KNOBS->TOO_MANY));
			ASSERT(!processClasses.more && processClasses.size() < CLIENT_KNOBS->TOO_MANY);

			trVer.clear(processClassKeys);
			trVer.set(processClassVersionKey, processClassVersionValue);
			for (auto it : processClasses) {
				UID processUid = decodeProcessClassKeyOld(it.key);
				trVer.set(processClassKeyFor(processUid.toString()), it.value);
			}

			wait(trVer.commit());
			TraceEvent("ProcessClassUpgrade").log();
			break;
		} catch (Error& e) {
			wait(trVer.onError(e));
		}
	}

	loop {
		state ReadYourWritesTransaction tr(self->db.db);

		loop {
			try {
				tr.setOption(FDBTransactionOptions::ACCESS_SYSTEM_KEYS);
				tr.setOption(FDBTransactionOptions::PRIORITY_SYSTEM_IMMEDIATE);
				RangeResult processClasses = wait(tr.getRange(processClassKeys, CLIENT_KNOBS->TOO_MANY));
				ASSERT(!processClasses.more && processClasses.size() < CLIENT_KNOBS->TOO_MANY);

				if (processClasses != self->lastProcessClasses || !self->gotProcessClasses) {
					self->id_class.clear();
					for (int i = 0; i < processClasses.size(); i++) {
						auto c = decodeProcessClassValue(processClasses[i].value);
						ASSERT(c.classSource() != ProcessClass::CommandLineSource);
						self->id_class[decodeProcessClassKey(processClasses[i].key)] = c;
					}

					for (auto& w : self->id_worker) {
						auto classIter = self->id_class.find(w.first);
						ProcessClass newProcessClass;

						if (classIter != self->id_class.end() &&
						    (classIter->second.classSource() == ProcessClass::DBSource ||
						     w.second.initialClass.classType() == ProcessClass::UnsetClass)) {
							newProcessClass = classIter->second;
						} else {
							newProcessClass = w.second.initialClass;
						}

						if (newProcessClass != w.second.details.processClass) {
							w.second.details.processClass = newProcessClass;
							w.second.priorityInfo.processClassFitness =
							    newProcessClass.machineClassFitness(ProcessClass::ClusterController);
							if (!w.second.reply.isSet()) {
								w.second.reply.send(
								    RegisterWorkerReply(w.second.details.processClass, w.second.priorityInfo));
							}
						}
					}

					self->lastProcessClasses = processClasses;
					self->gotProcessClasses = true;
					checkOutstandingRequests(self);
				}

				state Future<Void> watchFuture = tr.watch(processClassChangeKey);
				wait(tr.commit());
				wait(watchFuture);
				break;
			} catch (Error& e) {
				wait(tr.onError(e));
			}
		}
	}
}

ACTOR Future<Void> monitorServerInfoConfig(ClusterControllerData::DBInfo* db) {
	loop {
		state ReadYourWritesTransaction tr(db->db);
		loop {
			try {
				tr.setOption(FDBTransactionOptions::READ_SYSTEM_KEYS);
				tr.setOption(FDBTransactionOptions::PRIORITY_SYSTEM_IMMEDIATE);
				tr.setOption(FDBTransactionOptions::READ_LOCK_AWARE);

				Optional<Value> configVal = wait(tr.get(latencyBandConfigKey));
				Optional<LatencyBandConfig> config;
				if (configVal.present()) {
					config = LatencyBandConfig::parse(configVal.get());
				}

				auto serverInfo = db->serverInfo->get();
				if (config != serverInfo.latencyBandConfig) {
					TraceEvent("LatencyBandConfigChanged").detail("Present", config.present());
					serverInfo.id = deterministicRandom()->randomUniqueID();
					serverInfo.infoGeneration = ++db->dbInfoCount;
					serverInfo.latencyBandConfig = config;
					db->serverInfo->set(serverInfo);
				}

				state Future<Void> configChangeFuture = tr.watch(latencyBandConfigKey);

				wait(tr.commit());
				wait(configChangeFuture);

				break;
			} catch (Error& e) {
				wait(tr.onError(e));
			}
		}
	}
}

// Monitors the global configuration version key for changes. When changes are
// made, the global configuration history is read and any updates are sent to
// all processes in the system by updating the ClientDBInfo object. The
// GlobalConfig actor class contains the functionality to read the latest
// history and update the processes local view.
ACTOR Future<Void> monitorGlobalConfig(ClusterControllerData::DBInfo* db) {
	loop {
		state ReadYourWritesTransaction tr(db->db);
		loop {
			try {
				tr.setOption(FDBTransactionOptions::ACCESS_SYSTEM_KEYS);
				tr.setOption(FDBTransactionOptions::PRIORITY_SYSTEM_IMMEDIATE);
				state Optional<Value> globalConfigVersion = wait(tr.get(globalConfigVersionKey));
				state ClientDBInfo clientInfo = db->serverInfo->get().client;

				if (globalConfigVersion.present()) {
					// Since the history keys end with versionstamps, they
					// should be sorted correctly (versionstamps are stored in
					// big-endian order).
					RangeResult globalConfigHistory =
					    wait(tr.getRange(globalConfigHistoryKeys, CLIENT_KNOBS->TOO_MANY));
					// If the global configuration version key has been set,
					// the history should contain at least one item.
					ASSERT(globalConfigHistory.size() > 0);
					clientInfo.history.clear();

					for (const auto& kv : globalConfigHistory) {
						ObjectReader reader(kv.value.begin(), IncludeVersion());
						if (reader.protocolVersion() != g_network->protocolVersion()) {
							// If the protocol version has changed, the
							// GlobalConfig actor should refresh its view by
							// reading the entire global configuration key
							// range.  Setting the version to the max int64_t
							// will always cause the global configuration
							// updater to refresh its view of the configuration
							// keyspace.
							clientInfo.history.clear();
							clientInfo.history.emplace_back(std::numeric_limits<Version>::max());
							break;
						}

						VersionHistory vh;
						reader.deserialize(vh);

						// Read commit version out of versionstamp at end of key.
						BinaryReader versionReader =
						    BinaryReader(kv.key.removePrefix(globalConfigHistoryPrefix), Unversioned());
						Version historyCommitVersion;
						versionReader >> historyCommitVersion;
						historyCommitVersion = bigEndian64(historyCommitVersion);
						vh.version = historyCommitVersion;

						clientInfo.history.push_back(std::move(vh));
					}

					if (clientInfo.history.size() > 0) {
						// The first item in the historical list of mutations
						// is only used to:
						//   a) Recognize that some historical changes may have
						//      been missed, and the entire global
						//      configuration keyspace needs to be read, or..
						//   b) Check which historical updates have already
						//      been applied. If this is the case, the first
						//      history item must have a version greater than
						//      or equal to whatever version the global
						//      configuration was last updated at, and
						//      therefore won't need to be applied again.
						clientInfo.history[0].mutations = Standalone<VectorRef<MutationRef>>();
					}

					clientInfo.id = deterministicRandom()->randomUniqueID();
					// Update ServerDBInfo so fdbserver processes receive updated history.
					ServerDBInfo serverInfo = db->serverInfo->get();
					serverInfo.id = deterministicRandom()->randomUniqueID();
					serverInfo.infoGeneration = ++db->dbInfoCount;
					serverInfo.client = clientInfo;
					db->serverInfo->set(serverInfo);

					// Update ClientDBInfo so client processes receive updated history.
					db->clientInfo->set(clientInfo);
				}

				state Future<Void> globalConfigFuture = tr.watch(globalConfigVersionKey);
				wait(tr.commit());
				wait(globalConfigFuture);
				break;
			} catch (Error& e) {
				wait(tr.onError(e));
			}
		}
	}
}

ACTOR Future<Void> updatedChangingDatacenters(ClusterControllerData* self) {
	// do not change the cluster controller until all the processes have had a chance to register
	wait(delay(SERVER_KNOBS->WAIT_FOR_GOOD_RECRUITMENT_DELAY));
	loop {
		state Future<Void> onChange = self->desiredDcIds.onChange();
		if (!self->desiredDcIds.get().present()) {
			self->changingDcIds.set(std::make_pair(false, self->desiredDcIds.get()));
		} else {
			auto& worker = self->id_worker[self->clusterControllerProcessId];
			uint8_t newFitness = ClusterControllerPriorityInfo::calculateDCFitness(
			    worker.details.interf.locality.dcId(), self->desiredDcIds.get().get());
			self->changingDcIds.set(
			    std::make_pair(worker.priorityInfo.dcFitness > newFitness, self->desiredDcIds.get()));

			TraceEvent("UpdateChangingDatacenter", self->id)
			    .detail("OldFitness", worker.priorityInfo.dcFitness)
			    .detail("NewFitness", newFitness);
			if (worker.priorityInfo.dcFitness > newFitness) {
				worker.priorityInfo.dcFitness = newFitness;
				if (!worker.reply.isSet()) {
					worker.reply.send(RegisterWorkerReply(worker.details.processClass, worker.priorityInfo));
				}
			} else {
				state int currentFit = ProcessClass::BestFit;
				while (currentFit <= ProcessClass::NeverAssign) {
					bool updated = false;
					for (auto& it : self->id_worker) {
						if ((!it.second.priorityInfo.isExcluded &&
						     it.second.priorityInfo.processClassFitness == currentFit) ||
						    currentFit == ProcessClass::NeverAssign) {
							uint8_t fitness = ClusterControllerPriorityInfo::calculateDCFitness(
							    it.second.details.interf.locality.dcId(), self->changingDcIds.get().second.get());
							if (it.first != self->clusterControllerProcessId &&
							    it.second.priorityInfo.dcFitness != fitness) {
								updated = true;
								it.second.priorityInfo.dcFitness = fitness;
								if (!it.second.reply.isSet()) {
									it.second.reply.send(
									    RegisterWorkerReply(it.second.details.processClass, it.second.priorityInfo));
								}
							}
						}
					}
					if (updated && currentFit < ProcessClass::NeverAssign) {
						wait(delay(SERVER_KNOBS->CC_CLASS_DELAY));
					}
					currentFit++;
				}
			}
		}

		wait(onChange);
	}
}

ACTOR Future<Void> updatedChangedDatacenters(ClusterControllerData* self) {
	state Future<Void> changeDelay = delay(SERVER_KNOBS->CC_CHANGE_DELAY);
	state Future<Void> onChange = self->changingDcIds.onChange();
	loop {
		choose {
			when(wait(onChange)) {
				changeDelay = delay(SERVER_KNOBS->CC_CHANGE_DELAY);
				onChange = self->changingDcIds.onChange();
			}
			when(wait(changeDelay)) {
				changeDelay = Never();
				onChange = self->changingDcIds.onChange();

				self->changedDcIds.set(self->changingDcIds.get());
				if (self->changedDcIds.get().second.present()) {
					TraceEvent("UpdateChangedDatacenter", self->id).detail("CCFirst", self->changedDcIds.get().first);
					if (!self->changedDcIds.get().first) {
						auto& worker = self->id_worker[self->clusterControllerProcessId];
						uint8_t newFitness = ClusterControllerPriorityInfo::calculateDCFitness(
						    worker.details.interf.locality.dcId(), self->changedDcIds.get().second.get());
						if (worker.priorityInfo.dcFitness != newFitness) {
							worker.priorityInfo.dcFitness = newFitness;
							if (!worker.reply.isSet()) {
								worker.reply.send(
								    RegisterWorkerReply(worker.details.processClass, worker.priorityInfo));
							}
						}
					} else {
						state int currentFit = ProcessClass::BestFit;
						while (currentFit <= ProcessClass::NeverAssign) {
							bool updated = false;
							for (auto& it : self->id_worker) {
								if ((!it.second.priorityInfo.isExcluded &&
								     it.second.priorityInfo.processClassFitness == currentFit) ||
								    currentFit == ProcessClass::NeverAssign) {
									uint8_t fitness = ClusterControllerPriorityInfo::calculateDCFitness(
									    it.second.details.interf.locality.dcId(),
									    self->changedDcIds.get().second.get());
									if (it.first != self->clusterControllerProcessId &&
									    it.second.priorityInfo.dcFitness != fitness) {
										updated = true;
										it.second.priorityInfo.dcFitness = fitness;
										if (!it.second.reply.isSet()) {
											it.second.reply.send(RegisterWorkerReply(it.second.details.processClass,
											                                         it.second.priorityInfo));
										}
									}
								}
							}
							if (updated && currentFit < ProcessClass::NeverAssign) {
								wait(delay(SERVER_KNOBS->CC_CLASS_DELAY));
							}
							currentFit++;
						}
					}
				}
			}
		}
	}
}

ACTOR Future<Void> updateDatacenterVersionDifference(ClusterControllerData* self) {
	state double lastLogTime = 0;
	loop {
		self->versionDifferenceUpdated = false;
		if (self->db.serverInfo->get().recoveryState >= RecoveryState::ACCEPTING_COMMITS &&
		    self->db.config.usableRegions == 1) {
			bool oldDifferenceTooLarge = !self->versionDifferenceUpdated ||
			                             self->datacenterVersionDifference >= SERVER_KNOBS->MAX_VERSION_DIFFERENCE;
			self->versionDifferenceUpdated = true;
			self->datacenterVersionDifference = 0;

			if (oldDifferenceTooLarge) {
				checkOutstandingRequests(self);
			}

			wait(self->db.serverInfo->onChange());
			continue;
		}

		state Optional<TLogInterface> primaryLog;
		state Optional<TLogInterface> remoteLog;
		if (self->db.serverInfo->get().recoveryState >= RecoveryState::ALL_LOGS_RECRUITED) {
			for (auto& logSet : self->db.serverInfo->get().logSystemConfig.tLogs) {
				if (logSet.isLocal && logSet.locality != tagLocalitySatellite) {
					for (auto& tLog : logSet.tLogs) {
						if (tLog.present()) {
							primaryLog = tLog.interf();
							break;
						}
					}
				}
				if (!logSet.isLocal) {
					for (auto& tLog : logSet.tLogs) {
						if (tLog.present()) {
							remoteLog = tLog.interf();
							break;
						}
					}
				}
			}
		}

		if (!primaryLog.present() || !remoteLog.present()) {
			wait(self->db.serverInfo->onChange());
			continue;
		}

		state Future<Void> onChange = self->db.serverInfo->onChange();
		loop {
			state Future<TLogQueuingMetricsReply> primaryMetrics =
			    brokenPromiseToNever(primaryLog.get().getQueuingMetrics.getReply(TLogQueuingMetricsRequest()));
			state Future<TLogQueuingMetricsReply> remoteMetrics =
			    brokenPromiseToNever(remoteLog.get().getQueuingMetrics.getReply(TLogQueuingMetricsRequest()));

			wait((success(primaryMetrics) && success(remoteMetrics)) || onChange);
			if (onChange.isReady()) {
				break;
			}

			if (primaryMetrics.get().v > 0 && remoteMetrics.get().v > 0) {
				bool oldDifferenceTooLarge = !self->versionDifferenceUpdated ||
				                             self->datacenterVersionDifference >= SERVER_KNOBS->MAX_VERSION_DIFFERENCE;
				self->versionDifferenceUpdated = true;
				self->datacenterVersionDifference = primaryMetrics.get().v - remoteMetrics.get().v;

				if (oldDifferenceTooLarge && self->datacenterVersionDifference < SERVER_KNOBS->MAX_VERSION_DIFFERENCE) {
					checkOutstandingRequests(self);
				}

				if (now() - lastLogTime > SERVER_KNOBS->CLUSTER_CONTROLLER_LOGGING_DELAY) {
					lastLogTime = now();
					TraceEvent("DatacenterVersionDifference", self->id)
					    .detail("Difference", self->datacenterVersionDifference);
				}
			}

			wait(delay(SERVER_KNOBS->VERSION_LAG_METRIC_INTERVAL) || onChange);
			if (onChange.isReady()) {
				break;
			}
		}
	}
}

// A background actor that periodically checks remote DC health, and `checkOutstandingRequests` if remote DC
// recovers.
ACTOR Future<Void> updateRemoteDCHealth(ClusterControllerData* self) {
	// The purpose of the initial delay is to wait for the cluster to achieve a steady state before checking remote
	// DC health, since remote DC healthy may trigger a failover, and we don't want that to happen too frequently.
	wait(delay(SERVER_KNOBS->INITIAL_UPDATE_CROSS_DC_INFO_DELAY));

	self->remoteDCMonitorStarted = true;

	// When the remote DC health just start, we may just recover from a health degradation. Check if we can failback
	// if we are currently in the remote DC in the database configuration.
	if (!self->remoteTransactionSystemDegraded) {
		checkOutstandingRequests(self);
	}

	loop {
		bool oldRemoteTransactionSystemDegraded = self->remoteTransactionSystemDegraded;
		self->remoteTransactionSystemDegraded = self->remoteTransactionSystemContainsDegradedServers();

		if (oldRemoteTransactionSystemDegraded && !self->remoteTransactionSystemDegraded) {
			checkOutstandingRequests(self);
		}
		wait(delay(SERVER_KNOBS->CHECK_REMOTE_HEALTH_INTERVAL));
	}
}

ACTOR Future<Void> doEmptyCommit(Database cx) {
	state Transaction tr(cx);
	loop {
		try {
			tr.setOption(FDBTransactionOptions::PRIORITY_SYSTEM_IMMEDIATE);
			tr.setOption(FDBTransactionOptions::LOCK_AWARE);
			tr.makeSelfConflicting();
			wait(tr.commit());
			return Void();
		} catch (Error& e) {
			wait(tr.onError(e));
		}
	}
}

ACTOR Future<Void> handleForcedRecoveries(ClusterControllerData* self, ClusterControllerFullInterface interf) {
	loop {
		state ForceRecoveryRequest req = waitNext(interf.clientInterface.forceRecovery.getFuture());
		TraceEvent("ForcedRecoveryStart", self->id)
		    .detail("ClusterControllerDcId", self->clusterControllerDcId)
		    .detail("DcId", req.dcId.printable());
		state Future<Void> fCommit = doEmptyCommit(self->cx);
		wait(fCommit || delay(SERVER_KNOBS->FORCE_RECOVERY_CHECK_DELAY));
		if (!fCommit.isReady() || fCommit.isError()) {
			if (self->clusterControllerDcId != req.dcId) {
				std::vector<Optional<Key>> dcPriority;
				dcPriority.push_back(req.dcId);
				dcPriority.push_back(self->clusterControllerDcId);
				self->desiredDcIds.set(dcPriority);
			} else {
				self->db.forceRecovery = true;
				self->db.forceMasterFailure.trigger();
			}
			wait(fCommit);
		}
		TraceEvent("ForcedRecoveryFinish", self->id).log();
		self->db.forceRecovery = false;
		req.reply.send(Void());
	}
}

ACTOR Future<Void> startDataDistributor(ClusterControllerData* self) {
	wait(delay(0.0)); // If master fails at the same time, give it a chance to clear master PID.

	TraceEvent("CCStartDataDistributor", self->id).log();
	loop {
		try {
			state bool noDistributor = !self->db.serverInfo->get().distributor.present();
			while (!self->masterProcessId.present() ||
			       self->masterProcessId != self->db.serverInfo->get().master.locality.processId() ||
			       self->db.serverInfo->get().recoveryState < RecoveryState::ACCEPTING_COMMITS) {
				wait(self->db.serverInfo->onChange() || delay(SERVER_KNOBS->WAIT_FOR_GOOD_RECRUITMENT_DELAY));
			}
			if (noDistributor && self->db.serverInfo->get().distributor.present()) {
				// Existing distributor registers while waiting, so skip.
				return Void();
			}

			std::map<Optional<Standalone<StringRef>>, int> idUsed = self->getUsedIds();
			WorkerFitnessInfo ddWorker = self->getWorkerForRoleInDatacenter(self->clusterControllerDcId,
			                                                                ProcessClass::DataDistributor,
			                                                                ProcessClass::NeverAssign,
			                                                                self->db.config,
			                                                                idUsed);
			InitializeDataDistributorRequest req(deterministicRandom()->randomUniqueID());
			state WorkerDetails worker = ddWorker.worker;
			if (self->onMasterIsBetter(worker, ProcessClass::DataDistributor)) {
				worker = self->id_worker[self->masterProcessId.get()].details;
			}

			self->recruitingDistributorID = req.reqId;
			TraceEvent("CCRecruitDataDistributor", self->id)
			    .detail("Addr", worker.interf.address())
			    .detail("DDID", req.reqId);

			ErrorOr<DataDistributorInterface> ddInterf = wait(worker.interf.dataDistributor.getReplyUnlessFailedFor(
			    req, SERVER_KNOBS->WAIT_FOR_DISTRIBUTOR_JOIN_DELAY, 0));

			if (ddInterf.present()) {
				self->recruitDistributor.set(false);
				self->recruitingDistributorID = ddInterf.get().id();
				const auto& distributor = self->db.serverInfo->get().distributor;
				TraceEvent("CCDataDistributorRecruited", self->id)
				    .detail("Addr", worker.interf.address())
				    .detail("DDID", ddInterf.get().id());
				if (distributor.present() && distributor.get().id() != ddInterf.get().id() &&
				    self->id_worker.count(distributor.get().locality.processId())) {

					TraceEvent("CCHaltDataDistributorAfterRecruit", self->id)
					    .detail("DDID", distributor.get().id())
					    .detail("DcID", printable(self->clusterControllerDcId));

					DataDistributorSingleton(distributor).halt(self, distributor.get().locality.processId());
				}
				if (!distributor.present() || distributor.get().id() != ddInterf.get().id()) {
					self->db.setDistributor(ddInterf.get());
				}
				checkOutstandingRequests(self);
				return Void();
			}
		} catch (Error& e) {
			TraceEvent("CCDataDistributorRecruitError", self->id).error(e);
			if (e.code() != error_code_no_more_servers) {
				throw;
			}
		}
		wait(lowPriorityDelay(SERVER_KNOBS->ATTEMPT_RECRUITMENT_DELAY));
	}
}

ACTOR Future<Void> monitorDataDistributor(ClusterControllerData* self) {
	while (self->db.serverInfo->get().recoveryState < RecoveryState::ACCEPTING_COMMITS) {
		wait(self->db.serverInfo->onChange());
	}

	loop {
		if (self->db.serverInfo->get().distributor.present() && !self->recruitDistributor.get()) {
			choose {
				when(wait(waitFailureClient(self->db.serverInfo->get().distributor.get().waitFailure,
				                            SERVER_KNOBS->DD_FAILURE_TIME))) {
					TraceEvent("CCDataDistributorDied", self->id)
					    .detail("DDID", self->db.serverInfo->get().distributor.get().id());
					self->db.clearInterf(ProcessClass::DataDistributorClass);
				}
				when(wait(self->recruitDistributor.onChange())) {}
			}
		} else {
			wait(startDataDistributor(self));
		}
	}
}

ACTOR Future<Void> startRatekeeper(ClusterControllerData* self) {
	wait(delay(0.0)); // If master fails at the same time, give it a chance to clear master PID.

	TraceEvent("CCStartRatekeeper", self->id).log();
	loop {
		try {
			state bool no_ratekeeper = !self->db.serverInfo->get().ratekeeper.present();
			while (!self->masterProcessId.present() ||
			       self->masterProcessId != self->db.serverInfo->get().master.locality.processId() ||
			       self->db.serverInfo->get().recoveryState < RecoveryState::ACCEPTING_COMMITS) {
				wait(self->db.serverInfo->onChange() || delay(SERVER_KNOBS->WAIT_FOR_GOOD_RECRUITMENT_DELAY));
			}
			if (no_ratekeeper && self->db.serverInfo->get().ratekeeper.present()) {
				// Existing ratekeeper registers while waiting, so skip.
				return Void();
			}

			std::map<Optional<Standalone<StringRef>>, int> id_used = self->getUsedIds();
			WorkerFitnessInfo rkWorker = self->getWorkerForRoleInDatacenter(self->clusterControllerDcId,
			                                                                ProcessClass::Ratekeeper,
			                                                                ProcessClass::NeverAssign,
			                                                                self->db.config,
			                                                                id_used);
			InitializeRatekeeperRequest req(deterministicRandom()->randomUniqueID());
			state WorkerDetails worker = rkWorker.worker;
			if (self->onMasterIsBetter(worker, ProcessClass::Ratekeeper)) {
				worker = self->id_worker[self->masterProcessId.get()].details;
			}

			self->recruitingRatekeeperID = req.reqId;
			TraceEvent("CCRecruitRatekeeper", self->id)
			    .detail("Addr", worker.interf.address())
			    .detail("RKID", req.reqId);

			ErrorOr<RatekeeperInterface> interf = wait(
			    worker.interf.ratekeeper.getReplyUnlessFailedFor(req, SERVER_KNOBS->WAIT_FOR_RATEKEEPER_JOIN_DELAY, 0));
			if (interf.present()) {
				self->recruitRatekeeper.set(false);
				self->recruitingRatekeeperID = interf.get().id();
				const auto& ratekeeper = self->db.serverInfo->get().ratekeeper;
				TraceEvent("CCRatekeeperRecruited", self->id)
				    .detail("Addr", worker.interf.address())
				    .detail("RKID", interf.get().id());
				if (ratekeeper.present() && ratekeeper.get().id() != interf.get().id() &&
				    self->id_worker.count(ratekeeper.get().locality.processId())) {
					TraceEvent("CCHaltRatekeeperAfterRecruit", self->id)
					    .detail("RKID", ratekeeper.get().id())
					    .detail("DcID", printable(self->clusterControllerDcId));
					RatekeeperSingleton(ratekeeper).halt(self, ratekeeper.get().locality.processId());
				}
				if (!ratekeeper.present() || ratekeeper.get().id() != interf.get().id()) {
					self->db.setRatekeeper(interf.get());
				}
				checkOutstandingRequests(self);
				return Void();
			}
		} catch (Error& e) {
			TraceEvent("CCRatekeeperRecruitError", self->id).error(e);
			if (e.code() != error_code_no_more_servers) {
				throw;
			}
		}
		wait(lowPriorityDelay(SERVER_KNOBS->ATTEMPT_RECRUITMENT_DELAY));
	}
}

ACTOR Future<Void> monitorRatekeeper(ClusterControllerData* self) {
	while (self->db.serverInfo->get().recoveryState < RecoveryState::ACCEPTING_COMMITS) {
		wait(self->db.serverInfo->onChange());
	}

	loop {
		if (self->db.serverInfo->get().ratekeeper.present() && !self->recruitRatekeeper.get()) {
			choose {
				when(wait(waitFailureClient(self->db.serverInfo->get().ratekeeper.get().waitFailure,
				                            SERVER_KNOBS->RATEKEEPER_FAILURE_TIME))) {
					TraceEvent("CCRatekeeperDied", self->id)
					    .detail("RKID", self->db.serverInfo->get().ratekeeper.get().id());
					self->db.clearInterf(ProcessClass::RatekeeperClass);
				}
				when(wait(self->recruitRatekeeper.onChange())) {}
			}
		} else {
			wait(startRatekeeper(self));
		}
	}
}

<<<<<<< HEAD
ACTOR Future<Void> startTenantBalancer(ClusterControllerData* self) {
	wait(delay(0.0)); // If master fails at the same time, give it a chance to clear master PID.

	TraceEvent("CCStartTenantBalancer", self->id).log();
	loop {
		try {
			state bool noTenantBalancer = !self->db.serverInfo->get().client.tenantBalancer.present();
=======
// Acquires the BM lock by getting the next epoch no.
ACTOR Future<int64_t> getNextBMEpoch(ClusterControllerData* self) {
	state Reference<ReadYourWritesTransaction> tr = makeReference<ReadYourWritesTransaction>(self->cx);

	loop {
		tr->setOption(FDBTransactionOptions::ACCESS_SYSTEM_KEYS);
		tr->setOption(FDBTransactionOptions::PRIORITY_SYSTEM_IMMEDIATE);
		try {
			Optional<Value> oldEpoch = wait(tr->get(blobManagerEpochKey));
			state int64_t newEpoch = oldEpoch.present() ? decodeBlobManagerEpochValue(oldEpoch.get()) + 1 : 1;
			tr->set(blobManagerEpochKey, blobManagerEpochValueFor(newEpoch));

			wait(tr->commit());
			return newEpoch;
		} catch (Error& e) {
			printf("Acquiring blob manager lock got error %s\n", e.name());
			wait(tr->onError(e));
		}
	}
}

ACTOR Future<Void> startBlobManager(ClusterControllerData* self) {
	wait(delay(0.0)); // If master fails at the same time, give it a chance to clear master PID.

	TraceEvent("CCStartBlobManager", self->id).log();
	loop {
		try {
			state bool noBlobManager = !self->db.serverInfo->get().blobManager.present();
>>>>>>> 2208b041
			while (!self->masterProcessId.present() ||
			       self->masterProcessId != self->db.serverInfo->get().master.locality.processId() ||
			       self->db.serverInfo->get().recoveryState < RecoveryState::ACCEPTING_COMMITS) {
				wait(self->db.serverInfo->onChange() || delay(SERVER_KNOBS->WAIT_FOR_GOOD_RECRUITMENT_DELAY));
			}
<<<<<<< HEAD
			if (noTenantBalancer && self->db.serverInfo->get().client.tenantBalancer.present()) {
				// Existing tenant balancer registers while waiting, so skip.
				return Void();
			}

			std::map<Optional<Standalone<StringRef>>, int> id_used = self->getUsedIds();
			WorkerFitnessInfo tbWorker = self->getWorkerForRoleInDatacenter(self->clusterControllerDcId,
			                                                                ProcessClass::TenantBalancer,
			                                                                ProcessClass::NeverAssign,
			                                                                self->db.config,
			                                                                id_used);
			InitializeTenantBalancerRequest req(deterministicRandom()->randomUniqueID());
			state WorkerDetails worker = tbWorker.worker;
			if (self->onMasterIsBetter(worker, ProcessClass::TenantBalancer)) {
				worker = self->id_worker[self->masterProcessId.get()].details;
			}

			self->recruitingTenantBalancerID = req.reqId;
			TraceEvent("CCRecruitTenantBalancer", self->id)
			    .detail("Addr", worker.interf.address())
			    .detail("TenantBalancerId", req.reqId);

			ErrorOr<TenantBalancerInterface> interf = wait(worker.interf.tenantBalancer.getReplyUnlessFailedFor(
			    req, SERVER_KNOBS->WAIT_FOR_TENANT_BALANCER_JOIN_DELAY, 0));
			if (interf.present()) {
				self->recruitTenantBalancer.set(false);
				self->recruitingTenantBalancerID = interf.get().id();
				const auto& tenantBalancer = self->db.serverInfo->get().client.tenantBalancer;
				TraceEvent("CCTenantBalancerRecruited", self->id)
				    .detail("Addr", worker.interf.address())
				    .detail("TenantBalancerId", interf.get().id());

				if (tenantBalancer.present() && tenantBalancer.get().id() != interf.get().id() &&
				    self->id_worker.count(tenantBalancer.get().locality.processId())) {
					TraceEvent("CCHaltTenantBalancerAfterRecruit", self->id)
					    .detail("TenantBalancerId", tenantBalancer.get().id())
					    .detail("DcId", printable(self->clusterControllerDcId));
					TenantBalancerSingleton(tenantBalancer).halt(self, tenantBalancer.get().locality.processId());
				}
				if (!tenantBalancer.present() || tenantBalancer.get().id() != interf.get().id()) {
					self->db.setTenantBalancer(interf.get());
=======
			if (noBlobManager && self->db.serverInfo->get().blobManager.present()) {
				// Existing blob manager registers while waiting, so skip.
				return Void();
			}

			state std::map<Optional<Standalone<StringRef>>, int> id_used = self->getUsedIds();
			state WorkerFitnessInfo bmWorker = self->getWorkerForRoleInDatacenter(self->clusterControllerDcId,
			                                                                      ProcessClass::BlobManager,
			                                                                      ProcessClass::NeverAssign,
			                                                                      self->db.config,
			                                                                      id_used);

			int64_t nextEpoch = wait(getNextBMEpoch(self));
			InitializeBlobManagerRequest req(deterministicRandom()->randomUniqueID(), nextEpoch);
			state WorkerDetails worker = bmWorker.worker;
			if (self->onMasterIsBetter(worker, ProcessClass::BlobManager)) {
				worker = self->id_worker[self->masterProcessId.get()].details;
			}

			self->recruitingBlobManagerID = req.reqId;
			TraceEvent("CCRecruitBlobManager", self->id)
			    .detail("Addr", worker.interf.address())
			    .detail("BMID", req.reqId);

			ErrorOr<BlobManagerInterface> interf = wait(worker.interf.blobManager.getReplyUnlessFailedFor(
			    req, SERVER_KNOBS->WAIT_FOR_BLOB_MANAGER_JOIN_DELAY, 0));
			if (interf.present()) {
				self->recruitBlobManager.set(false);
				self->recruitingBlobManagerID = interf.get().id();
				const auto& blobManager = self->db.serverInfo->get().blobManager;
				TraceEvent("CCBlobManagerRecruited", self->id)
				    .detail("Addr", worker.interf.address())
				    .detail("BMID", interf.get().id());
				if (blobManager.present() && blobManager.get().id() != interf.get().id() &&
				    self->id_worker.count(blobManager.get().locality.processId())) {
					TraceEvent("CCHaltBlobManagerAfterRecruit", self->id)
					    .detail("BMID", blobManager.get().id())
					    .detail("DcID", printable(self->clusterControllerDcId));
					BlobManagerSingleton(blobManager).halt(self, blobManager.get().locality.processId());
				}
				if (!blobManager.present() || blobManager.get().id() != interf.get().id()) {
					self->db.setBlobManager(interf.get());
>>>>>>> 2208b041
				}
				checkOutstandingRequests(self);
				return Void();
			}
		} catch (Error& e) {
<<<<<<< HEAD
			TraceEvent("CCTenantBalancerRecruitError", self->id).error(e);
=======
			TraceEvent("CCBlobManagerRecruitError", self->id).error(e);
>>>>>>> 2208b041
			if (e.code() != error_code_no_more_servers) {
				throw;
			}
		}
		wait(lowPriorityDelay(SERVER_KNOBS->ATTEMPT_RECRUITMENT_DELAY));
	}
}

<<<<<<< HEAD
ACTOR Future<Void> monitorTenantBalancer(ClusterControllerData* self) {
=======
ACTOR Future<Void> monitorBlobManager(ClusterControllerData* self) {
>>>>>>> 2208b041
	while (self->db.serverInfo->get().recoveryState < RecoveryState::ACCEPTING_COMMITS) {
		wait(self->db.serverInfo->onChange());
	}

	loop {
<<<<<<< HEAD
		if (self->db.serverInfo->get().client.tenantBalancer.present() && !self->recruitTenantBalancer.get()) {
			choose {
				when(wait(waitFailureClient(self->db.serverInfo->get().client.tenantBalancer.get().waitFailure,
				                            SERVER_KNOBS->TENANT_BALANCER_FAILURE_TIME))) {
					TraceEvent("CCTenantBalancerDied", self->id)
					    .detail("TenantBalancerId", self->db.serverInfo->get().client.tenantBalancer.get().id());
					self->db.clearInterf(ProcessClass::TenantBalancerClass);
				}
				when(wait(self->recruitTenantBalancer.onChange())) {}
			}
		} else {
			wait(startTenantBalancer(self));
=======
		if (self->db.serverInfo->get().blobManager.present() && !self->recruitBlobManager.get()) {
			choose {
				when(wait(waitFailureClient(self->db.serverInfo->get().blobManager.get().waitFailure,
				                            SERVER_KNOBS->BLOB_MANAGER_FAILURE_TIME))) {
					TraceEvent("CCBlobManagerDied", self->id)
					    .detail("BMID", self->db.serverInfo->get().blobManager.get().id());
					self->db.clearInterf(ProcessClass::BlobManagerClass);
				}
				when(wait(self->recruitBlobManager.onChange())) {}
			}
		} else {
			wait(startBlobManager(self));
>>>>>>> 2208b041
		}
	}
}

ACTOR Future<Void> dbInfoUpdater(ClusterControllerData* self) {
	state Future<Void> dbInfoChange = self->db.serverInfo->onChange();
	state Future<Void> updateDBInfo = self->updateDBInfo.onTrigger();
	loop {
		choose {
			when(wait(updateDBInfo)) { wait(delay(SERVER_KNOBS->DBINFO_BATCH_DELAY) || dbInfoChange); }
			when(wait(dbInfoChange)) {}
		}

		UpdateServerDBInfoRequest req;
		if (dbInfoChange.isReady()) {
			for (auto& it : self->id_worker) {
				req.broadcastInfo.push_back(it.second.details.interf.updateServerDBInfo.getEndpoint());
			}
		} else {
			for (auto it : self->removedDBInfoEndpoints) {
				self->updateDBInfoEndpoints.erase(it);
			}
			req.broadcastInfo =
			    std::vector<Endpoint>(self->updateDBInfoEndpoints.begin(), self->updateDBInfoEndpoints.end());
		}

		self->updateDBInfoEndpoints.clear();
		self->removedDBInfoEndpoints.clear();

		dbInfoChange = self->db.serverInfo->onChange();
		updateDBInfo = self->updateDBInfo.onTrigger();

		req.serializedDbInfo =
		    BinaryWriter::toValue(self->db.serverInfo->get(), AssumeVersion(g_network->protocolVersion()));

		TraceEvent("DBInfoStartBroadcast", self->id).log();
		choose {
			when(std::vector<Endpoint> notUpdated =
			         wait(broadcastDBInfoRequest(req, SERVER_KNOBS->DBINFO_SEND_AMOUNT, Optional<Endpoint>(), false))) {
				TraceEvent("DBInfoFinishBroadcast", self->id).detail("NotUpdated", notUpdated.size());
				if (notUpdated.size()) {
					self->updateDBInfoEndpoints.insert(notUpdated.begin(), notUpdated.end());
					self->updateDBInfo.trigger();
				}
			}
			when(wait(dbInfoChange)) {}
		}
	}
}

// The actor that periodically monitors the health of tracked workers.
ACTOR Future<Void> workerHealthMonitor(ClusterControllerData* self) {
	loop {
		try {
			while (!self->goodRecruitmentTime.isReady()) {
				wait(lowPriorityDelay(SERVER_KNOBS->CC_WORKER_HEALTH_CHECKING_INTERVAL));
			}

			self->degradedServers = self->getServersWithDegradedLink();

			// Compare `self->degradedServers` with `self->excludedDegradedServers` and remove those that have
			// recovered.
			for (auto it = self->excludedDegradedServers.begin(); it != self->excludedDegradedServers.end();) {
				if (self->degradedServers.find(*it) == self->degradedServers.end()) {
					self->excludedDegradedServers.erase(it++);
				} else {
					++it;
				}
			}

			if (!self->degradedServers.empty()) {
				std::string degradedServerString;
				for (const auto& server : self->degradedServers) {
					degradedServerString += server.toString() + " ";
				}
				TraceEvent("ClusterControllerHealthMonitor").detail("DegradedServers", degradedServerString);

				// Check if the cluster controller should trigger a recovery to exclude any degraded servers from
				// the transaction system.
				if (self->shouldTriggerRecoveryDueToDegradedServers()) {
					if (SERVER_KNOBS->CC_HEALTH_TRIGGER_RECOVERY) {
						if (self->recentRecoveryCountDueToHealth() < SERVER_KNOBS->CC_MAX_HEALTH_RECOVERY_COUNT) {
							self->recentHealthTriggeredRecoveryTime.push(now());
							self->excludedDegradedServers = self->degradedServers;
							TraceEvent("DegradedServerDetectedAndTriggerRecovery")
							    .detail("RecentRecoveryCountDueToHealth", self->recentRecoveryCountDueToHealth());
							self->db.forceMasterFailure.trigger();
						}
					} else {
						self->excludedDegradedServers.clear();
						TraceEvent("DegradedServerDetectedAndSuggestRecovery").log();
					}
				} else if (self->shouldTriggerFailoverDueToDegradedServers()) {
					double ccUpTime = now() - machineStartTime();
					if (SERVER_KNOBS->CC_HEALTH_TRIGGER_FAILOVER &&
					    ccUpTime > SERVER_KNOBS->INITIAL_UPDATE_CROSS_DC_INFO_DELAY) {
						TraceEvent("DegradedServerDetectedAndTriggerFailover").log();
						std::vector<Optional<Key>> dcPriority;
						auto remoteDcId = self->db.config.regions[0].dcId == self->clusterControllerDcId.get()
						                      ? self->db.config.regions[1].dcId
						                      : self->db.config.regions[0].dcId;

						// Switch the current primary DC and remote DC in desiredDcIds, so that the remote DC
						// becomes the new primary, and the primary DC becomes the new remote.
						dcPriority.push_back(remoteDcId);
						dcPriority.push_back(self->clusterControllerDcId);
						self->desiredDcIds.set(dcPriority);
					} else {
						TraceEvent("DegradedServerDetectedAndSuggestFailover").detail("CCUpTime", ccUpTime);
					}
				}
			}

			wait(delay(SERVER_KNOBS->CC_WORKER_HEALTH_CHECKING_INTERVAL));
		} catch (Error& e) {
			TraceEvent(SevWarnAlways, "ClusterControllerHealthMonitorError").error(e);
			if (e.code() == error_code_actor_cancelled) {
				throw;
			}
		}
	}
}

ACTOR Future<Void> clusterControllerCore(ClusterControllerFullInterface interf,
                                         Future<Void> leaderFail,
                                         ServerCoordinators coordinators,
                                         LocalityData locality,
                                         ConfigDBType configDBType) {
	state ClusterControllerData self(interf, locality, coordinators);
	state ConfigBroadcaster configBroadcaster(coordinators, configDBType);
	state Future<Void> coordinationPingDelay = delay(SERVER_KNOBS->WORKER_COORDINATION_PING_DELAY);
	state uint64_t step = 0;
	state Future<ErrorOr<Void>> error = errorOr(actorCollection(self.addActor.getFuture()));

	self.addActor.send(clusterWatchDatabase(&self, &self.db)); // Start the master database
	self.addActor.send(self.updateWorkerList.init(self.db.db));
	self.addActor.send(statusServer(interf.clientInterface.databaseStatus.getFuture(),
	                                &self,
	                                coordinators,
	                                (configDBType == ConfigDBType::DISABLED) ? nullptr : &configBroadcaster));
	self.addActor.send(timeKeeper(&self));
	self.addActor.send(monitorProcessClasses(&self));
	self.addActor.send(monitorServerInfoConfig(&self.db));
	self.addActor.send(monitorGlobalConfig(&self.db));
	self.addActor.send(updatedChangingDatacenters(&self));
	self.addActor.send(updatedChangedDatacenters(&self));
	self.addActor.send(updateDatacenterVersionDifference(&self));
	self.addActor.send(handleForcedRecoveries(&self, interf));
	self.addActor.send(monitorDataDistributor(&self));
	self.addActor.send(monitorRatekeeper(&self));
<<<<<<< HEAD
	self.addActor.send(monitorTenantBalancer(&self));
=======
	if (CLIENT_KNOBS->ENABLE_BLOB_GRANULES) {
		self.addActor.send(monitorBlobManager(&self));
	}
>>>>>>> 2208b041
	// self.addActor.send(monitorTSSMapping(&self));
	self.addActor.send(dbInfoUpdater(&self));
	self.addActor.send(traceCounters("ClusterControllerMetrics",
	                                 self.id,
	                                 SERVER_KNOBS->STORAGE_LOGGING_DELAY,
	                                 &self.clusterControllerMetrics,
	                                 self.id.toString() + "/ClusterControllerMetrics"));
	self.addActor.send(traceRole(Role::CLUSTER_CONTROLLER, interf.id()));
	// printf("%s: I am the cluster controller\n", g_network->getLocalAddress().toString().c_str());

	if (SERVER_KNOBS->CC_ENABLE_WORKER_HEALTH_MONITOR) {
		self.addActor.send(workerHealthMonitor(&self));
		self.addActor.send(updateRemoteDCHealth(&self));
	}

	loop choose {
		when(ErrorOr<Void> err = wait(error)) {
			if (err.isError()) {
				endRole(Role::CLUSTER_CONTROLLER, interf.id(), "Stop Received Error", false, err.getError());
			} else {
				endRole(Role::CLUSTER_CONTROLLER, interf.id(), "Stop Received Signal", true);
			}

			// We shut down normally even if there was a serious error (so this fdbserver may be re-elected cluster
			// controller)
			return Void();
		}
		when(OpenDatabaseRequest req = waitNext(interf.clientInterface.openDatabase.getFuture())) {
			++self.openDatabaseRequests;
			self.addActor.send(clusterOpenDatabase(&self.db, req));
		}
		when(RecruitFromConfigurationRequest req = waitNext(interf.recruitFromConfiguration.getFuture())) {
			self.addActor.send(clusterRecruitFromConfiguration(&self, req));
		}
		when(RecruitRemoteFromConfigurationRequest req = waitNext(interf.recruitRemoteFromConfiguration.getFuture())) {
			self.addActor.send(clusterRecruitRemoteFromConfiguration(&self, req));
		}
		when(RecruitStorageRequest req = waitNext(interf.recruitStorage.getFuture())) {
			clusterRecruitStorage(&self, req);
		}
		when(RecruitBlobWorkerRequest req = waitNext(interf.recruitBlobWorker.getFuture())) {
			clusterRecruitBlobWorker(&self, req);
		}
		when(RegisterWorkerRequest req = waitNext(interf.registerWorker.getFuture())) {
			++self.registerWorkerRequests;
			registerWorker(req, &self, (configDBType == ConfigDBType::DISABLED) ? nullptr : &configBroadcaster);
		}
		when(GetWorkersRequest req = waitNext(interf.getWorkers.getFuture())) {
			++self.getWorkersRequests;
			std::vector<WorkerDetails> workers;

			for (auto const& [id, worker] : self.id_worker) {
				if ((req.flags & GetWorkersRequest::NON_EXCLUDED_PROCESSES_ONLY) &&
				    self.db.config.isExcludedServer(worker.details.interf.addresses())) {
					continue;
				}

				if ((req.flags & GetWorkersRequest::TESTER_CLASS_ONLY) &&
				    worker.details.processClass.classType() != ProcessClass::TesterClass) {
					continue;
				}

				workers.push_back(worker.details);
			}

			req.reply.send(workers);
		}
		when(GetClientWorkersRequest req = waitNext(interf.clientInterface.getClientWorkers.getFuture())) {
			++self.getClientWorkersRequests;
			std::vector<ClientWorkerInterface> workers;
			for (auto& it : self.id_worker) {
				if (it.second.details.processClass.classType() != ProcessClass::TesterClass) {
					workers.push_back(it.second.details.interf.clientInterface);
				}
			}
			req.reply.send(workers);
		}
		when(wait(coordinationPingDelay)) {
			CoordinationPingMessage message(self.id, step++);
			for (auto& it : self.id_worker)
				it.second.details.interf.coordinationPing.send(message);
			coordinationPingDelay = delay(SERVER_KNOBS->WORKER_COORDINATION_PING_DELAY);
			TraceEvent("CoordinationPingSent", self.id).detail("TimeStep", message.timeStep);
		}
		when(RegisterMasterRequest req = waitNext(interf.registerMaster.getFuture())) {
			++self.registerMasterRequests;
			clusterRegisterMaster(&self, req);
		}
		when(UpdateWorkerHealthRequest req = waitNext(interf.updateWorkerHealth.getFuture())) {
			if (SERVER_KNOBS->CC_ENABLE_WORKER_HEALTH_MONITOR) {
				self.updateWorkerHealth(req);
			}
		}
		when(GetServerDBInfoRequest req = waitNext(interf.getServerDBInfo.getFuture())) {
			self.addActor.send(clusterGetServerInfo(&self.db, req.knownServerInfoID, req.reply));
		}
		when(wait(leaderFail)) {
			// We are no longer the leader if this has changed.
			endRole(Role::CLUSTER_CONTROLLER, interf.id(), "Leader Replaced", true);
			TEST(true); // Lost Cluster Controller Role
			return Void();
		}
		when(ReplyPromise<Void> ping = waitNext(interf.clientInterface.ping.getFuture())) { ping.send(Void()); }
	}
}

ACTOR Future<Void> replaceInterface(ClusterControllerFullInterface interf) {
	loop {
		if (interf.hasMessage()) {
			wait(delay(SERVER_KNOBS->REPLACE_INTERFACE_DELAY));
			return Void();
		}
		wait(delay(SERVER_KNOBS->REPLACE_INTERFACE_CHECK_DELAY));
	}
}

ACTOR Future<Void> clusterController(ServerCoordinators coordinators,
                                     Reference<AsyncVar<Optional<ClusterControllerFullInterface>>> currentCC,
                                     bool hasConnected,
                                     Reference<AsyncVar<ClusterControllerPriorityInfo>> asyncPriorityInfo,
                                     LocalityData locality,
                                     ConfigDBType configDBType) {
	loop {
		state ClusterControllerFullInterface cci;
		state bool inRole = false;
		cci.initEndpoints();
		try {
			// Register as a possible leader; wait to be elected
			state Future<Void> leaderFail =
			    tryBecomeLeader(coordinators, cci, currentCC, hasConnected, asyncPriorityInfo);
			state Future<Void> shouldReplace = replaceInterface(cci);

			while (!currentCC->get().present() || currentCC->get().get() != cci) {
				choose {
					when(wait(currentCC->onChange())) {}
					when(wait(leaderFail)) {
						ASSERT(false);
						throw internal_error();
					}
					when(wait(shouldReplace)) { break; }
				}
			}
			if (!shouldReplace.isReady()) {
				shouldReplace = Future<Void>();
				hasConnected = true;
				startRole(Role::CLUSTER_CONTROLLER, cci.id(), UID());
				inRole = true;

				wait(clusterControllerCore(cci, leaderFail, coordinators, locality, configDBType));
			}
		} catch (Error& e) {
			if (inRole)
				endRole(Role::CLUSTER_CONTROLLER,
				        cci.id(),
				        "Error",
				        e.code() == error_code_actor_cancelled || e.code() == error_code_coordinators_changed,
				        e);
			else
				TraceEvent(e.code() == error_code_coordinators_changed ? SevInfo : SevError,
				           "ClusterControllerCandidateError",
				           cci.id())
				    .error(e);
			throw;
		}
	}
}

ACTOR Future<Void> clusterController(Reference<IClusterConnectionRecord> connRecord,
                                     Reference<AsyncVar<Optional<ClusterControllerFullInterface>>> currentCC,
                                     Reference<AsyncVar<ClusterControllerPriorityInfo>> asyncPriorityInfo,
                                     Future<Void> recoveredDiskFiles,
                                     LocalityData locality,
                                     ConfigDBType configDBType) {
	wait(recoveredDiskFiles);
	state bool hasConnected = false;
	loop {
		try {
			ServerCoordinators coordinators(connRecord);
			wait(clusterController(coordinators, currentCC, hasConnected, asyncPriorityInfo, locality, configDBType));
		} catch (Error& e) {
			if (e.code() != error_code_coordinators_changed)
				throw; // Expected to terminate fdbserver
		}

		hasConnected = true;
	}
}

namespace {

// Tests `ClusterControllerData::updateWorkerHealth()` can update `ClusterControllerData::workerHealth` based on
// `UpdateWorkerHealth` request correctly.
TEST_CASE("/fdbserver/clustercontroller/updateWorkerHealth") {
	// Create a testing ClusterControllerData. Most of the internal states do not matter in this test.
	state ClusterControllerData data(ClusterControllerFullInterface(),
	                                 LocalityData(),
	                                 ServerCoordinators(Reference<IClusterConnectionRecord>(
	                                     new ClusterConnectionMemoryRecord(ClusterConnectionString()))));
	state NetworkAddress workerAddress(IPAddress(0x01010101), 1);
	state NetworkAddress badPeer1(IPAddress(0x02020202), 1);
	state NetworkAddress badPeer2(IPAddress(0x03030303), 1);
	state NetworkAddress badPeer3(IPAddress(0x04040404), 1);

	// Create a `UpdateWorkerHealthRequest` with two bad peers, and they should appear in the `workerAddress`'s
	// degradedPeers.
	{
		UpdateWorkerHealthRequest req;
		req.address = workerAddress;
		req.degradedPeers.push_back(badPeer1);
		req.degradedPeers.push_back(badPeer2);
		data.updateWorkerHealth(req);
		ASSERT(data.workerHealth.find(workerAddress) != data.workerHealth.end());
		auto& health = data.workerHealth[workerAddress];
		ASSERT_EQ(health.degradedPeers.size(), 2);
		ASSERT(health.degradedPeers.find(badPeer1) != health.degradedPeers.end());
		ASSERT_EQ(health.degradedPeers[badPeer1].startTime, health.degradedPeers[badPeer1].lastRefreshTime);
		ASSERT(health.degradedPeers.find(badPeer2) != health.degradedPeers.end());
	}

	// Create a `UpdateWorkerHealthRequest` with two bad peers, one from the previous test and a new one.
	// The one from the previous test should have lastRefreshTime updated.
	// The other one from the previous test not included in this test should be removed.
	{
		// Make the time to move so that now() guarantees to return a larger value than before.
		wait(delay(0.001));
		UpdateWorkerHealthRequest req;
		req.address = workerAddress;
		req.degradedPeers.push_back(badPeer1);
		req.degradedPeers.push_back(badPeer3);
		data.updateWorkerHealth(req);
		ASSERT(data.workerHealth.find(workerAddress) != data.workerHealth.end());
		auto& health = data.workerHealth[workerAddress];
		ASSERT_EQ(health.degradedPeers.size(), 2);
		ASSERT(health.degradedPeers.find(badPeer1) != health.degradedPeers.end());
		ASSERT_LT(health.degradedPeers[badPeer1].startTime, health.degradedPeers[badPeer1].lastRefreshTime);
		ASSERT(health.degradedPeers.find(badPeer2) == health.degradedPeers.end());
		ASSERT(health.degradedPeers.find(badPeer3) != health.degradedPeers.end());
	}

	// Create a `UpdateWorkerHealthRequest` with empty `degradedPeers`, which should remove the worker from
	// `workerHealth`.
	{
		UpdateWorkerHealthRequest req;
		req.address = workerAddress;
		data.updateWorkerHealth(req);
		ASSERT(data.workerHealth.find(workerAddress) == data.workerHealth.end());
	}

	return Void();
}

TEST_CASE("/fdbserver/clustercontroller/updateRecoveredWorkers") {
	// Create a testing ClusterControllerData. Most of the internal states do not matter in this test.
	ClusterControllerData data(ClusterControllerFullInterface(),
	                           LocalityData(),
	                           ServerCoordinators(Reference<IClusterConnectionRecord>(
	                               new ClusterConnectionMemoryRecord(ClusterConnectionString()))));
	NetworkAddress worker1(IPAddress(0x01010101), 1);
	NetworkAddress worker2(IPAddress(0x11111111), 1);
	NetworkAddress badPeer1(IPAddress(0x02020202), 1);
	NetworkAddress badPeer2(IPAddress(0x03030303), 1);

	// Create following test scenario:
	// 	 worker1 -> badPeer1 active
	// 	 worker1 -> badPeer2 recovered
	// 	 worker2 -> badPeer2 recovered
	data.workerHealth[worker1].degradedPeers[badPeer1] = {
		now() - SERVER_KNOBS->CC_DEGRADED_LINK_EXPIRATION_INTERVAL - 1, now()
	};
	data.workerHealth[worker1].degradedPeers[badPeer2] = {
		now() - SERVER_KNOBS->CC_DEGRADED_LINK_EXPIRATION_INTERVAL - 1,
		now() - SERVER_KNOBS->CC_DEGRADED_LINK_EXPIRATION_INTERVAL - 1
	};
	data.workerHealth[worker2].degradedPeers[badPeer2] = {
		now() - SERVER_KNOBS->CC_DEGRADED_LINK_EXPIRATION_INTERVAL - 1,
		now() - SERVER_KNOBS->CC_DEGRADED_LINK_EXPIRATION_INTERVAL - 1
	};
	data.updateRecoveredWorkers();

	ASSERT_EQ(data.workerHealth.size(), 1);
	ASSERT(data.workerHealth.find(worker1) != data.workerHealth.end());
	ASSERT(data.workerHealth[worker1].degradedPeers.find(badPeer1) != data.workerHealth[worker1].degradedPeers.end());
	ASSERT(data.workerHealth[worker1].degradedPeers.find(badPeer2) == data.workerHealth[worker1].degradedPeers.end());
	ASSERT(data.workerHealth.find(worker2) == data.workerHealth.end());

	return Void();
}

TEST_CASE("/fdbserver/clustercontroller/getServersWithDegradedLink") {
	// Create a testing ClusterControllerData. Most of the internal states do not matter in this test.
	ClusterControllerData data(ClusterControllerFullInterface(),
	                           LocalityData(),
	                           ServerCoordinators(Reference<IClusterConnectionRecord>(
	                               new ClusterConnectionMemoryRecord(ClusterConnectionString()))));
	NetworkAddress worker(IPAddress(0x01010101), 1);
	NetworkAddress badPeer1(IPAddress(0x02020202), 1);
	NetworkAddress badPeer2(IPAddress(0x03030303), 1);
	NetworkAddress badPeer3(IPAddress(0x04040404), 1);
	NetworkAddress badPeer4(IPAddress(0x05050505), 1);

	// Test that a reported degraded link should stay for sometime before being considered as a degraded link by
	// cluster controller.
	{
		data.workerHealth[worker].degradedPeers[badPeer1] = { now(), now() };
		ASSERT(data.getServersWithDegradedLink().empty());
		data.workerHealth.clear();
	}

	// Test that when there is only one reported degraded link, getServersWithDegradedLink can return correct
	// degraded server.
	{
		data.workerHealth[worker].degradedPeers[badPeer1] = { now() - SERVER_KNOBS->CC_MIN_DEGRADATION_INTERVAL - 1,
			                                                  now() };
		auto degradedServers = data.getServersWithDegradedLink();
		ASSERT(degradedServers.size() == 1);
		ASSERT(degradedServers.find(badPeer1) != degradedServers.end());
		data.workerHealth.clear();
	}

	// Test that if both A complains B and B compalins A, only one of the server will be chosen as degraded server.
	{
		data.workerHealth[worker].degradedPeers[badPeer1] = { now() - SERVER_KNOBS->CC_MIN_DEGRADATION_INTERVAL - 1,
			                                                  now() };
		data.workerHealth[badPeer1].degradedPeers[worker] = { now() - SERVER_KNOBS->CC_MIN_DEGRADATION_INTERVAL - 1,
			                                                  now() };
		auto degradedServers = data.getServersWithDegradedLink();
		ASSERT(degradedServers.size() == 1);
		ASSERT(degradedServers.find(worker) != degradedServers.end() ||
		       degradedServers.find(badPeer1) != degradedServers.end());
		data.workerHealth.clear();
	}

	// Test that if B complains A and C complains A, A is selected as degraded server instead of B or C.
	{
		ASSERT(SERVER_KNOBS->CC_DEGRADED_PEER_DEGREE_TO_EXCLUDE < 4);
		data.workerHealth[worker].degradedPeers[badPeer1] = { now() - SERVER_KNOBS->CC_MIN_DEGRADATION_INTERVAL - 1,
			                                                  now() };
		data.workerHealth[badPeer1].degradedPeers[worker] = { now() - SERVER_KNOBS->CC_MIN_DEGRADATION_INTERVAL - 1,
			                                                  now() };
		data.workerHealth[worker].degradedPeers[badPeer2] = { now() - SERVER_KNOBS->CC_MIN_DEGRADATION_INTERVAL - 1,
			                                                  now() };
		data.workerHealth[badPeer2].degradedPeers[worker] = { now() - SERVER_KNOBS->CC_MIN_DEGRADATION_INTERVAL - 1,
			                                                  now() };
		auto degradedServers = data.getServersWithDegradedLink();
		ASSERT(degradedServers.size() == 1);
		ASSERT(degradedServers.find(worker) != degradedServers.end());
		data.workerHealth.clear();
	}

	// Test that if the number of complainers exceeds the threshold, no degraded server is returned.
	{
		ASSERT(SERVER_KNOBS->CC_DEGRADED_PEER_DEGREE_TO_EXCLUDE < 4);
		data.workerHealth[badPeer1].degradedPeers[worker] = { now() - SERVER_KNOBS->CC_MIN_DEGRADATION_INTERVAL - 1,
			                                                  now() };
		data.workerHealth[badPeer2].degradedPeers[worker] = { now() - SERVER_KNOBS->CC_MIN_DEGRADATION_INTERVAL - 1,
			                                                  now() };
		data.workerHealth[badPeer3].degradedPeers[worker] = { now() - SERVER_KNOBS->CC_MIN_DEGRADATION_INTERVAL - 1,
			                                                  now() };
		data.workerHealth[badPeer4].degradedPeers[worker] = { now() - SERVER_KNOBS->CC_MIN_DEGRADATION_INTERVAL - 1,
			                                                  now() };
		ASSERT(data.getServersWithDegradedLink().empty());
		data.workerHealth.clear();
	}

	// Test that if the degradation is reported both ways between A and other 4 servers, no degraded server is
	// returned.
	{
		ASSERT(SERVER_KNOBS->CC_DEGRADED_PEER_DEGREE_TO_EXCLUDE < 4);
		data.workerHealth[worker].degradedPeers[badPeer1] = { now() - SERVER_KNOBS->CC_MIN_DEGRADATION_INTERVAL - 1,
			                                                  now() };
		data.workerHealth[badPeer1].degradedPeers[worker] = { now() - SERVER_KNOBS->CC_MIN_DEGRADATION_INTERVAL - 1,
			                                                  now() };
		data.workerHealth[worker].degradedPeers[badPeer2] = { now() - SERVER_KNOBS->CC_MIN_DEGRADATION_INTERVAL - 1,
			                                                  now() };
		data.workerHealth[badPeer2].degradedPeers[worker] = { now() - SERVER_KNOBS->CC_MIN_DEGRADATION_INTERVAL - 1,
			                                                  now() };
		data.workerHealth[worker].degradedPeers[badPeer3] = { now() - SERVER_KNOBS->CC_MIN_DEGRADATION_INTERVAL - 1,
			                                                  now() };
		data.workerHealth[badPeer3].degradedPeers[worker] = { now() - SERVER_KNOBS->CC_MIN_DEGRADATION_INTERVAL - 1,
			                                                  now() };
		data.workerHealth[worker].degradedPeers[badPeer4] = { now() - SERVER_KNOBS->CC_MIN_DEGRADATION_INTERVAL - 1,
			                                                  now() };
		data.workerHealth[badPeer4].degradedPeers[worker] = { now() - SERVER_KNOBS->CC_MIN_DEGRADATION_INTERVAL - 1,
			                                                  now() };
		ASSERT(data.getServersWithDegradedLink().empty());
		data.workerHealth.clear();
	}

	return Void();
}

TEST_CASE("/fdbserver/clustercontroller/recentRecoveryCountDueToHealth") {
	// Create a testing ClusterControllerData. Most of the internal states do not matter in this test.
	ClusterControllerData data(ClusterControllerFullInterface(),
	                           LocalityData(),
	                           ServerCoordinators(Reference<IClusterConnectionRecord>(
	                               new ClusterConnectionMemoryRecord(ClusterConnectionString()))));

	ASSERT_EQ(data.recentRecoveryCountDueToHealth(), 0);

	data.recentHealthTriggeredRecoveryTime.push(now() - SERVER_KNOBS->CC_TRACKING_HEALTH_RECOVERY_INTERVAL - 1);
	ASSERT_EQ(data.recentRecoveryCountDueToHealth(), 0);

	data.recentHealthTriggeredRecoveryTime.push(now() - SERVER_KNOBS->CC_TRACKING_HEALTH_RECOVERY_INTERVAL + 1);
	ASSERT_EQ(data.recentRecoveryCountDueToHealth(), 1);

	data.recentHealthTriggeredRecoveryTime.push(now());
	ASSERT_EQ(data.recentRecoveryCountDueToHealth(), 2);

	return Void();
}

TEST_CASE("/fdbserver/clustercontroller/shouldTriggerRecoveryDueToDegradedServers") {
	// Create a testing ClusterControllerData. Most of the internal states do not matter in this test.
	ClusterControllerData data(ClusterControllerFullInterface(),
	                           LocalityData(),
	                           ServerCoordinators(Reference<IClusterConnectionRecord>(
	                               new ClusterConnectionMemoryRecord(ClusterConnectionString()))));
	NetworkAddress master(IPAddress(0x01010101), 1);
	NetworkAddress tlog(IPAddress(0x02020202), 1);
	NetworkAddress satelliteTlog(IPAddress(0x03030303), 1);
	NetworkAddress remoteTlog(IPAddress(0x04040404), 1);
	NetworkAddress logRouter(IPAddress(0x05050505), 1);
	NetworkAddress backup(IPAddress(0x06060606), 1);
	NetworkAddress proxy(IPAddress(0x07070707), 1);
	NetworkAddress resolver(IPAddress(0x08080808), 1);
	UID testUID(1, 2);

	// Create a ServerDBInfo using above addresses.
	ServerDBInfo testDbInfo;
	testDbInfo.master.changeCoordinators =
	    RequestStream<struct ChangeCoordinatorsRequest>(Endpoint({ master }, testUID));

	TLogInterface localTLogInterf;
	localTLogInterf.peekMessages = RequestStream<struct TLogPeekRequest>(Endpoint({ tlog }, testUID));
	TLogInterface localLogRouterInterf;
	localLogRouterInterf.peekMessages = RequestStream<struct TLogPeekRequest>(Endpoint({ logRouter }, testUID));
	BackupInterface backupInterf;
	backupInterf.waitFailure = RequestStream<ReplyPromise<Void>>(Endpoint({ backup }, testUID));
	TLogSet localTLogSet;
	localTLogSet.isLocal = true;
	localTLogSet.tLogs.push_back(OptionalInterface(localTLogInterf));
	localTLogSet.logRouters.push_back(OptionalInterface(localLogRouterInterf));
	localTLogSet.backupWorkers.push_back(OptionalInterface(backupInterf));
	testDbInfo.logSystemConfig.tLogs.push_back(localTLogSet);

	TLogInterface sateTLogInterf;
	sateTLogInterf.peekMessages = RequestStream<struct TLogPeekRequest>(Endpoint({ satelliteTlog }, testUID));
	TLogSet sateTLogSet;
	sateTLogSet.isLocal = true;
	sateTLogSet.locality = tagLocalitySatellite;
	sateTLogSet.tLogs.push_back(OptionalInterface(sateTLogInterf));
	testDbInfo.logSystemConfig.tLogs.push_back(sateTLogSet);

	TLogInterface remoteTLogInterf;
	remoteTLogInterf.peekMessages = RequestStream<struct TLogPeekRequest>(Endpoint({ remoteTlog }, testUID));
	TLogSet remoteTLogSet;
	remoteTLogSet.isLocal = false;
	remoteTLogSet.tLogs.push_back(OptionalInterface(remoteTLogInterf));
	testDbInfo.logSystemConfig.tLogs.push_back(remoteTLogSet);

	GrvProxyInterface proxyInterf;
	proxyInterf.getConsistentReadVersion = RequestStream<struct GetReadVersionRequest>(Endpoint({ proxy }, testUID));
	testDbInfo.client.grvProxies.push_back(proxyInterf);

	ResolverInterface resolverInterf;
	resolverInterf.resolve = RequestStream<struct ResolveTransactionBatchRequest>(Endpoint({ resolver }, testUID));
	testDbInfo.resolvers.push_back(resolverInterf);

	testDbInfo.recoveryState = RecoveryState::ACCEPTING_COMMITS;

	// No recovery when no degraded servers.
	data.db.serverInfo->set(testDbInfo);
	ASSERT(!data.shouldTriggerRecoveryDueToDegradedServers());

	// Trigger recovery when master is degraded.
	data.degradedServers.insert(master);
	ASSERT(data.shouldTriggerRecoveryDueToDegradedServers());
	data.degradedServers.clear();

	// Trigger recovery when primary TLog is degraded.
	data.degradedServers.insert(tlog);
	ASSERT(data.shouldTriggerRecoveryDueToDegradedServers());
	data.degradedServers.clear();

	// No recovery when satellite Tlog is degraded.
	data.degradedServers.insert(satelliteTlog);
	ASSERT(!data.shouldTriggerRecoveryDueToDegradedServers());
	data.degradedServers.clear();

	// No recovery when remote tlog is degraded.
	data.degradedServers.insert(remoteTlog);
	ASSERT(!data.shouldTriggerRecoveryDueToDegradedServers());
	data.degradedServers.clear();

	// No recovery when log router is degraded.
	data.degradedServers.insert(logRouter);
	ASSERT(!data.shouldTriggerRecoveryDueToDegradedServers());
	data.degradedServers.clear();

	// No recovery when backup worker is degraded.
	data.degradedServers.insert(backup);
	ASSERT(!data.shouldTriggerRecoveryDueToDegradedServers());
	data.degradedServers.clear();

	// Trigger recovery when proxy is degraded.
	data.degradedServers.insert(proxy);
	ASSERT(data.shouldTriggerRecoveryDueToDegradedServers());
	data.degradedServers.clear();

	// Trigger recovery when resolver is degraded.
	data.degradedServers.insert(resolver);
	ASSERT(data.shouldTriggerRecoveryDueToDegradedServers());

	return Void();
}

TEST_CASE("/fdbserver/clustercontroller/shouldTriggerFailoverDueToDegradedServers") {
	// Create a testing ClusterControllerData. Most of the internal states do not matter in this test.
	ClusterControllerData data(ClusterControllerFullInterface(),
	                           LocalityData(),
	                           ServerCoordinators(Reference<IClusterConnectionRecord>(
	                               new ClusterConnectionMemoryRecord(ClusterConnectionString()))));
	NetworkAddress master(IPAddress(0x01010101), 1);
	NetworkAddress tlog(IPAddress(0x02020202), 1);
	NetworkAddress satelliteTlog(IPAddress(0x03030303), 1);
	NetworkAddress remoteTlog(IPAddress(0x04040404), 1);
	NetworkAddress logRouter(IPAddress(0x05050505), 1);
	NetworkAddress backup(IPAddress(0x06060606), 1);
	NetworkAddress proxy(IPAddress(0x07070707), 1);
	NetworkAddress proxy2(IPAddress(0x08080808), 1);
	NetworkAddress resolver(IPAddress(0x09090909), 1);
	UID testUID(1, 2);

	data.db.config.usableRegions = 2;

	// Create a ServerDBInfo using above addresses.
	ServerDBInfo testDbInfo;
	testDbInfo.master.changeCoordinators =
	    RequestStream<struct ChangeCoordinatorsRequest>(Endpoint({ master }, testUID));

	TLogInterface localTLogInterf;
	localTLogInterf.peekMessages = RequestStream<struct TLogPeekRequest>(Endpoint({ tlog }, testUID));
	TLogInterface localLogRouterInterf;
	localLogRouterInterf.peekMessages = RequestStream<struct TLogPeekRequest>(Endpoint({ logRouter }, testUID));
	BackupInterface backupInterf;
	backupInterf.waitFailure = RequestStream<ReplyPromise<Void>>(Endpoint({ backup }, testUID));
	TLogSet localTLogSet;
	localTLogSet.isLocal = true;
	localTLogSet.tLogs.push_back(OptionalInterface(localTLogInterf));
	localTLogSet.logRouters.push_back(OptionalInterface(localLogRouterInterf));
	localTLogSet.backupWorkers.push_back(OptionalInterface(backupInterf));
	testDbInfo.logSystemConfig.tLogs.push_back(localTLogSet);

	TLogInterface sateTLogInterf;
	sateTLogInterf.peekMessages = RequestStream<struct TLogPeekRequest>(Endpoint({ satelliteTlog }, testUID));
	TLogSet sateTLogSet;
	sateTLogSet.isLocal = true;
	sateTLogSet.locality = tagLocalitySatellite;
	sateTLogSet.tLogs.push_back(OptionalInterface(sateTLogInterf));
	testDbInfo.logSystemConfig.tLogs.push_back(sateTLogSet);

	TLogInterface remoteTLogInterf;
	remoteTLogInterf.peekMessages = RequestStream<struct TLogPeekRequest>(Endpoint({ remoteTlog }, testUID));
	TLogSet remoteTLogSet;
	remoteTLogSet.isLocal = false;
	remoteTLogSet.tLogs.push_back(OptionalInterface(remoteTLogInterf));
	testDbInfo.logSystemConfig.tLogs.push_back(remoteTLogSet);

	GrvProxyInterface grvProxyInterf;
	grvProxyInterf.getConsistentReadVersion = RequestStream<struct GetReadVersionRequest>(Endpoint({ proxy }, testUID));
	testDbInfo.client.grvProxies.push_back(grvProxyInterf);

	CommitProxyInterface commitProxyInterf;
	commitProxyInterf.commit = RequestStream<struct CommitTransactionRequest>(Endpoint({ proxy2 }, testUID));
	testDbInfo.client.commitProxies.push_back(commitProxyInterf);

	ResolverInterface resolverInterf;
	resolverInterf.resolve = RequestStream<struct ResolveTransactionBatchRequest>(Endpoint({ resolver }, testUID));
	testDbInfo.resolvers.push_back(resolverInterf);

	testDbInfo.recoveryState = RecoveryState::ACCEPTING_COMMITS;

	// No failover when no degraded servers.
	data.db.serverInfo->set(testDbInfo);
	ASSERT(!data.shouldTriggerFailoverDueToDegradedServers());

	// No failover when small number of degraded servers
	data.degradedServers.insert(master);
	ASSERT(!data.shouldTriggerFailoverDueToDegradedServers());
	data.degradedServers.clear();

	// Trigger failover when enough servers in the txn system are degraded.
	data.degradedServers.insert(master);
	data.degradedServers.insert(tlog);
	data.degradedServers.insert(proxy);
	data.degradedServers.insert(proxy2);
	data.degradedServers.insert(resolver);
	ASSERT(data.shouldTriggerFailoverDueToDegradedServers());

	// No failover when usable region is 1.
	data.db.config.usableRegions = 1;
	ASSERT(!data.shouldTriggerFailoverDueToDegradedServers());
	data.db.config.usableRegions = 2;

	// No failover when remote is also degraded.
	data.degradedServers.insert(remoteTlog);
	ASSERT(!data.shouldTriggerFailoverDueToDegradedServers());
	data.degradedServers.clear();

	// No failover when some are not from transaction system
	data.degradedServers.insert(NetworkAddress(IPAddress(0x13131313), 1));
	data.degradedServers.insert(NetworkAddress(IPAddress(0x13131313), 2));
	data.degradedServers.insert(NetworkAddress(IPAddress(0x13131313), 3));
	data.degradedServers.insert(NetworkAddress(IPAddress(0x13131313), 4));
	data.degradedServers.insert(NetworkAddress(IPAddress(0x13131313), 5));
	ASSERT(!data.shouldTriggerFailoverDueToDegradedServers());
	data.degradedServers.clear();

	return Void();
}

} // namespace<|MERGE_RESOLUTION|>--- conflicted
+++ resolved
@@ -73,11 +73,8 @@
 	WorkerDetails details;
 	Future<Void> haltRatekeeper;
 	Future<Void> haltDistributor;
-<<<<<<< HEAD
 	Future<Void> haltTenantBalancer;
-=======
 	Future<Void> haltBlobManager;
->>>>>>> 2208b041
 	Standalone<VectorRef<StringRef>> issues;
 
 	WorkerInfo()
@@ -98,12 +95,8 @@
 	WorkerInfo(WorkerInfo&& r) noexcept
 	  : watcher(std::move(r.watcher)), reply(std::move(r.reply)), gen(r.gen), reboots(r.reboots),
 	    initialClass(r.initialClass), priorityInfo(r.priorityInfo), details(std::move(r.details)),
-<<<<<<< HEAD
 	    haltRatekeeper(r.haltRatekeeper), haltDistributor(r.haltDistributor), haltTenantBalancer(r.haltTenantBalancer),
-=======
-	    haltRatekeeper(r.haltRatekeeper), haltDistributor(r.haltDistributor), haltBlobManager(r.haltBlobManager),
->>>>>>> 2208b041
-	    issues(r.issues) {}
+	    haltBlobManager(r.haltBlobManager), issues(r.issues) {}
 	void operator=(WorkerInfo&& r) noexcept {
 		watcher = std::move(r.watcher);
 		reply = std::move(r.reply);
@@ -114,11 +107,8 @@
 		details = std::move(r.details);
 		haltRatekeeper = r.haltRatekeeper;
 		haltDistributor = r.haltDistributor;
-<<<<<<< HEAD
 		haltTenantBalancer = r.haltTenantBalancer;
-=======
 		haltBlobManager = r.haltBlobManager;
->>>>>>> 2208b041
 		issues = r.issues;
 	}
 };
@@ -183,7 +173,6 @@
 			serverInfo->set(newInfo);
 		}
 
-<<<<<<< HEAD
 		void setTenantBalancer(TenantBalancerInterface interf) {
 			auto newServerInfo = serverInfo->get();
 			newServerInfo.id = deterministicRandom()->randomUniqueID();
@@ -194,14 +183,14 @@
 			db->clientInfo->set(newServerInfo.client);
 
 			serverInfo->set(newServerInfo);
-=======
+		}
+
 		void setBlobManager(const BlobManagerInterface& interf) {
 			auto newInfo = serverInfo->get();
 			newInfo.id = deterministicRandom()->randomUniqueID();
 			newInfo.infoGeneration = ++dbInfoCount;
 			newInfo.blobManager = interf;
 			serverInfo->set(newInfo);
->>>>>>> 2208b041
 		}
 
 		void clearInterf(ProcessClass::ClassType t) {
@@ -212,15 +201,12 @@
 				newInfo.distributor = Optional<DataDistributorInterface>();
 			} else if (t == ProcessClass::RatekeeperClass) {
 				newInfo.ratekeeper = Optional<RatekeeperInterface>();
-<<<<<<< HEAD
 			} else if (t == ProcessClass::TenantBalancerClass) {
 				newInfo.client.id = deterministicRandom()->randomUniqueID();
 				newInfo.client.tenantBalancer = Optional<TenantBalancerInterface>();
 				db->clientInfo->set(newInfo.client);
-=======
 			} else if (t == ProcessClass::BlobManagerClass) {
 				newInfo.blobManager = Optional<BlobManagerInterface>();
->>>>>>> 2208b041
 			}
 			serverInfo->set(newInfo);
 		}
@@ -312,13 +298,10 @@
 		        db.serverInfo->get().distributor.get().locality.processId() == processId) ||
 		       (db.serverInfo->get().ratekeeper.present() &&
 		        db.serverInfo->get().ratekeeper.get().locality.processId() == processId) ||
-<<<<<<< HEAD
 		       (db.serverInfo->get().client.tenantBalancer.present() &&
-		        db.serverInfo->get().client.tenantBalancer.get().locality.processId() == processId);
-=======
+		        db.serverInfo->get().client.tenantBalancer.get().locality.processId() == processId) ||
 		       (db.serverInfo->get().blobManager.present() &&
 		        db.serverInfo->get().blobManager.get().locality.processId() == processId);
->>>>>>> 2208b041
 	}
 
 	WorkerDetails getStorageWorker(RecruitStorageRequest const& req) {
@@ -2853,11 +2836,7 @@
 		ASSERT(masterProcessId.present());
 		const auto& pid = worker.interf.locality.processId();
 		if ((role != ProcessClass::DataDistributor && role != ProcessClass::Ratekeeper &&
-<<<<<<< HEAD
-		     role != ProcessClass::TenantBalancer) ||
-=======
-		     role != ProcessClass::BlobManager) ||
->>>>>>> 2208b041
+		     role != ProcessClass::TenantBalancer && role != ProcessClass::BlobManager) ||
 		    pid == masterProcessId.get()) {
 			return false;
 		}
@@ -3220,13 +3199,10 @@
 	Optional<UID> recruitingDistributorID;
 	AsyncVar<bool> recruitRatekeeper;
 	Optional<UID> recruitingRatekeeperID;
-<<<<<<< HEAD
 	AsyncVar<bool> recruitTenantBalancer;
 	Optional<UID> recruitingTenantBalancerID;
-=======
 	AsyncVar<bool> recruitBlobManager;
 	Optional<UID> recruitingBlobManagerID;
->>>>>>> 2208b041
 
 	// Stores the health information from a particular worker's perspective.
 	struct WorkerHealth {
@@ -3265,11 +3241,7 @@
 	    outstandingRemoteRequestChecker(Void()), startTime(now()), goodRecruitmentTime(Never()),
 	    goodRemoteRecruitmentTime(Never()), datacenterVersionDifference(0), versionDifferenceUpdated(false),
 	    remoteDCMonitorStarted(false), remoteTransactionSystemDegraded(false), recruitDistributor(false),
-<<<<<<< HEAD
-	    recruitRatekeeper(false), recruitTenantBalancer(false),
-=======
-	    recruitRatekeeper(false), recruitBlobManager(false),
->>>>>>> 2208b041
+	    recruitRatekeeper(false), recruitTenantBalancer(false), recruitBlobManager(false),
 	    clusterControllerMetrics("ClusterController", id.toString()),
 	    openDatabaseRequests("OpenDatabaseRequests", clusterControllerMetrics),
 	    registerWorkerRequests("RegisterWorkerRequests", clusterControllerMetrics),
@@ -3353,7 +3325,6 @@
 	void recruit(ClusterControllerData* cc) const { cc->recruitDistributor.set(true); }
 };
 
-<<<<<<< HEAD
 struct TenantBalancerSingleton : Singleton<TenantBalancerInterface> {
 
 	TenantBalancerSingleton(const Optional<TenantBalancerInterface>& interface)
@@ -3365,7 +3336,18 @@
 	void setInterfaceToDbInfo(ClusterControllerData* cc) const {
 		if (interface.present()) {
 			cc->db.setTenantBalancer(interface.get());
-=======
+		}
+	}
+
+	void halt(ClusterControllerData* cc, Optional<Standalone<StringRef>> pid) const {
+		if (interface.present()) {
+			cc->id_worker[pid].haltTenantBalancer =
+			    brokenPromiseToNever(interface.get().haltTenantBalancer.getReply(HaltTenantBalancerRequest(cc->id)));
+		}
+	}
+	void recruit(ClusterControllerData* cc) const { cc->recruitTenantBalancer.set(true); }
+};
+
 struct BlobManagerSingleton : Singleton<BlobManagerInterface> {
 
 	BlobManagerSingleton(const Optional<BlobManagerInterface>& interface) : Singleton(interface) {}
@@ -3376,24 +3358,15 @@
 	void setInterfaceToDbInfo(ClusterControllerData* cc) const {
 		if (interface.present()) {
 			cc->db.setBlobManager(interface.get());
->>>>>>> 2208b041
 		}
 	}
 	void halt(ClusterControllerData* cc, Optional<Standalone<StringRef>> pid) const {
 		if (interface.present()) {
-<<<<<<< HEAD
-			cc->id_worker[pid].haltTenantBalancer =
-			    brokenPromiseToNever(interface.get().haltTenantBalancer.getReply(HaltTenantBalancerRequest(cc->id)));
-		}
-	}
-	void recruit(ClusterControllerData* cc) const { cc->recruitTenantBalancer.set(true); }
-=======
 			cc->id_worker[pid].haltBlobManager =
 			    brokenPromiseToNever(interface.get().haltBlobManager.getReply(HaltBlobManagerRequest(cc->id)));
 		}
 	}
 	void recruit(ClusterControllerData* cc) const { cc->recruitBlobManager.set(true); }
->>>>>>> 2208b041
 };
 
 ACTOR Future<Void> clusterWatchDatabase(ClusterControllerData* cluster, ClusterControllerData::DBInfo* db) {
@@ -3454,13 +3427,10 @@
 				dbInfo.clusterInterface = db->serverInfo->get().clusterInterface;
 				dbInfo.distributor = db->serverInfo->get().distributor;
 				dbInfo.ratekeeper = db->serverInfo->get().ratekeeper;
-<<<<<<< HEAD
 				dbInfo.client.id = deterministicRandom()->randomUniqueID();
 				dbInfo.client.tenantBalancer = db->serverInfo->get().client.tenantBalancer;
 				// TODO: tenant balancer?
-=======
 				dbInfo.blobManager = db->serverInfo->get().blobManager;
->>>>>>> 2208b041
 				dbInfo.latencyBandConfig = db->serverInfo->get().latencyBandConfig;
 
 				TraceEvent("CCWDB", cluster->id)
@@ -3786,11 +3756,8 @@
 	auto& db = self->db.serverInfo->get();
 	auto rkSingleton = RatekeeperSingleton(db.ratekeeper);
 	auto ddSingleton = DataDistributorSingleton(db.distributor);
-<<<<<<< HEAD
 	auto tbSingleton = TenantBalancerSingleton(db.client.tenantBalancer);
-=======
 	BlobManagerSingleton bmSingleton(db.blobManager);
->>>>>>> 2208b041
 
 	// Check if the singletons are healthy.
 	// side effect: try to rerecruit the singletons to more optimal processes
@@ -3800,14 +3767,9 @@
 	bool ddHealthy = isHealthySingleton<DataDistributorInterface>(
 	    self, newDDWorker, ddSingleton, bestFitnessForDD, self->recruitingDistributorID);
 
-<<<<<<< HEAD
 	bool tbHealthy = isHealthySingleton<TenantBalancerInterface>(
 	    self, newTBWorker, tbSingleton, bestFitnessForTB, self->recruitingTenantBalancerID);
 
-	// if any of the singletons are unhealthy (rerecruited or not stable), then do not
-	// consider any further re-recruitments
-	if (!(rkHealthy && ddHealthy && tbHealthy)) {
-=======
 	bool bmHealthy = true;
 	if (CLIENT_KNOBS->ENABLE_BLOB_GRANULES) {
 		bmHealthy = isHealthySingleton<BlobManagerInterface>(
@@ -3816,8 +3778,7 @@
 
 	// if any of the singletons are unhealthy (rerecruited or not stable), then do not
 	// consider any further re-recruitments
-	if (!(rkHealthy && ddHealthy && bmHealthy)) {
->>>>>>> 2208b041
+	if (!(rkHealthy && ddHealthy && tbHealthy && bmHealthy)) {
 		return;
 	}
 
@@ -3830,18 +3791,14 @@
 	Optional<Standalone<StringRef>> newDDProcessId = newDDWorker.interf.locality.processId();
 	Optional<Standalone<StringRef>> newTBProcessId = newTBWorker.interf.locality.processId();
 
-<<<<<<< HEAD
-	auto currColocMap = getColocCounts({ currRKProcessId, currDDProcessId, currTBProcessId });
-	auto newColocMap = getColocCounts({ newRKProcessId, newDDProcessId, newTBProcessId });
-=======
 	Optional<Standalone<StringRef>> currBMProcessId, newBMProcessId;
 	if (CLIENT_KNOBS->ENABLE_BLOB_GRANULES) {
 		currBMProcessId = bmSingleton.interface.get().locality.processId();
 		newBMProcessId = newBMWorker.interf.locality.processId();
 	}
 
-	std::vector<Optional<Standalone<StringRef>>> currPids = { currRKProcessId, currDDProcessId };
-	std::vector<Optional<Standalone<StringRef>>> newPids = { newRKProcessId, newDDProcessId };
+	std::vector<Optional<Standalone<StringRef>>> currPids = { currRKProcessId, currDDProcessId, currTBProcessId };
+	std::vector<Optional<Standalone<StringRef>>> newPids = { newRKProcessId, newDDProcessId, newTBProcessId };
 	if (CLIENT_KNOBS->ENABLE_BLOB_GRANULES) {
 		currPids.emplace_back(currBMProcessId);
 		newPids.emplace_back(newBMProcessId);
@@ -3849,7 +3806,6 @@
 
 	auto currColocMap = getColocCounts(currPids);
 	auto newColocMap = getColocCounts(newPids);
->>>>>>> 2208b041
 
 	// if the knob is disabled, the BM coloc counts should have no affect on the coloc counts check below
 	if (!CLIENT_KNOBS->ENABLE_BLOB_GRANULES) {
@@ -3860,23 +3816,17 @@
 	// if the new coloc counts are collectively better (i.e. each singleton's coloc count has not increased)
 	if (newColocMap[newRKProcessId] <= currColocMap[currRKProcessId] &&
 	    newColocMap[newDDProcessId] <= currColocMap[currDDProcessId] &&
-<<<<<<< HEAD
-	    newColocMap[newTBProcessId] <= currColocMap[currTBProcessId]) {
-=======
+	    newColocMap[newTBProcessId] <= currColocMap[currTBProcessId] &&
 	    newColocMap[newBMProcessId] <= currColocMap[currBMProcessId]) {
->>>>>>> 2208b041
 		// rerecruit the singleton for which we have found a better process, if any
 		if (newColocMap[newRKProcessId] < currColocMap[currRKProcessId]) {
 			rkSingleton.recruit(self);
 		} else if (newColocMap[newDDProcessId] < currColocMap[currDDProcessId]) {
 			ddSingleton.recruit(self);
-<<<<<<< HEAD
 		} else if (newColocMap[newTBProcessId] < currColocMap[currTBProcessId]) {
 			tbSingleton.recruit(self);
-=======
 		} else if (CLIENT_KNOBS->ENABLE_BLOB_GRANULES && newColocMap[newBMProcessId] < currColocMap[currBMProcessId]) {
 			bmSingleton.recruit(self);
->>>>>>> 2208b041
 		}
 	}
 }
@@ -4428,19 +4378,18 @@
 		    self, w, currSingleton, registeringSingleton, self->recruitingRatekeeperID);
 	}
 
-<<<<<<< HEAD
 	if (req.tenantBalancerInterf.present()) {
 		auto currSingleton = TenantBalancerSingleton(self->db.serverInfo->get().client.tenantBalancer);
 		auto registeringSingleton = TenantBalancerSingleton(req.tenantBalancerInterf);
 		haltRegisteringOrCurrentSingleton<TenantBalancerInterface>(
 		    self, w, currSingleton, registeringSingleton, self->recruitingTenantBalancerID);
-=======
+	}
+
 	if (CLIENT_KNOBS->ENABLE_BLOB_GRANULES && req.blobManagerInterf.present()) {
 		auto currSingleton = BlobManagerSingleton(self->db.serverInfo->get().blobManager);
 		auto registeringSingleton = BlobManagerSingleton(req.blobManagerInterf);
 		haltRegisteringOrCurrentSingleton<BlobManagerInterface>(
 		    self, w, currSingleton, registeringSingleton, self->recruitingBlobManagerID);
->>>>>>> 2208b041
 	}
 
 	// Notify the worker to register again with new process class/exclusive property
@@ -5280,7 +5229,6 @@
 	}
 }
 
-<<<<<<< HEAD
 ACTOR Future<Void> startTenantBalancer(ClusterControllerData* self) {
 	wait(delay(0.0)); // If master fails at the same time, give it a chance to clear master PID.
 
@@ -5288,42 +5236,11 @@
 	loop {
 		try {
 			state bool noTenantBalancer = !self->db.serverInfo->get().client.tenantBalancer.present();
-=======
-// Acquires the BM lock by getting the next epoch no.
-ACTOR Future<int64_t> getNextBMEpoch(ClusterControllerData* self) {
-	state Reference<ReadYourWritesTransaction> tr = makeReference<ReadYourWritesTransaction>(self->cx);
-
-	loop {
-		tr->setOption(FDBTransactionOptions::ACCESS_SYSTEM_KEYS);
-		tr->setOption(FDBTransactionOptions::PRIORITY_SYSTEM_IMMEDIATE);
-		try {
-			Optional<Value> oldEpoch = wait(tr->get(blobManagerEpochKey));
-			state int64_t newEpoch = oldEpoch.present() ? decodeBlobManagerEpochValue(oldEpoch.get()) + 1 : 1;
-			tr->set(blobManagerEpochKey, blobManagerEpochValueFor(newEpoch));
-
-			wait(tr->commit());
-			return newEpoch;
-		} catch (Error& e) {
-			printf("Acquiring blob manager lock got error %s\n", e.name());
-			wait(tr->onError(e));
-		}
-	}
-}
-
-ACTOR Future<Void> startBlobManager(ClusterControllerData* self) {
-	wait(delay(0.0)); // If master fails at the same time, give it a chance to clear master PID.
-
-	TraceEvent("CCStartBlobManager", self->id).log();
-	loop {
-		try {
-			state bool noBlobManager = !self->db.serverInfo->get().blobManager.present();
->>>>>>> 2208b041
 			while (!self->masterProcessId.present() ||
 			       self->masterProcessId != self->db.serverInfo->get().master.locality.processId() ||
 			       self->db.serverInfo->get().recoveryState < RecoveryState::ACCEPTING_COMMITS) {
 				wait(self->db.serverInfo->onChange() || delay(SERVER_KNOBS->WAIT_FOR_GOOD_RECRUITMENT_DELAY));
 			}
-<<<<<<< HEAD
 			if (noTenantBalancer && self->db.serverInfo->get().client.tenantBalancer.present()) {
 				// Existing tenant balancer registers while waiting, so skip.
 				return Void();
@@ -5365,7 +5282,53 @@
 				}
 				if (!tenantBalancer.present() || tenantBalancer.get().id() != interf.get().id()) {
 					self->db.setTenantBalancer(interf.get());
-=======
+				}
+				checkOutstandingRequests(self);
+				return Void();
+			}
+		} catch (Error& e) {
+			TraceEvent("CCTenantBalancerRecruitError", self->id).error(e);
+			if (e.code() != error_code_no_more_servers) {
+				throw;
+			}
+		}
+		wait(lowPriorityDelay(SERVER_KNOBS->ATTEMPT_RECRUITMENT_DELAY));
+	}
+}
+
+// Acquires the BM lock by getting the next epoch no.
+ACTOR Future<int64_t> getNextBMEpoch(ClusterControllerData* self) {
+	state Reference<ReadYourWritesTransaction> tr = makeReference<ReadYourWritesTransaction>(self->cx);
+
+	loop {
+		tr->setOption(FDBTransactionOptions::ACCESS_SYSTEM_KEYS);
+		tr->setOption(FDBTransactionOptions::PRIORITY_SYSTEM_IMMEDIATE);
+		try {
+			Optional<Value> oldEpoch = wait(tr->get(blobManagerEpochKey));
+			state int64_t newEpoch = oldEpoch.present() ? decodeBlobManagerEpochValue(oldEpoch.get()) + 1 : 1;
+			tr->set(blobManagerEpochKey, blobManagerEpochValueFor(newEpoch));
+
+			wait(tr->commit());
+			return newEpoch;
+		} catch (Error& e) {
+			printf("Acquiring blob manager lock got error %s\n", e.name());
+			wait(tr->onError(e));
+		}
+	}
+}
+
+ACTOR Future<Void> startBlobManager(ClusterControllerData* self) {
+	wait(delay(0.0)); // If master fails at the same time, give it a chance to clear master PID.
+
+	TraceEvent("CCStartBlobManager", self->id).log();
+	loop {
+		try {
+			state bool noBlobManager = !self->db.serverInfo->get().blobManager.present();
+			while (!self->masterProcessId.present() ||
+			       self->masterProcessId != self->db.serverInfo->get().master.locality.processId() ||
+			       self->db.serverInfo->get().recoveryState < RecoveryState::ACCEPTING_COMMITS) {
+				wait(self->db.serverInfo->onChange() || delay(SERVER_KNOBS->WAIT_FOR_GOOD_RECRUITMENT_DELAY));
+			}
 			if (noBlobManager && self->db.serverInfo->get().blobManager.present()) {
 				// Existing blob manager registers while waiting, so skip.
 				return Void();
@@ -5408,17 +5371,12 @@
 				}
 				if (!blobManager.present() || blobManager.get().id() != interf.get().id()) {
 					self->db.setBlobManager(interf.get());
->>>>>>> 2208b041
 				}
 				checkOutstandingRequests(self);
 				return Void();
 			}
 		} catch (Error& e) {
-<<<<<<< HEAD
-			TraceEvent("CCTenantBalancerRecruitError", self->id).error(e);
-=======
 			TraceEvent("CCBlobManagerRecruitError", self->id).error(e);
->>>>>>> 2208b041
 			if (e.code() != error_code_no_more_servers) {
 				throw;
 			}
@@ -5427,17 +5385,12 @@
 	}
 }
 
-<<<<<<< HEAD
 ACTOR Future<Void> monitorTenantBalancer(ClusterControllerData* self) {
-=======
-ACTOR Future<Void> monitorBlobManager(ClusterControllerData* self) {
->>>>>>> 2208b041
 	while (self->db.serverInfo->get().recoveryState < RecoveryState::ACCEPTING_COMMITS) {
 		wait(self->db.serverInfo->onChange());
 	}
 
 	loop {
-<<<<<<< HEAD
 		if (self->db.serverInfo->get().client.tenantBalancer.present() && !self->recruitTenantBalancer.get()) {
 			choose {
 				when(wait(waitFailureClient(self->db.serverInfo->get().client.tenantBalancer.get().waitFailure,
@@ -5450,7 +5403,16 @@
 			}
 		} else {
 			wait(startTenantBalancer(self));
-=======
+		}
+	}
+}
+
+ACTOR Future<Void> monitorBlobManager(ClusterControllerData* self) {
+	while (self->db.serverInfo->get().recoveryState < RecoveryState::ACCEPTING_COMMITS) {
+		wait(self->db.serverInfo->onChange());
+	}
+
+	loop {
 		if (self->db.serverInfo->get().blobManager.present() && !self->recruitBlobManager.get()) {
 			choose {
 				when(wait(waitFailureClient(self->db.serverInfo->get().blobManager.get().waitFailure,
@@ -5463,7 +5425,6 @@
 			}
 		} else {
 			wait(startBlobManager(self));
->>>>>>> 2208b041
 		}
 	}
 }
@@ -5614,13 +5575,10 @@
 	self.addActor.send(handleForcedRecoveries(&self, interf));
 	self.addActor.send(monitorDataDistributor(&self));
 	self.addActor.send(monitorRatekeeper(&self));
-<<<<<<< HEAD
 	self.addActor.send(monitorTenantBalancer(&self));
-=======
 	if (CLIENT_KNOBS->ENABLE_BLOB_GRANULES) {
 		self.addActor.send(monitorBlobManager(&self));
 	}
->>>>>>> 2208b041
 	// self.addActor.send(monitorTSSMapping(&self));
 	self.addActor.send(dbInfoUpdater(&self));
 	self.addActor.send(traceCounters("ClusterControllerMetrics",

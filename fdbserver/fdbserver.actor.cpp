--- conflicted
+++ resolved
@@ -35,6 +35,7 @@
 #include <boost/algorithm/string.hpp>
 #include <boost/interprocess/managed_shared_memory.hpp>
 
+#include "fdbclient/ActorLineageProfiler.h"
 #include "fdbclient/IKnobCollection.h"
 #include "fdbclient/NativeAPI.actor.h"
 #include "fdbclient/SystemData.h"
@@ -69,11 +70,7 @@
 #include "flow/Tracing.h"
 #include "flow/WriteOnlySet.h"
 #include "flow/UnitTest.h"
-<<<<<<< HEAD
-#include "fdbclient/ActorLineageProfiler.h"
-=======
 #include "flow/FaultInjection.h"
->>>>>>> 8feddded
 
 #if defined(__linux__) || defined(__FreeBSD__)
 #include <execinfo.h>
@@ -100,11 +97,7 @@
 	OPT_DCID, OPT_MACHINE_CLASS, OPT_BUGGIFY, OPT_VERSION, OPT_BUILD_FLAGS, OPT_CRASHONERROR, OPT_HELP, OPT_NETWORKIMPL, OPT_NOBUFSTDOUT, OPT_BUFSTDOUTERR,
 	OPT_TRACECLOCK, OPT_NUMTESTERS, OPT_DEVHELP, OPT_ROLLSIZE, OPT_MAXLOGS, OPT_MAXLOGSSIZE, OPT_KNOB, OPT_UNITTESTPARAM, OPT_TESTSERVERS, OPT_TEST_ON_SERVERS, OPT_METRICSCONNFILE,
 	OPT_METRICSPREFIX, OPT_LOGGROUP, OPT_LOCALITY, OPT_IO_TRUST_SECONDS, OPT_IO_TRUST_WARN_ONLY, OPT_FILESYSTEM, OPT_PROFILER_RSS_SIZE, OPT_KVFILE,
-<<<<<<< HEAD
-	OPT_TRACE_FORMAT, OPT_WHITELIST_BINPATH, OPT_BLOB_CREDENTIAL_FILE, OPT_PROFILER
-=======
-	OPT_TRACE_FORMAT, OPT_WHITELIST_BINPATH, OPT_BLOB_CREDENTIAL_FILE, OPT_CONFIG_PATH, OPT_USE_TEST_CONFIG_DB, OPT_FAULT_INJECTION,
->>>>>>> 8feddded
+	OPT_TRACE_FORMAT, OPT_WHITELIST_BINPATH, OPT_BLOB_CREDENTIAL_FILE, OPT_CONFIG_PATH, OPT_USE_TEST_CONFIG_DB, OPT_FAULT_INJECTION, OPT_PROFILER
 };
 
 CSimpleOpt::SOption g_rgOptions[] = {
@@ -187,14 +180,11 @@
 	{ OPT_TRACE_FORMAT,          "--trace_format",              SO_REQ_SEP },
 	{ OPT_WHITELIST_BINPATH,     "--whitelist_binpath",         SO_REQ_SEP },
 	{ OPT_BLOB_CREDENTIAL_FILE,  "--blob_credential_file",      SO_REQ_SEP },
-<<<<<<< HEAD
-	{ OPT_PROFILER,	             "--profiler_",                 SO_REQ_SEP},
-=======
 	{ OPT_CONFIG_PATH,           "--config_path",               SO_REQ_SEP },
 	{ OPT_USE_TEST_CONFIG_DB,    "--use_test_config_db",        SO_NONE },
 	{ OPT_FAULT_INJECTION,       "-fi",                         SO_REQ_SEP },
 	{ OPT_FAULT_INJECTION,       "--fault_injection",           SO_REQ_SEP },
->>>>>>> 8feddded
+	{ OPT_PROFILER,	             "--profiler_",                 SO_REQ_SEP},
 
 #ifndef TLS_DISABLED
 	TLS_OPTION_FLAGS

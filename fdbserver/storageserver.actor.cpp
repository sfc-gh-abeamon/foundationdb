/*
 * storageserver.actor.cpp
 *
 * This source file is part of the FoundationDB open source project
 *
 * Copyright 2013-2018 Apple Inc. and the FoundationDB project authors
 *
 * Licensed under the Apache License, Version 2.0 (the "License");
 * you may not use this file except in compliance with the License.
 * You may obtain a copy of the License at
 *
 *     http://www.apache.org/licenses/LICENSE-2.0
 *
 * Unless required by applicable law or agreed to in writing, software
 * distributed under the License is distributed on an "AS IS" BASIS,
 * WITHOUT WARRANTIES OR CONDITIONS OF ANY KIND, either express or implied.
 * See the License for the specific language governing permissions and
 * limitations under the License.
 */

#include <cinttypes>
#include <functional>
#include <type_traits>
#include <unordered_map>

#include "fdbrpc/fdbrpc.h"
#include "fdbrpc/LoadBalance.h"
#include "flow/ActorCollection.h"
#include "flow/Arena.h"
#include "flow/Hash3.h"
#include "flow/Histogram.h"
#include "flow/IRandom.h"
#include "flow/IndexedSet.h"
#include "flow/SystemMonitor.h"
#include "flow/Tracing.h"
#include "flow/Util.h"
#include "fdbclient/Atomic.h"
#include "fdbclient/DatabaseContext.h"
#include "fdbclient/KeyRangeMap.h"
#include "fdbclient/CommitProxyInterface.h"
#include "fdbclient/KeyBackedTypes.h"
#include "fdbclient/NativeAPI.actor.h"
#include "fdbclient/Notified.h"
#include "fdbclient/StatusClient.h"
#include "fdbclient/SystemData.h"
#include "fdbclient/TransactionLineage.h"
#include "fdbclient/VersionedMap.h"
#include "fdbserver/FDBExecHelper.actor.h"
#include "fdbserver/IKeyValueStore.h"
#include "fdbserver/Knobs.h"
#include "fdbserver/LatencyBandConfig.h"
#include "fdbserver/LogProtocolMessage.h"
#include "fdbserver/SpanContextMessage.h"
#include "fdbserver/LogSystem.h"
#include "fdbserver/MoveKeys.actor.h"
#include "fdbserver/MutationTracking.h"
#include "fdbserver/RecoveryState.h"
#include "fdbserver/StorageMetrics.h"
#include "fdbserver/ServerDBInfo.h"
#include "fdbserver/TLogInterface.h"
#include "fdbserver/WaitFailure.h"
#include "fdbserver/WorkerInterface.actor.h"
#include "fdbrpc/sim_validation.h"
#include "fdbrpc/Smoother.h"
#include "fdbrpc/Stats.h"
#include "flow/TDMetric.actor.h"
#include "flow/genericactors.actor.h"

#include "flow/actorcompiler.h" // This must be the last #include.

#ifndef __INTEL_COMPILER
#pragma region Data Structures
#endif

#define SHORT_CIRCUT_ACTUAL_STORAGE 0

namespace {
bool canReplyWith(Error e) {
	switch (e.code()) {
	case error_code_transaction_too_old:
	case error_code_future_version:
	case error_code_wrong_shard_server:
	case error_code_process_behind:
	case error_code_watch_cancelled:
<<<<<<< HEAD
	case error_code_tenant_name_required:
	case error_code_tenant_not_found:
	case error_code_key_not_in_tenant:
	case error_code_key_range_locked:
=======
	case error_code_unknown_change_feed:
>>>>>>> 0e094ef7
		// case error_code_all_alternatives_failed:
		return true;
	default:
		return false;
	};
}
} // namespace

struct AddingShard : NonCopyable {
	KeyRange keys;
	Future<Void> fetchClient; // holds FetchKeys() actor
	Promise<Void> fetchComplete;
	Promise<Void> readWrite;
	PromiseStream<Key> changeFeedRemovals;

	// During the Fetching phase, it saves newer mutations whose version is greater or equal to fetchClient's
	// fetchVersion, while the shard is still busy catching up with fetchClient. It applies these updates after fetching
	// completes.
	std::deque<Standalone<VerUpdateRef>> updates;

	struct StorageServer* server;
	Version transferredVersion;

	// To learn more details of the phase transitions, see function fetchKeys(). The phases below are sorted in
	// chronological order and do not go back.
	enum Phase {
		WaitPrevious,
		// During Fetching phase, it fetches data before fetchVersion and write it to storage, then let updater know it
		// is ready to update the deferred updates` (see the comment of member variable `updates` above).
		Fetching,
		// During Waiting phase, it sends updater the deferred updates, and wait until they are durable.
		Waiting
		// The shard's state is changed from adding to readWrite then.
	};

	Phase phase;

	AddingShard(StorageServer* server, KeyRangeRef const& keys);

	// When fetchKeys "partially completes" (splits an adding shard in two), this is used to construct the left half
	AddingShard(AddingShard* prev, KeyRange const& keys)
	  : keys(keys), fetchClient(prev->fetchClient), server(prev->server), transferredVersion(prev->transferredVersion),
	    phase(prev->phase) {}
	~AddingShard() {
		if (!fetchComplete.isSet())
			fetchComplete.send(Void());
		if (!readWrite.isSet())
			readWrite.send(Void());
	}

	void addMutation(Version version, bool fromFetch, MutationRef const& mutation);

	bool isTransferred() const { return phase == Waiting; }
};

class ShardInfo : public ReferenceCounted<ShardInfo>, NonCopyable {
	ShardInfo(KeyRange keys, std::unique_ptr<AddingShard>&& adding, StorageServer* readWrite)
	  : adding(std::move(adding)), readWrite(readWrite), keys(keys) {}

public:
	// A shard has 3 mutual exclusive states: adding, readWrite and notAssigned.
	std::unique_ptr<AddingShard> adding;
	struct StorageServer* readWrite;
	KeyRange keys;
	uint64_t changeCounter;

	static ShardInfo* newNotAssigned(KeyRange keys) { return new ShardInfo(keys, nullptr, nullptr); }
	static ShardInfo* newReadWrite(KeyRange keys, StorageServer* data) { return new ShardInfo(keys, nullptr, data); }
	static ShardInfo* newAdding(StorageServer* data, KeyRange keys) {
		return new ShardInfo(keys, std::make_unique<AddingShard>(data, keys), nullptr);
	}
	static ShardInfo* addingSplitLeft(KeyRange keys, AddingShard* oldShard) {
		return new ShardInfo(keys, std::make_unique<AddingShard>(oldShard, keys), nullptr);
	}

	bool isReadable() const { return readWrite != nullptr; }
	bool notAssigned() const { return !readWrite && !adding; }
	bool assigned() const { return readWrite || adding; }
	bool isInVersionedData() const { return readWrite || (adding && adding->isTransferred()); }
	void addMutation(Version version, bool fromFetch, MutationRef const& mutation);
	bool isFetched() const { return readWrite || (adding && adding->fetchComplete.isSet()); }

	const char* debugDescribeState() const {
		if (notAssigned())
			return "NotAssigned";
		else if (adding && !adding->isTransferred())
			return "AddingFetching";
		else if (adding)
			return "AddingTransferred";
		else
			return "ReadWrite";
	}
};

struct StorageServerDisk {
	explicit StorageServerDisk(struct StorageServer* data, IKeyValueStore* storage) : data(data), storage(storage) {}

	void makeNewStorageServerDurable();
	bool makeVersionMutationsDurable(Version& prevStorageVersion, Version newStorageVersion, int64_t& bytesLeft);
	void makeVersionDurable(Version version);
	void makeTssQuarantineDurable();
	Future<bool> restoreDurableState();

	void changeLogProtocol(Version version, ProtocolVersion protocol);

	void writeMutation(MutationRef mutation);
	void writeKeyValue(KeyValueRef kv);
	void clearRange(KeyRangeRef keys);

	Future<Void> getError() { return storage->getError(); }
	Future<Void> init() { return storage->init(); }
	Future<Void> commit() { return storage->commit(); }

	// SOMEDAY: Put readNextKeyInclusive in IKeyValueStore
	Future<Key> readNextKeyInclusive(KeyRef key, IKeyValueStore::ReadType type = IKeyValueStore::ReadType::NORMAL) {
		return readFirstKey(storage, KeyRangeRef(key, allKeys.end), type);
	}
	Future<Optional<Value>> readValue(KeyRef key,
	                                  IKeyValueStore::ReadType type = IKeyValueStore::ReadType::NORMAL,
	                                  Optional<UID> debugID = Optional<UID>()) {
		return storage->readValue(key, type, debugID);
	}
	Future<Optional<Value>> readValuePrefix(KeyRef key,
	                                        int maxLength,
	                                        IKeyValueStore::ReadType type = IKeyValueStore::ReadType::NORMAL,
	                                        Optional<UID> debugID = Optional<UID>()) {
		return storage->readValuePrefix(key, maxLength, type, debugID);
	}
	Future<RangeResult> readRange(KeyRangeRef keys,
	                              int rowLimit = 1 << 30,
	                              int byteLimit = 1 << 30,
	                              IKeyValueStore::ReadType type = IKeyValueStore::ReadType::NORMAL) {
		return storage->readRange(keys, rowLimit, byteLimit, type);
	}

	KeyValueStoreType getKeyValueStoreType() const { return storage->getType(); }
	StorageBytes getStorageBytes() const { return storage->getStorageBytes(); }
	std::tuple<size_t, size_t, size_t> getSize() const { return storage->getSize(); }

private:
	struct StorageServer* data;
	IKeyValueStore* storage;

	void writeMutations(const VectorRef<MutationRef>& mutations, Version debugVersion, const char* debugContext);

	ACTOR static Future<Key> readFirstKey(IKeyValueStore* storage, KeyRangeRef range, IKeyValueStore::ReadType type) {
		RangeResult r = wait(storage->readRange(range, 1, 1 << 30, type));
		if (r.size())
			return r[0].key;
		else
			return range.end;
	}
};

struct UpdateEagerReadInfo {
	std::vector<KeyRef> keyBegin;
	std::vector<Key> keyEnd; // these are for ClearRange

	std::vector<std::pair<KeyRef, int>> keys;
	std::vector<Optional<Value>> value;

	Arena arena;

	void addMutations(VectorRef<MutationRef> const& mutations) {
		for (auto& m : mutations)
			addMutation(m);
	}

	void addMutation(MutationRef const& m) {
		// SOMEDAY: Theoretically we can avoid a read if there is an earlier overlapping ClearRange
		if (m.type == MutationRef::ClearRange && !m.param2.startsWith(systemKeys.end) &&
		    SERVER_KNOBS->ENABLE_CLEAR_RANGE_EAGER_READS)
			keyBegin.push_back(m.param2);
		else if (m.type == MutationRef::CompareAndClear) {
			if (SERVER_KNOBS->ENABLE_CLEAR_RANGE_EAGER_READS)
				keyBegin.push_back(keyAfter(m.param1, arena));
			if (keys.size() > 0 && keys.back().first == m.param1) {
				// Don't issue a second read, if the last read was equal to the current key.
				// CompareAndClear is likely to be used after another atomic operation on same key.
				keys.back().second = std::max(keys.back().second, m.param2.size() + 1);
			} else {
				keys.emplace_back(m.param1, m.param2.size() + 1);
			}
		} else if ((m.type == MutationRef::AppendIfFits) || (m.type == MutationRef::ByteMin) ||
		           (m.type == MutationRef::ByteMax))
			keys.emplace_back(m.param1, CLIENT_KNOBS->VALUE_SIZE_LIMIT);
		else if (isAtomicOp((MutationRef::Type)m.type))
			keys.emplace_back(m.param1, m.param2.size());
	}

	void finishKeyBegin() {
		if (SERVER_KNOBS->ENABLE_CLEAR_RANGE_EAGER_READS) {
			std::sort(keyBegin.begin(), keyBegin.end());
			keyBegin.resize(std::unique(keyBegin.begin(), keyBegin.end()) - keyBegin.begin());
		}
		std::sort(keys.begin(), keys.end(), [](const std::pair<KeyRef, int>& lhs, const std::pair<KeyRef, int>& rhs) {
			return (lhs.first < rhs.first) || (lhs.first == rhs.first && lhs.second > rhs.second);
		});
		keys.resize(std::unique(keys.begin(),
		                        keys.end(),
		                        [](const std::pair<KeyRef, int>& lhs, const std::pair<KeyRef, int>& rhs) {
			                        return lhs.first == rhs.first;
		                        }) -
		            keys.begin());
		// value gets populated in doEagerReads
	}

	Optional<Value>& getValue(KeyRef key) {
		int i = std::lower_bound(keys.begin(),
		                         keys.end(),
		                         std::pair<KeyRef, int>(key, 0),
		                         [](const std::pair<KeyRef, int>& lhs, const std::pair<KeyRef, int>& rhs) {
			                         return lhs.first < rhs.first;
		                         }) -
		        keys.begin();
		ASSERT(i < keys.size() && keys[i].first == key);
		return value[i];
	}

	KeyRef getKeyEnd(KeyRef key) {
		int i = std::lower_bound(keyBegin.begin(), keyBegin.end(), key) - keyBegin.begin();
		ASSERT(i < keyBegin.size() && keyBegin[i] == key);
		return keyEnd[i];
	}
};

const int VERSION_OVERHEAD =
    64 + sizeof(Version) + sizeof(Standalone<VerUpdateRef>) + // mutationLog, 64b overhead for map
    2 * (64 + sizeof(Version) +
         sizeof(Reference<VersionedMap<KeyRef, ValueOrClearToRef>::PTreeT>)); // versioned map [ x2 for
                                                                              // createNewVersion(version+1) ], 64b
                                                                              // overhead for map
// For both the mutation log and the versioned map.
static int mvccStorageBytes(MutationRef const& m) {
	return VersionedMap<KeyRef, ValueOrClearToRef>::overheadPerItem * 2 +
	       (MutationRef::OVERHEAD_BYTES + m.param1.size() + m.param2.size()) * 2;
}

struct FetchInjectionInfo {
	Arena arena;
	std::vector<VerUpdateRef> changes;
};

struct ChangeFeedInfo : ReferenceCounted<ChangeFeedInfo> {
	std::deque<Standalone<MutationsAndVersionRef>> mutations;
	Version storageVersion = invalidVersion; // The version between the storage version and the durable version are
	                                         // currently being written to disk
	Version durableVersion = invalidVersion; // All versions before the durable version are durable on disk
	Version emptyVersion = 0; // The change feed does not have any mutations before emptyVersion
	KeyRange range;
	Key id;
	AsyncTrigger newMutations;
	bool stopped = false; // A stopped change feed no longer adds new mutations, but is still queriable
};

class ServerWatchMetadata : public ReferenceCounted<ServerWatchMetadata> {
public:
	Key key;
	Optional<Value> value;
	Version version;
	Future<Version> watch_impl;
	Promise<Version> versionPromise;
	Optional<TagSet> tags;
	Optional<UID> debugID;

	ServerWatchMetadata(Key key, Optional<Value> value, Version version, Optional<TagSet> tags, Optional<UID> debugID)
	  : key(key), value(value), version(version), tags(tags), debugID(debugID) {}
};

struct StorageServer {
	typedef VersionedMap<KeyRef, ValueOrClearToRef> VersionedData;
	typedef VersionedMap<Standalone<StringRef>, Key> TenantMap;
	typedef VersionedMap<KeyRef, StringRef> TenantIndex;

private:
	// versionedData contains sets and clears.

	// * Nonoverlapping: No clear overlaps a set or another clear, or adjoins another clear.
	// ~ Clears are maximal: If versionedData.at(v) contains a clear [b,e) then
	//      there is a key data[e]@v, or e==allKeys.end, or a shard boundary or former boundary at e

	// * Reads are possible: When k is in a readable shard, for any v in [storageVersion, version.get()],
	//      storage[k] + versionedData.at(v)[k] = database[k] @ v    (storage[k] might be @ any version in
	//      [durableVersion, storageVersion])

	// * Transferred shards are partially readable: When k is in an adding, transferred shard, for any v in
	// [transferredVersion, version.get()],
	//      storage[k] + versionedData.at(v)[k] = database[k] @ v

	// * versionedData contains versions [storageVersion(), version.get()].  It might also contain version
	// (version.get()+1), in which changeDurableVersion may be deleting ghosts, and/or it might
	//      contain later versions if applyUpdate is on the stack.

	// * Old shards are erased: versionedData.atLatest() has entries (sets or intersecting clears) only for keys in
	// readable or adding,transferred shards.
	//   Earlier versions may have extra entries for shards that *were* readable or adding,transferred when those
	//   versions were the latest, but they eventually are forgotten.

	// * Old mutations are erased: All items in versionedData.atLatest() have insertVersion() > durableVersion(), but
	// views
	//   at older versions may contain older items which are also in storage (this is OK because of idempotency)

	VersionedData versionedData;
	std::map<Version, Standalone<VerUpdateRef>> mutationLog; // versions (durableVersion, version]
	std::unordered_map<KeyRef, Reference<ServerWatchMetadata>> watchMap; // keep track of server watches

public:
	TenantMap tenantMap;
	TenantIndex lockedTenantsIndex;
	bool allowDefaultTenant = true;

	// Histograms
	struct FetchKeysHistograms {
		const Reference<Histogram> latency;
		const Reference<Histogram> bytes;
		const Reference<Histogram> bandwidth;

		FetchKeysHistograms()
		  : latency(Histogram::getHistogram(STORAGESERVER_HISTOGRAM_GROUP,
		                                    FETCH_KEYS_LATENCY_HISTOGRAM,
		                                    Histogram::Unit::microseconds)),
		    bytes(Histogram::getHistogram(STORAGESERVER_HISTOGRAM_GROUP,
		                                  FETCH_KEYS_BYTES_HISTOGRAM,
		                                  Histogram::Unit::bytes)),
		    bandwidth(Histogram::getHistogram(STORAGESERVER_HISTOGRAM_GROUP,
		                                      FETCH_KEYS_BYTES_PER_SECOND_HISTOGRAM,
		                                      Histogram::Unit::bytes_per_second)) {}
	} fetchKeysHistograms;

	Reference<Histogram> tlogCursorReadsLatencyHistogram;
	Reference<Histogram> ssVersionLockLatencyHistogram;
	Reference<Histogram> eagerReadsLatencyHistogram;
	Reference<Histogram> fetchKeysPTreeUpdatesLatencyHistogram;
	Reference<Histogram> tLogMsgsPTreeUpdatesLatencyHistogram;
	Reference<Histogram> storageUpdatesDurableLatencyHistogram;
	Reference<Histogram> storageCommitLatencyHistogram;
	Reference<Histogram> ssDurableVersionUpdateLatencyHistogram;

	// watch map operations
	Reference<ServerWatchMetadata> getWatchMetadata(KeyRef key) const;
	KeyRef setWatchMetadata(Reference<ServerWatchMetadata> metadata);
	void deleteWatchMetadata(KeyRef key);
	void clearWatchMetadata();

	// tenant map operations
	void insertTenant(KeyRef key, KeyRef value, Version version);
	void clearTenants(KeyRef startKey, KeyRef endKey, Version version);

	class CurrentRunningFetchKeys {
		std::unordered_map<UID, double> startTimeMap;
		std::unordered_map<UID, KeyRange> keyRangeMap;

		static const StringRef emptyString;
		static const KeyRangeRef emptyKeyRange;

	public:
		void recordStart(const UID id, const KeyRange& keyRange) {
			startTimeMap[id] = now();
			keyRangeMap[id] = keyRange;
		}

		void recordFinish(const UID id) {
			startTimeMap.erase(id);
			keyRangeMap.erase(id);
		}

		std::pair<double, KeyRange> longestTime() const {
			if (numRunning() == 0) {
				return { -1, emptyKeyRange };
			}

			const double currentTime = now();
			double longest = 0;
			UID UIDofLongest;
			for (const auto& kv : startTimeMap) {
				const double currentRunningTime = currentTime - kv.second;
				if (longest <= currentRunningTime) {
					longest = currentRunningTime;
					UIDofLongest = kv.first;
				}
			}
			if (BUGGIFY) {
				UIDofLongest = deterministicRandom()->randomUniqueID();
			}
			auto it = keyRangeMap.find(UIDofLongest);
			if (it != keyRangeMap.end()) {
				return { longest, it->second };
			}
			return { -1, emptyKeyRange };
		}

		int numRunning() const { return startTimeMap.size(); }
	} currentRunningFetchKeys;

	Tag tag;
	std::vector<std::pair<Version, Tag>> history;
	std::vector<std::pair<Version, Tag>> allHistory;
	Version poppedAllAfter;
	std::map<Version, Arena>
	    freeable; // for each version, an Arena that must be held until that version is < oldestVersion
	Arena lastArena;
	double cpuUsage;
	double diskUsage;

	std::map<Version, Standalone<VerUpdateRef>> const& getMutationLog() const { return mutationLog; }
	std::map<Version, Standalone<VerUpdateRef>>& getMutableMutationLog() { return mutationLog; }
	VersionedData const& data() const { return versionedData; }
	VersionedData& mutableData() { return versionedData; }

	double old_rate = 1.0;
	double currentRate() {
		auto versionLag = version.get() - durableVersion.get();
		double res;
		if (versionLag >= SERVER_KNOBS->STORAGE_DURABILITY_LAG_HARD_MAX) {
			res = 0.0;
		} else if (versionLag > SERVER_KNOBS->STORAGE_DURABILITY_LAG_SOFT_MAX) {
			res =
			    1.0 -
			    (double(versionLag - SERVER_KNOBS->STORAGE_DURABILITY_LAG_SOFT_MAX) /
			     double(SERVER_KNOBS->STORAGE_DURABILITY_LAG_HARD_MAX - SERVER_KNOBS->STORAGE_DURABILITY_LAG_SOFT_MAX));
		} else {
			res = 1.0;
		}
		if (res != old_rate) {
			TraceEvent(SevDebug, "LocalRatekeeperChange", thisServerID)
			    .detail("Old", old_rate)
			    .detail("New", res)
			    .detail("NonDurableVersions", versionLag);
			old_rate = res;
		}
		return res;
	}

	void addMutationToMutationLogOrStorage(
	    Version ver,
	    MutationRef m); // Appends m to mutationLog@ver, or to storage if ver==invalidVersion

	// Update the byteSample, and write the updates to the mutation log@ver, or to storage if ver==invalidVersion
	void byteSampleApplyMutation(MutationRef const& m, Version ver);
	void byteSampleApplySet(KeyValueRef kv, Version ver);
	void byteSampleApplyClear(KeyRangeRef range, Version ver);

	void popVersion(Version v, bool popAllTags = false) {
		if (logSystem && !isTss()) {
			if (v > poppedAllAfter) {
				popAllTags = true;
				poppedAllAfter = std::numeric_limits<Version>::max();
			}

			std::vector<std::pair<Version, Tag>>* hist = &history;
			std::vector<std::pair<Version, Tag>> allHistoryCopy;
			if (popAllTags) {
				allHistoryCopy = allHistory;
				hist = &allHistoryCopy;
			}

			while (hist->size() && v > hist->back().first) {
				logSystem->pop(v, hist->back().second);
				hist->pop_back();
			}
			if (hist->size()) {
				logSystem->pop(v, hist->back().second);
			} else {
				logSystem->pop(v, tag);
			}
		}
	}

	Standalone<VerUpdateRef>& addVersionToMutationLog(Version v) {
		// return existing version...
		auto m = mutationLog.find(v);
		if (m != mutationLog.end())
			return m->second;

		// ...or create a new one
		auto& u = mutationLog[v];
		u.version = v;
		if (lastArena.getSize() >= 65536)
			lastArena = Arena(4096);
		u.arena() = lastArena;
		counters.bytesInput += VERSION_OVERHEAD;
		return u;
	}

	MutationRef addMutationToMutationLog(Standalone<VerUpdateRef>& mLV, MutationRef const& m) {
		byteSampleApplyMutation(m, mLV.version);
		counters.bytesInput += mvccStorageBytes(m);
		return mLV.push_back_deep(mLV.arena(), m);
	}

	void setTssPair(UID pairId) {
		tssPairID = Optional<UID>(pairId);

		// Set up tss fault injection here, only if we are in simulated mode and with fault injection.
		// With fault injection enabled, the tss will start acting normal for a bit, then after the specified delay
		// start behaving incorrectly.
		if (g_network->isSimulated() && !g_simulator.speedUpSimulation &&
		    g_simulator.tssMode >= ISimulator::TSSMode::EnabledAddDelay) {
			tssFaultInjectTime = now() + deterministicRandom()->randomInt(60, 300);
			TraceEvent(SevWarnAlways, "TSSInjectFaultEnabled", thisServerID)
			    .detail("Mode", g_simulator.tssMode)
			    .detail("At", tssFaultInjectTime.get());
		}
	}

	// If a TSS is "in quarantine", it means it has incorrect data. It is effectively in a "zombie" state where it
	// rejects all read requests and ignores all non-private mutations and data movements, but otherwise is still part
	// of the cluster. The purpose of this state is to "freeze" the TSS state after a mismatch so a human operator can
	// investigate, but preventing a new storage process from replacing the TSS on the worker. It will still get removed
	// from the cluster if it falls behind on the mutation stream, or if its tss pair gets removed and its tag is no
	// longer valid.
	bool isTSSInQuarantine() { return tssPairID.present() && tssInQuarantine; }

	void startTssQuarantine() {
		if (!tssInQuarantine) {
			// persist quarantine so it's still quarantined if rebooted
			storage.makeTssQuarantineDurable();
		}
		tssInQuarantine = true;
	}

	StorageServerDisk storage;

	KeyRangeMap<Reference<ShardInfo>> shards;
	uint64_t shardChangeCounter; // max( shards->changecounter )

	KeyRangeMap<bool> cachedRangeMap; // indicates if a key-range is being cached

	KeyRangeMap<std::vector<Reference<ChangeFeedInfo>>> keyChangeFeed;
	std::map<Key, Reference<ChangeFeedInfo>> uidChangeFeed;
	Deque<std::pair<std::vector<Key>, Version>> changeFeedVersions;
	std::map<UID, PromiseStream<Key>> changeFeedRemovals;
	std::set<Key> currentChangeFeeds;

	// newestAvailableVersion[k]
	//   == invalidVersion -> k is unavailable at all versions
	//   <= storageVersion -> k is unavailable at all versions (but might be read anyway from storage if we are in the
	//   process of committing makeShardDurable)
	//   == v              -> k is readable (from storage+versionedData) @ [storageVersion,v], and not being updated
	//   when version increases
	//   == latestVersion  -> k is readable (from storage+versionedData) @ [storageVersion,version.get()], and thus
	//   stays available when version increases
	CoalescedKeyRangeMap<Version> newestAvailableVersion;

	CoalescedKeyRangeMap<Version> newestDirtyVersion; // Similar to newestAvailableVersion, but includes (only) keys
	                                                  // that were only partly available (due to cancelled fetchKeys)

	// The following are in rough order from newest to oldest
	Version lastTLogVersion, lastVersionWithData, restoredVersion;
	NotifiedVersion version;
	NotifiedVersion desiredOldestVersion; // We can increase oldestVersion (and then durableVersion) to this version
	                                      // when the disk permits
	NotifiedVersion oldestVersion; // See also storageVersion()
	NotifiedVersion durableVersion; // At least this version will be readable from storage after a power failure
	Version rebootAfterDurableVersion;
	int8_t primaryLocality;
	Version knownCommittedVersion;

	Deque<std::pair<Version, Version>> recoveryVersionSkips;
	int64_t versionLag; // An estimate for how many versions it takes for the data to move from the logs to this storage
	                    // server

	Optional<UID> sourceTLogID; // the tLog from which the latest batch of versions were fetched

	ProtocolVersion logProtocol;

	Reference<ILogSystem> logSystem;
	Reference<ILogSystem::IPeekCursor> logCursor;

	UID thisServerID;
	Optional<UID> tssPairID; // if this server is a tss, this is the id of its (ss) pair
	Optional<UID> ssPairID; // if this server is an ss, this is the id of its (tss) pair
	Optional<double> tssFaultInjectTime;
	bool tssInQuarantine;

	Key sk;
	Reference<AsyncVar<ServerDBInfo> const> db;
	Database cx;
	ActorCollection actors;

	StorageServerMetrics metrics;
	CoalescedKeyRangeMap<bool, int64_t, KeyBytesMetric<int64_t>> byteSampleClears;
	AsyncVar<bool> byteSampleClearsTooLarge;
	Future<Void> byteSampleRecovery;
	Future<Void> durableInProgress;

	AsyncMap<Key, bool> watches;
	int64_t watchBytes;
	int64_t numWatches;
	AsyncVar<bool> noRecentUpdates;
	double lastUpdate;

	Int64MetricHandle readQueueSizeMetric;

	std::string folder;

	// defined only during splitMutations()/addMutation()
	UpdateEagerReadInfo* updateEagerReads;

	FlowLock durableVersionLock;
	FlowLock fetchKeysParallelismLock;
	int64_t fetchKeysBytesBudget;
	AsyncVar<bool> fetchKeysBudgetUsed;
	std::vector<Promise<FetchInjectionInfo*>> readyFetchKeys;

	int64_t instanceID;

	Promise<Void> otherError;
	Promise<Void> coreStarted;
	bool shuttingDown;

	bool behind;
	bool versionBehind;

	bool debug_inApplyUpdate;
	double debug_lastValidateTime;

	int64_t lastBytesInputEBrake;
	Version lastDurableVersionEBrake;

	int maxQueryQueue;
	int getAndResetMaxQueryQueueSize() {
		int val = maxQueryQueue;
		maxQueryQueue = 0;
		return val;
	}

	struct TransactionTagCounter {
		struct TagInfo {
			TransactionTag tag;
			double rate;
			double fractionalBusyness;

			TagInfo(TransactionTag const& tag, double rate, double fractionalBusyness)
			  : tag(tag), rate(rate), fractionalBusyness(fractionalBusyness) {}
		};

		TransactionTagMap<int64_t> intervalCounts;
		int64_t intervalTotalSampledCount = 0;
		TransactionTag busiestTag;
		int64_t busiestTagCount = 0;
		double intervalStart = 0;

		Optional<TagInfo> previousBusiestTag;

		UID thisServerID;

		Reference<EventCacheHolder> busiestReadTagEventHolder;

		TransactionTagCounter(UID thisServerID)
		  : thisServerID(thisServerID),
		    busiestReadTagEventHolder(makeReference<EventCacheHolder>(thisServerID.toString() + "/BusiestReadTag")) {}

		int64_t costFunction(int64_t bytes) { return bytes / SERVER_KNOBS->READ_COST_BYTE_FACTOR + 1; }

		void addRequest(Optional<TagSet> const& tags, int64_t bytes) {
			if (tags.present()) {
				TEST(true); // Tracking tag on storage server
				double cost = costFunction(bytes);
				for (auto& tag : tags.get()) {
					int64_t& count = intervalCounts[TransactionTag(tag, tags.get().getArena())];
					count += cost;
					if (count > busiestTagCount) {
						busiestTagCount = count;
						busiestTag = tag;
					}
				}

				intervalTotalSampledCount += cost;
			}
		}

		void startNewInterval() {
			double elapsed = now() - intervalStart;
			previousBusiestTag.reset();
			if (intervalStart > 0 && CLIENT_KNOBS->READ_TAG_SAMPLE_RATE > 0 && elapsed > 0) {
				double rate = busiestTagCount / CLIENT_KNOBS->READ_TAG_SAMPLE_RATE / elapsed;
				if (rate > SERVER_KNOBS->MIN_TAG_READ_PAGES_RATE) {
					previousBusiestTag = TagInfo(busiestTag, rate, (double)busiestTagCount / intervalTotalSampledCount);
				}

				TraceEvent("BusiestReadTag", thisServerID)
				    .detail("Elapsed", elapsed)
				    .detail("Tag", printable(busiestTag))
				    .detail("TagCost", busiestTagCount)
				    .detail("TotalSampledCost", intervalTotalSampledCount)
				    .detail("Reported", previousBusiestTag.present())
				    .trackLatest(busiestReadTagEventHolder->trackingKey);
			}

			intervalCounts.clear();
			intervalTotalSampledCount = 0;
			busiestTagCount = 0;
			intervalStart = now();
		}

		Optional<TagInfo> getBusiestTag() const { return previousBusiestTag; }
	};

	TransactionTagCounter transactionTagCounter;

	Optional<LatencyBandConfig> latencyBandConfig;

	struct Counters {
		CounterCollection cc;
		Counter allQueries, getKeyQueries, getValueQueries, getRangeQueries, getRangeStreamQueries, finishedQueries,
		    lowPriorityQueries, rowsQueried, bytesQueried, watchQueries, emptyQueries;

		// Bytes of the mutations that have been added to the memory of the storage server. When the data is durable
		// and cleared from the memory, we do not subtract it but add it to bytesDurable.
		Counter bytesInput;
		// Bytes of the mutations that have been removed from memory because they durable. The counting is same as
		// bytesInput, instead of the actual bytes taken in the storages, so that (bytesInput - bytesDurable) can
		// reflect the current memory footprint of MVCC.
		Counter bytesDurable;
		// Bytes fetched by fetchKeys() for data movements. The size is counted as a collection of KeyValueRef.
		Counter bytesFetched;
		// Like bytesInput but without MVCC accounting. The size is counted as how much it takes when serialized. It
		// is basically the size of both parameters of the mutation and a 12 bytes overhead that keeps mutation type
		// and the lengths of both parameters.
		Counter mutationBytes;

		Counter sampledBytesCleared;
		// The number of key-value pairs fetched by fetchKeys()
		Counter kvFetched;
		Counter mutations, setMutations, clearRangeMutations, atomicMutations;
		Counter updateBatches, updateVersions;
		Counter loops;
		Counter fetchWaitingMS, fetchWaitingCount, fetchExecutingMS, fetchExecutingCount;
		Counter readsRejected;
		Counter wrongShardServer;
		Counter fetchedVersions;
		Counter fetchesFromLogs;

		LatencySample readLatencySample;
		LatencyBands readLatencyBands;

		Counters(StorageServer* self)
		  : cc("StorageServer", self->thisServerID.toString()), allQueries("QueryQueue", cc),
		    getKeyQueries("GetKeyQueries", cc), getValueQueries("GetValueQueries", cc),
		    getRangeQueries("GetRangeQueries", cc), getRangeStreamQueries("GetRangeStreamQueries", cc),
		    finishedQueries("FinishedQueries", cc), lowPriorityQueries("LowPriorityQueries", cc),
		    rowsQueried("RowsQueried", cc), bytesQueried("BytesQueried", cc), watchQueries("WatchQueries", cc),
		    emptyQueries("EmptyQueries", cc), bytesInput("BytesInput", cc), bytesDurable("BytesDurable", cc),
		    bytesFetched("BytesFetched", cc), mutationBytes("MutationBytes", cc),
		    sampledBytesCleared("SampledBytesCleared", cc), kvFetched("KVFetched", cc), mutations("Mutations", cc),
		    setMutations("SetMutations", cc), clearRangeMutations("ClearRangeMutations", cc),
		    atomicMutations("AtomicMutations", cc), updateBatches("UpdateBatches", cc),
		    updateVersions("UpdateVersions", cc), loops("Loops", cc), fetchWaitingMS("FetchWaitingMS", cc),
		    fetchWaitingCount("FetchWaitingCount", cc), fetchExecutingMS("FetchExecutingMS", cc),
		    fetchExecutingCount("FetchExecutingCount", cc), readsRejected("ReadsRejected", cc),
		    wrongShardServer("WrongShardServer", cc), fetchedVersions("FetchedVersions", cc),
		    fetchesFromLogs("FetchesFromLogs", cc), readLatencySample("ReadLatencyMetrics",
		                                                              self->thisServerID,
		                                                              SERVER_KNOBS->LATENCY_METRICS_LOGGING_INTERVAL,
		                                                              SERVER_KNOBS->LATENCY_SAMPLE_SIZE),
		    readLatencyBands("ReadLatencyBands", self->thisServerID, SERVER_KNOBS->STORAGE_LOGGING_DELAY) {
			specialCounter(cc, "LastTLogVersion", [self]() { return self->lastTLogVersion; });
			specialCounter(cc, "Version", [self]() { return self->version.get(); });
			specialCounter(cc, "StorageVersion", [self]() { return self->storageVersion(); });
			specialCounter(cc, "DurableVersion", [self]() { return self->durableVersion.get(); });
			specialCounter(cc, "DesiredOldestVersion", [self]() { return self->desiredOldestVersion.get(); });
			specialCounter(cc, "VersionLag", [self]() { return self->versionLag; });
			specialCounter(cc, "LocalRate", [self] { return int64_t(self->currentRate() * 100); });

			specialCounter(cc, "BytesReadSampleCount", [self]() { return self->metrics.bytesReadSample.queue.size(); });
			specialCounter(
			    cc, "FetchKeysFetchActive", [self]() { return self->fetchKeysParallelismLock.activePermits(); });
			specialCounter(cc, "FetchKeysWaiting", [self]() { return self->fetchKeysParallelismLock.waiters(); });
			specialCounter(cc, "QueryQueueMax", [self]() { return self->getAndResetMaxQueryQueueSize(); });
			specialCounter(cc, "BytesStored", [self]() { return self->metrics.byteSample.getEstimate(allKeys); });
			specialCounter(cc, "ActiveWatches", [self]() { return self->numWatches; });
			specialCounter(cc, "WatchBytes", [self]() { return self->watchBytes; });
			specialCounter(cc, "KvstoreSizeTotal", [self]() { return std::get<0>(self->storage.getSize()); });
			specialCounter(cc, "KvstoreNodeTotal", [self]() { return std::get<1>(self->storage.getSize()); });
			specialCounter(cc, "KvstoreInlineKey", [self]() { return std::get<2>(self->storage.getSize()); });
		}
	} counters;

	Reference<EventCacheHolder> storageServerSourceTLogIDEventHolder;

	StorageServer(IKeyValueStore* storage,
	              Reference<AsyncVar<ServerDBInfo> const> const& db,
	              StorageServerInterface const& ssi)
	  : tlogCursorReadsLatencyHistogram(Histogram::getHistogram(STORAGESERVER_HISTOGRAM_GROUP,
	                                                            TLOG_CURSOR_READS_LATENCY_HISTOGRAM,
	                                                            Histogram::Unit::microseconds)),
	    ssVersionLockLatencyHistogram(Histogram::getHistogram(STORAGESERVER_HISTOGRAM_GROUP,
	                                                          SS_VERSION_LOCK_LATENCY_HISTOGRAM,
	                                                          Histogram::Unit::microseconds)),
	    eagerReadsLatencyHistogram(Histogram::getHistogram(STORAGESERVER_HISTOGRAM_GROUP,
	                                                       EAGER_READS_LATENCY_HISTOGRAM,
	                                                       Histogram::Unit::microseconds)),
	    fetchKeysPTreeUpdatesLatencyHistogram(Histogram::getHistogram(STORAGESERVER_HISTOGRAM_GROUP,
	                                                                  FETCH_KEYS_PTREE_UPDATES_LATENCY_HISTOGRAM,
	                                                                  Histogram::Unit::microseconds)),
	    tLogMsgsPTreeUpdatesLatencyHistogram(Histogram::getHistogram(STORAGESERVER_HISTOGRAM_GROUP,
	                                                                 TLOG_MSGS_PTREE_UPDATES_LATENCY_HISTOGRAM,
	                                                                 Histogram::Unit::microseconds)),
	    storageUpdatesDurableLatencyHistogram(Histogram::getHistogram(STORAGESERVER_HISTOGRAM_GROUP,
	                                                                  STORAGE_UPDATES_DURABLE_LATENCY_HISTOGRAM,
	                                                                  Histogram::Unit::microseconds)),
	    storageCommitLatencyHistogram(Histogram::getHistogram(STORAGESERVER_HISTOGRAM_GROUP,
	                                                          STORAGE_COMMIT_LATENCY_HISTOGRAM,
	                                                          Histogram::Unit::microseconds)),
	    ssDurableVersionUpdateLatencyHistogram(Histogram::getHistogram(STORAGESERVER_HISTOGRAM_GROUP,
	                                                                   SS_DURABLE_VERSION_UPDATE_LATENCY_HISTOGRAM,
	                                                                   Histogram::Unit::microseconds)),
	    tag(invalidTag), poppedAllAfter(std::numeric_limits<Version>::max()), cpuUsage(0.0), diskUsage(0.0),
	    storage(this, storage), shardChangeCounter(0), lastTLogVersion(0), lastVersionWithData(0), restoredVersion(0),
	    rebootAfterDurableVersion(std::numeric_limits<Version>::max()), primaryLocality(tagLocalityInvalid),
	    knownCommittedVersion(0), versionLag(0), logProtocol(0), thisServerID(ssi.id()), tssInQuarantine(false), db(db),
	    actors(false), byteSampleClears(false, LiteralStringRef("\xff\xff\xff")), durableInProgress(Void()),
	    watchBytes(0), numWatches(0), noRecentUpdates(false), lastUpdate(now()),
	    readQueueSizeMetric(LiteralStringRef("StorageServer.ReadQueueSize")), updateEagerReads(nullptr),
	    fetchKeysParallelismLock(SERVER_KNOBS->FETCH_KEYS_PARALLELISM),
	    fetchKeysBytesBudget(SERVER_KNOBS->STORAGE_FETCH_BYTES), fetchKeysBudgetUsed(false),
	    instanceID(deterministicRandom()->randomUniqueID().first()), shuttingDown(false), behind(false),
	    versionBehind(false), debug_inApplyUpdate(false), debug_lastValidateTime(0), lastBytesInputEBrake(0),
	    lastDurableVersionEBrake(0), maxQueryQueue(0), transactionTagCounter(ssi.id()), counters(this),
	    storageServerSourceTLogIDEventHolder(
	        makeReference<EventCacheHolder>(ssi.id().toString() + "/StorageServerSourceTLogID")) {
		version.initMetric(LiteralStringRef("StorageServer.Version"), counters.cc.id);
		oldestVersion.initMetric(LiteralStringRef("StorageServer.OldestVersion"), counters.cc.id);
		durableVersion.initMetric(LiteralStringRef("StorageServer.DurableVersion"), counters.cc.id);
		desiredOldestVersion.initMetric(LiteralStringRef("StorageServer.DesiredOldestVersion"), counters.cc.id);

		newestAvailableVersion.insert(allKeys, invalidVersion);
		newestDirtyVersion.insert(allKeys, invalidVersion);
		addShard(ShardInfo::newNotAssigned(allKeys));

		cx = openDBOnServer(db, TaskPriority::DefaultEndpoint, LockAware::True);
	}

	//~StorageServer() { fclose(log); }

	// Puts the given shard into shards.  The caller is responsible for adding shards
	//   for all ranges in shards.getAffectedRangesAfterInsertion(newShard->keys)), because these
	//   shards are invalidated by the call.
	void addShard(ShardInfo* newShard) {
		ASSERT(!newShard->keys.empty());
		newShard->changeCounter = ++shardChangeCounter;
		//TraceEvent("AddShard", this->thisServerID).detail("KeyBegin", newShard->keys.begin).detail("KeyEnd", newShard->keys.end).detail("State", newShard->isReadable() ? "Readable" : newShard->notAssigned() ? "NotAssigned" : "Adding").detail("Version", this->version.get());
		/*auto affected = shards.getAffectedRangesAfterInsertion( newShard->keys, Reference<ShardInfo>() );
		for(auto i = affected.begin(); i != affected.end(); ++i)
		    shards.insert( *i, Reference<ShardInfo>() );*/
		shards.insert(newShard->keys, Reference<ShardInfo>(newShard));
	}
	void addMutation(Version version,
	                 bool fromFetch,
	                 MutationRef const& mutation,
	                 KeyRangeRef const& shard,
	                 UpdateEagerReadInfo* eagerReads);
	void setInitialVersion(Version ver) {
		version = ver;
		desiredOldestVersion = ver;
		oldestVersion = ver;
		durableVersion = ver;
		lastVersionWithData = ver;
		restoredVersion = ver;

		mutableData().createNewVersion(ver);
		mutableData().forgetVersionsBefore(ver);
	}

	bool isTss() const { return tssPairID.present(); }

	bool isSSWithTSSPair() const { return ssPairID.present(); }

	void setSSWithTssPair(UID idOfTSS) { ssPairID = Optional<UID>(idOfTSS); }

	void clearSSWithTssPair() { ssPairID = Optional<UID>(); }

	// This is the maximum version that might be read from storage (the minimum version is durableVersion)
	Version storageVersion() const { return oldestVersion.get(); }

	bool isReadable(KeyRangeRef const& keys) {
		auto sh = shards.intersectingRanges(keys);
		for (auto i = sh.begin(); i != sh.end(); ++i)
			if (!i->value()->isReadable())
				return false;
		return true;
	}

	void checkChangeCounter(uint64_t oldShardChangeCounter, KeyRef const& key) {
		if (oldShardChangeCounter != shardChangeCounter && shards[key]->changeCounter > oldShardChangeCounter) {
			TEST(true); // shard change during getValueQ
			throw wrong_shard_server();
		}
	}

	void checkChangeCounter(uint64_t oldShardChangeCounter, KeyRangeRef const& keys) {
		if (oldShardChangeCounter != shardChangeCounter) {
			auto sh = shards.intersectingRanges(keys);
			for (auto i = sh.begin(); i != sh.end(); ++i)
				if (i->value()->changeCounter > oldShardChangeCounter) {
					TEST(true); // shard change during range operation
					throw wrong_shard_server();
				}
		}
	}

	Counter::Value queueSize() { return counters.bytesInput.getValue() - counters.bytesDurable.getValue(); }

	// penalty used by loadBalance() to balance requests among SSes. We prefer SS with less write queue size.
	double getPenalty() {
		return std::max(std::max(1.0,
		                         (queueSize() - (SERVER_KNOBS->TARGET_BYTES_PER_STORAGE_SERVER -
		                                         2.0 * SERVER_KNOBS->SPRING_BYTES_STORAGE_SERVER)) /
		                             SERVER_KNOBS->SPRING_BYTES_STORAGE_SERVER),
		                (currentRate() < 1e-6 ? 1e6 : 1.0 / currentRate()));
	}

	// Normally the storage server prefers to serve read requests over making mutations
	// durable to disk. However, when the storage server falls to far behind on
	// making mutations durable, this function will change the priority to prefer writes.
	Future<Void> getQueryDelay() {
		if ((version.get() - durableVersion.get() > SERVER_KNOBS->LOW_PRIORITY_DURABILITY_LAG) ||
		    (queueSize() > SERVER_KNOBS->LOW_PRIORITY_STORAGE_QUEUE_BYTES)) {
			++counters.lowPriorityQueries;
			return delay(0, TaskPriority::LowPriorityRead);
		}
		return delay(0, TaskPriority::DefaultEndpoint);
	}

	template <class Reply>
	using isLoadBalancedReply = std::is_base_of<LoadBalancedReply, Reply>;

	template <class Reply>
	typename std::enable_if<isLoadBalancedReply<Reply>::value, void>::type
	sendErrorWithPenalty(const ReplyPromise<Reply>& promise, const Error& err, double penalty) {
		if (err.code() == error_code_wrong_shard_server) {
			++counters.wrongShardServer;
		}
		Reply reply;
		reply.error = err;
		reply.penalty = penalty;
		promise.send(reply);
	}

	template <class Reply>
	typename std::enable_if<!isLoadBalancedReply<Reply>::value, void>::type
	sendErrorWithPenalty(const ReplyPromise<Reply>& promise, const Error& err, double) {
		if (err.code() == error_code_wrong_shard_server) {
			++counters.wrongShardServer;
		}
		promise.sendError(err);
	}

	template <class Request>
	bool shouldRead(const Request& request) {
		auto rate = currentRate();
		if (isTSSInQuarantine() || (rate < SERVER_KNOBS->STORAGE_DURABILITY_LAG_REJECT_THRESHOLD &&
		                            deterministicRandom()->random01() >
		                                std::max(SERVER_KNOBS->STORAGE_DURABILITY_LAG_MIN_RATE,
		                                         rate / SERVER_KNOBS->STORAGE_DURABILITY_LAG_REJECT_THRESHOLD))) {
			sendErrorWithPenalty(request.reply, server_overloaded(), getPenalty());
			++counters.readsRejected;
			return false;
		}
		return true;
	}

	template <class Request, class HandleFunction>
	Future<Void> readGuard(const Request& request, const HandleFunction& fun) {
		bool read = shouldRead(request);
		if (!read) {
			return Void();
		}
		return fun(this, request);
	}
};

const StringRef StorageServer::CurrentRunningFetchKeys::emptyString = LiteralStringRef("");
const KeyRangeRef StorageServer::CurrentRunningFetchKeys::emptyKeyRange =
    KeyRangeRef(StorageServer::CurrentRunningFetchKeys::emptyString,
                StorageServer::CurrentRunningFetchKeys::emptyString);

// If and only if key:=value is in (storage+versionedData),    // NOT ACTUALLY: and key < allKeys.end,
//   and H(key) < |key+value|/bytesPerSample,
//     let sampledSize = max(|key+value|,bytesPerSample)
//     persistByteSampleKeys.begin()+key := sampledSize is in storage
//     (key,sampledSize) is in byteSample

// So P(key is sampled) * sampledSize == |key+value|

void StorageServer::byteSampleApplyMutation(MutationRef const& m, Version ver) {
	if (m.type == MutationRef::ClearRange)
		byteSampleApplyClear(KeyRangeRef(m.param1, m.param2), ver);
	else if (m.type == MutationRef::SetValue)
		byteSampleApplySet(KeyValueRef(m.param1, m.param2), ver);
	else
		ASSERT(false); // Mutation of unknown type modfying byte sample
}

// watchMap Operations
Reference<ServerWatchMetadata> StorageServer::getWatchMetadata(KeyRef key) const {
	const auto it = watchMap.find(key);
	if (it == watchMap.end())
		return Reference<ServerWatchMetadata>();
	return it->second;
}

KeyRef StorageServer::setWatchMetadata(Reference<ServerWatchMetadata> metadata) {
	KeyRef keyRef = metadata->key.contents();

	watchMap[keyRef] = metadata;
	return keyRef;
}

void StorageServer::deleteWatchMetadata(KeyRef key) {
	watchMap.erase(key);
}

void StorageServer::clearWatchMetadata() {
	watchMap.clear();
}

#ifndef __INTEL_COMPILER
#pragma endregion
#endif

/////////////////////////////////// Validation ///////////////////////////////////////
#ifndef __INTEL_COMPILER
#pragma region Validation
#endif
bool validateRange(StorageServer::VersionedData::ViewAtVersion const& view,
                   KeyRangeRef range,
                   Version version,
                   UID id,
                   Version minInsertVersion) {
	// * Nonoverlapping: No clear overlaps a set or another clear, or adjoins another clear.
	// * Old mutations are erased: All items in versionedData.atLatest() have insertVersion() > durableVersion()

	//TraceEvent("ValidateRange", id).detail("KeyBegin", range.begin).detail("KeyEnd", range.end).detail("Version", version);
	KeyRef k;
	bool ok = true;
	bool kIsClear = false;
	auto i = view.lower_bound(range.begin);
	if (i != view.begin())
		--i;
	for (; i != view.end() && i.key() < range.end; ++i) {
		ASSERT(i.insertVersion() > minInsertVersion);
		if (kIsClear && i->isClearTo() ? i.key() <= k : i.key() < k) {
			TraceEvent(SevError, "InvalidRange", id)
			    .detail("Key1", k)
			    .detail("Key2", i.key())
			    .detail("Version", version);
			ok = false;
		}
		// ASSERT( i.key() >= k );
		kIsClear = i->isClearTo();
		k = kIsClear ? i->getEndKey() : i.key();
	}
	return ok;
}

void validate(StorageServer* data, bool force = false) {
	try {
		if (force || (EXPENSIVE_VALIDATION)) {
			data->newestAvailableVersion.validateCoalesced();
			data->newestDirtyVersion.validateCoalesced();

			for (auto s = data->shards.ranges().begin(); s != data->shards.ranges().end(); ++s) {
				ASSERT(s->value()->keys == s->range());
				ASSERT(!s->value()->keys.empty());
			}

			for (auto s = data->shards.ranges().begin(); s != data->shards.ranges().end(); ++s)
				if (s->value()->isReadable()) {
					auto ar = data->newestAvailableVersion.intersectingRanges(s->range());
					for (auto a = ar.begin(); a != ar.end(); ++a)
						ASSERT(a->value() == latestVersion);
				}

			// * versionedData contains versions [storageVersion(), version.get()].  It might also contain version
			// (version.get()+1), in which changeDurableVersion may be deleting ghosts, and/or it might
			//      contain later versions if applyUpdate is on the stack.
			ASSERT(data->data().getOldestVersion() == data->storageVersion());
			ASSERT(data->data().getLatestVersion() == data->version.get() ||
			       data->data().getLatestVersion() == data->version.get() + 1 ||
			       (data->debug_inApplyUpdate && data->data().getLatestVersion() > data->version.get()));

			auto latest = data->data().atLatest();

			// * Old shards are erased: versionedData.atLatest() has entries (sets or clear *begins*) only for keys in
			// readable or adding,transferred shards.
			for (auto s = data->shards.ranges().begin(); s != data->shards.ranges().end(); ++s) {
				ShardInfo* shard = s->value().getPtr();
				if (!shard->isInVersionedData()) {
					if (latest.lower_bound(s->begin()) != latest.lower_bound(s->end())) {
						TraceEvent(SevError, "VF", data->thisServerID)
						    .detail("LastValidTime", data->debug_lastValidateTime)
						    .detail("KeyBegin", s->begin())
						    .detail("KeyEnd", s->end())
						    .detail("FirstKey", latest.lower_bound(s->begin()).key())
						    .detail("FirstInsertV", latest.lower_bound(s->begin()).insertVersion());
					}
					ASSERT(latest.lower_bound(s->begin()) == latest.lower_bound(s->end()));
				}
			}

			latest.validate();
			validateRange(latest, allKeys, data->version.get(), data->thisServerID, data->durableVersion.get());

			data->debug_lastValidateTime = now();
		}
	} catch (...) {
		TraceEvent(SevError, "ValidationFailure", data->thisServerID)
		    .detail("LastValidTime", data->debug_lastValidateTime);
		throw;
	}
}
#ifndef __INTEL_COMPILER
#pragma endregion
#endif

void updateProcessStats(StorageServer* self) {
	if (g_network->isSimulated()) {
		// diskUsage and cpuUsage are not relevant in the simulator,
		// and relying on the actual values could break seed determinism
		self->cpuUsage = 100.0;
		self->diskUsage = 100.0;
		return;
	}

	SystemStatistics sysStats = getSystemStatistics();
	if (sysStats.initialized) {
		self->cpuUsage = 100 * sysStats.processCPUSeconds / sysStats.elapsed;
		self->diskUsage = 100 * std::max(0.0, (sysStats.elapsed - sysStats.processDiskIdleSeconds) / sysStats.elapsed);
	}
}

///////////////////////////////////// Queries /////////////////////////////////
#ifndef __INTEL_COMPILER
#pragma region Queries
#endif

ACTOR Future<Version> waitForVersionActor(StorageServer* data, Version version, SpanID spanContext) {
	state Span span("SS.WaitForVersion"_loc, { spanContext });
	choose {
		when(wait(data->version.whenAtLeast(version))) {
			// FIXME: A bunch of these can block with or without the following delay 0.
			// wait( delay(0) );  // don't do a whole bunch of these at once
			if (version < data->oldestVersion.get())
				throw transaction_too_old(); // just in case
			return version;
		}
		when(wait(delay(SERVER_KNOBS->FUTURE_VERSION_DELAY))) {
			if (deterministicRandom()->random01() < 0.001)
				TraceEvent(SevWarn, "ShardServerFutureVersion1000x", data->thisServerID)
				    .detail("Version", version)
				    .detail("MyVersion", data->version.get())
				    .detail("ServerID", data->thisServerID);
			throw future_version();
		}
	}
}

Future<Version> waitForVersion(StorageServer* data, Version version, SpanID spanContext) {
	if (version == latestVersion) {
		version = std::max(Version(1), data->version.get());
	}

	if (version < data->oldestVersion.get() || version <= 0) {
		return transaction_too_old();
	} else if (version <= data->version.get()) {
		return version;
	}

	if ((data->behind || data->versionBehind) && version > data->version.get()) {
		return process_behind();
	}

	if (deterministicRandom()->random01() < 0.001) {
		TraceEvent("WaitForVersion1000x").log();
	}
	return waitForVersionActor(data, version, spanContext);
}

ACTOR Future<Version> waitForVersionNoTooOld(StorageServer* data, Version version) {
	// This could become an Actor transparently, but for now it just does the lookup
	if (version == latestVersion)
		version = std::max(Version(1), data->version.get());
	if (version <= data->version.get())
		return version;
	choose {
		when(wait(data->version.whenAtLeast(version))) { return version; }
		when(wait(delay(SERVER_KNOBS->FUTURE_VERSION_DELAY))) {
			if (deterministicRandom()->random01() < 0.001)
				TraceEvent(SevWarn, "ShardServerFutureVersion1000x", data->thisServerID)
				    .detail("Version", version)
				    .detail("MyVersion", data->version.get())
				    .detail("ServerID", data->thisServerID);
			throw future_version();
		}
	}
}

std::vector<KeyRef> checkTenant(StorageServer* data,
                                Version version,
                                TenantName const& tenantName,
                                KeyRef begin,
                                Optional<KeyRef> end = Optional<KeyRef>()) {
	std::vector<KeyRef> lockedPrefixes;
	if (tenantName.hasName()) {
		auto view = data->tenantMap.at(version);
		auto itr = view.find(StringRef(tenantName.getTenantName()));
		if (itr == view.end()) {
			throw tenant_not_found();
		}

		if (!begin.startsWith(*itr) || (end.present() && !end.get().startsWith(*itr))) {
			throw key_not_in_tenant();
		}
	} else if (tenantName.isDefaultTenant()) {
		if (!data->allowDefaultTenant) {
			throw tenant_name_required();
		}

		auto view = data->lockedTenantsIndex.at(version);
		auto itr = view.lastLessOrEqual(begin);
		while (itr != view.end()) {
			if (begin.substr(0, itr.key().size()) <= itr.key() && itr.key() <= end.orDefault(begin)) {
				lockedPrefixes.push_back(itr.key());
			}

			++itr;
		}
	}

	return lockedPrefixes;
}

ACTOR Future<Void> getValueQ(StorageServer* data, GetValueRequest req) {
	state int64_t resultSize = 0;
	Span span("SS:getValue"_loc, { req.spanContext });
	if (req.tenant.hasName()) {
		span.addTag("tenant"_sr, req.tenant.getTenantName());
	}
	span.addTag("key"_sr, req.key);
	// Temporarily disabled -- this path is hit a lot
	// getCurrentLineage()->modify(&TransactionLineage::txID) = req.spanContext.first();

	try {
		++data->counters.getValueQueries;
		++data->counters.allQueries;
		++data->readQueueSizeMetric;
		data->maxQueryQueue = std::max<int>(
		    data->maxQueryQueue, data->counters.allQueries.getValue() - data->counters.finishedQueries.getValue());

		// Active load balancing runs at a very high priority (to obtain accurate queue lengths)
		// so we need to downgrade here
		wait(data->getQueryDelay());

		if (req.debugID.present())
			g_traceBatch.addEvent("GetValueDebug",
			                      req.debugID.get().first(),
			                      "getValueQ.DoRead"); //.detail("TaskID", g_network->getCurrentTask());

		state Optional<Value> v;
		state Version version = wait(waitForVersion(data, req.version, req.spanContext));
		if (req.debugID.present())
			g_traceBatch.addEvent("GetValueDebug",
			                      req.debugID.get().first(),
			                      "getValueQ.AfterVersion"); //.detail("TaskID", g_network->getCurrentTask());

		state uint64_t changeCounter = data->shardChangeCounter;
		std::vector<KeyRef> lockedPrefixes; // = checkTenant(data, version, req.tenant, req.key);

		if (!data->shards[req.key]->isReadable()) {
			//TraceEvent("WrongShardServer", data->thisServerID).detail("Key", req.key).detail("Version", version).detail("In", "getValueQ");
			throw wrong_shard_server();
		}

		state int path = 0;
		if (lockedPrefixes.empty()) {
			auto i = data->data().at(version).lastLessOrEqual(req.key);
			if (i && i->isValue() && i.key() == req.key) {
				v = (Value)i->getValue();
				path = 1;
			} else if (!i || !i->isClearTo() || i->getEndKey() <= req.key) {
				path = 2;
				Optional<Value> vv =
				    wait(data->storage.readValue(req.key, IKeyValueStore::ReadType::NORMAL, req.debugID));
				// Validate that while we were reading the data we didn't lose the version or shard
				if (version < data->storageVersion()) {
					TEST(true); // transaction_too_old after readValue
					throw transaction_too_old();
				}
				data->checkChangeCounter(changeCounter, req.key);
				v = vv;
			}
		}

		DEBUG_MUTATION("ShardGetValue",
		               version,
		               MutationRef(MutationRef::DebugKey, req.key, v.present() ? v.get() : LiteralStringRef("<null>")),
		               data->thisServerID);
		DEBUG_MUTATION("ShardGetPath",
		               version,
		               MutationRef(MutationRef::DebugKey,
		                           req.key,
		                           path == 0   ? LiteralStringRef("0")
		                           : path == 1 ? LiteralStringRef("1")
		                                       : LiteralStringRef("2")),
		               data->thisServerID);

		/*
		StorageMetrics m;
		m.bytesPerKSecond = req.key.size() + (v.present() ? v.get().size() : 0);
		m.iosPerKSecond = 1;
		data->metrics.notify(req.key, m);
		*/

		if (v.present()) {
			++data->counters.rowsQueried;
			resultSize = v.get().size();
			data->counters.bytesQueried += resultSize;
		} else {
			++data->counters.emptyQueries;
		}

		if (SERVER_KNOBS->READ_SAMPLING_ENABLED) {
			// If the read yields no value, randomly sample the empty read.
			int64_t bytesReadPerKSecond =
			    v.present() ? std::max((int64_t)(req.key.size() + v.get().size()), SERVER_KNOBS->EMPTY_READ_PENALTY)
			                : SERVER_KNOBS->EMPTY_READ_PENALTY;
			data->metrics.notifyBytesReadPerKSecond(req.key, bytesReadPerKSecond);
		}

		if (req.debugID.present())
			g_traceBatch.addEvent("GetValueDebug",
			                      req.debugID.get().first(),
			                      "getValueQ.AfterRead"); //.detail("TaskID", g_network->getCurrentTask());

		// Check if the desired key might be cached
		auto cached = data->cachedRangeMap[req.key];
		// if (cached)
		//	TraceEvent(SevDebug, "SSGetValueCached").detail("Key", req.key);

		GetValueReply reply(v, cached);
		reply.penalty = data->getPenalty();
		req.reply.send(reply);
	} catch (Error& e) {
		if (!canReplyWith(e))
			throw;
		data->sendErrorWithPenalty(req.reply, e, data->getPenalty());
	}

	data->transactionTagCounter.addRequest(req.tags, resultSize);

	++data->counters.finishedQueries;
	--data->readQueueSizeMetric;

	double duration = g_network->timer() - req.requestTime();
	data->counters.readLatencySample.addMeasurement(duration);
	if (data->latencyBandConfig.present()) {
		int maxReadBytes =
		    data->latencyBandConfig.get().readConfig.maxReadBytes.orDefault(std::numeric_limits<int>::max());
		data->counters.readLatencyBands.addMeasurement(duration, resultSize > maxReadBytes);
	}

	return Void();
};

// Pessimistic estimate the number of overhead bytes used by each
// watch. Watch key references are stored in an AsyncMap<Key,bool>, and actors
// must be kept alive until the watch is finished.
extern size_t WATCH_OVERHEAD_WATCHQ, WATCH_OVERHEAD_WATCHIMPL;

ACTOR Future<Version> watchWaitForValueChange(StorageServer* data, SpanID parent, KeyRef key) {
	state Location spanLocation = "SS:watchWaitForValueChange"_loc;
	state Span span(spanLocation, { parent });
	state Reference<ServerWatchMetadata> metadata = data->getWatchMetadata(key);

	if (metadata->debugID.present()) {
		g_traceBatch.addEvent("WatchValueDebug", metadata->debugID.get().first(), "watchValueSendReply.Before");
	}

	wait(success(waitForVersionNoTooOld(data, metadata->version)));
	if (metadata->debugID.present()) {
		g_traceBatch.addEvent("WatchValueDebug", metadata->debugID.get().first(), "watchValueSendReply.AfterVersion");
	}

	state Version minVersion = data->data().latestVersion;
	state Future<Void> watchFuture = data->watches.onChange(metadata->key);
	loop {
		try {
			metadata = data->getWatchMetadata(key);
			state Version latest = data->version.get();

			bool latestInRange = latest >= minVersion && latest < data->data().latestVersion;
			TEST(latestInRange); // Starting watch loop with latestVersion > data->version

			GetValueRequest getReq(span.context, metadata->key, latest, metadata->tags, metadata->debugID);

			// we are relying on the delay zero at the top of getValueQ, if removed we need one here
			state Future<Void> getValue = getValueQ(data, getReq);

			GetValueReply reply = wait(getReq.reply.getFuture());
			span = Span(spanLocation, parent);

			if (reply.error.present()) {
				ASSERT(reply.error.get().code() != error_code_future_version);
				throw reply.error.get();
			}
			if (BUGGIFY) {
				throw transaction_too_old();
			}

			DEBUG_MUTATION(
			    "ShardWatchValue",
			    latest,
			    MutationRef(MutationRef::DebugKey,
			                metadata->key,
			                reply.value.present() ? StringRef(reply.value.get()) : LiteralStringRef("<null>")),
			    data->thisServerID);

			if (metadata->debugID.present()) {
				g_traceBatch.addEvent(
				    "WatchValueDebug", metadata->debugID.get().first(), "watchValueSendReply.AfterRead");
			}

			if (reply.value != metadata->value && latest >= metadata->version) {
				return latest; // fire watch
			}

			if (data->watchBytes > SERVER_KNOBS->MAX_STORAGE_SERVER_WATCH_BYTES) {
				TEST(true); // Too many watches, reverting to polling
				throw watch_cancelled();
			}

			state int64_t watchBytes =
			    (metadata->key.expectedSize() + metadata->value.expectedSize() + key.expectedSize() +
			     sizeof(Reference<ServerWatchMetadata>) + sizeof(ServerWatchMetadata) + WATCH_OVERHEAD_WATCHIMPL);

			data->watchBytes += watchBytes;
			try {
				if (latest < minVersion) {
					// If the version we read is less than minVersion, then we may fail to be notified of any changes
					// that occur up to or including minVersion To prevent that, we'll check the key again once the
					// version reaches our minVersion
					watchFuture = watchFuture || data->version.whenAtLeast(minVersion);
				}
				if (BUGGIFY) {
					// Simulate a trigger on the watch that results in the loop going around without the value changing
					watchFuture = watchFuture || delay(deterministicRandom()->random01());
				}
				wait(watchFuture);
				data->watchBytes -= watchBytes;
			} catch (Error& e) {
				data->watchBytes -= watchBytes;
				throw;
			}
		} catch (Error& e) {
			if (e.code() != error_code_transaction_too_old) {
				throw e;
			}

			TEST(true); // Reading a watched key failed with transaction_too_old
		}

		watchFuture = data->watches.onChange(metadata->key);
		wait(data->version.whenAtLeast(data->data().latestVersion));
	}
}

void checkCancelWatchImpl(StorageServer* data, WatchValueRequest req) {
	Reference<ServerWatchMetadata> metadata = data->getWatchMetadata(req.key.contents());
	if (metadata.isValid() && metadata->versionPromise.getFutureReferenceCount() == 1) {
		// last watch timed out so cancel watch_impl and delete key from the map
		data->deleteWatchMetadata(req.key.contents());
		metadata->watch_impl.cancel();
	}
}

ACTOR Future<Void> watchValueSendReply(StorageServer* data,
                                       WatchValueRequest req,
                                       Future<Version> resp,
                                       SpanID spanContext) {
	state Span span("SS:watchValue"_loc, { spanContext });
	state double startTime = now();
	++data->counters.watchQueries;
	++data->numWatches;
	data->watchBytes += WATCH_OVERHEAD_WATCHQ;

	loop {
		double timeoutDelay = -1;
		if (data->noRecentUpdates.get()) {
			timeoutDelay = std::max(CLIENT_KNOBS->FAST_WATCH_TIMEOUT - (now() - startTime), 0.0);
		} else if (!BUGGIFY) {
			timeoutDelay = std::max(CLIENT_KNOBS->WATCH_TIMEOUT - (now() - startTime), 0.0);
		}

		try {
			choose {
				when(Version ver = wait(resp)) {
					// fire watch
					req.reply.send(WatchValueReply{ ver });
					checkCancelWatchImpl(data, req);
					--data->numWatches;
					data->watchBytes -= WATCH_OVERHEAD_WATCHQ;
					return Void();
				}
				when(wait(timeoutDelay < 0 ? Never() : delay(timeoutDelay))) {
					// watch timed out
					data->sendErrorWithPenalty(req.reply, timed_out(), data->getPenalty());
					checkCancelWatchImpl(data, req);
					--data->numWatches;
					data->watchBytes -= WATCH_OVERHEAD_WATCHQ;
					return Void();
				}
				when(wait(data->noRecentUpdates.onChange())) {}
			}
		} catch (Error& e) {
			data->watchBytes -= WATCH_OVERHEAD_WATCHQ;
			checkCancelWatchImpl(data, req);
			--data->numWatches;

			if (!canReplyWith(e))
				throw e;
			data->sendErrorWithPenalty(req.reply, e, data->getPenalty());
			return Void();
		}
	}
}

ACTOR Future<Void> changeFeedPopQ(StorageServer* self, ChangeFeedPopRequest req) {
	wait(delay(0));

	TraceEvent(SevDebug, "ChangeFeedPopQuery", self->thisServerID)
	    .detail("RangeID", req.rangeID.printable())
	    .detail("Version", req.version)
	    .detail("Range", req.range.toString());

	if (!self->isReadable(req.range)) {
		req.reply.sendError(wrong_shard_server());
		return Void();
	}
	auto feed = self->uidChangeFeed.find(req.rangeID);
	if (feed == self->uidChangeFeed.end()) {
		req.reply.sendError(unknown_change_feed());
		return Void();
	}
	if (req.version - 1 > feed->second->emptyVersion) {
		feed->second->emptyVersion = req.version - 1;
		while (!feed->second->mutations.empty() && feed->second->mutations.front().version < req.version) {
			feed->second->mutations.pop_front();
		}
		if (feed->second->storageVersion != invalidVersion) {
			self->storage.clearRange(KeyRangeRef(changeFeedDurableKey(feed->second->id, 0),
			                                     changeFeedDurableKey(feed->second->id, req.version)));
			if (req.version > feed->second->storageVersion) {
				feed->second->storageVersion = invalidVersion;
				feed->second->durableVersion = invalidVersion;
			}
			wait(self->durableVersion.whenAtLeast(self->storageVersion() + 1));
		}
	}
	req.reply.send(Void());
	return Void();
}

ACTOR Future<Void> overlappingChangeFeedsQ(StorageServer* data, OverlappingChangeFeedsRequest req) {
	wait(delay(0));
	wait(data->version.whenAtLeast(req.minVersion));

	if (!data->isReadable(req.range)) {
		req.reply.sendError(wrong_shard_server());
		return Void();
	}

	auto ranges = data->keyChangeFeed.intersectingRanges(req.range);
	std::map<Key, std::pair<KeyRange, bool>> rangeIds;
	for (auto r : ranges) {
		for (auto& it : r.value()) {
			rangeIds[it->id] = std::make_pair(it->range, it->stopped);
		}
	}
	OverlappingChangeFeedsReply reply;
	for (auto& it : rangeIds) {
		reply.rangeIds.push_back(OverlappingChangeFeedEntry(it.first, it.second.first, it.second.second));
	}
	req.reply.send(reply);
	return Void();
}

MutationsAndVersionRef filterMutationsInverted(Arena& arena, MutationsAndVersionRef const& m, KeyRange const& range) {
	Optional<VectorRef<MutationRef>> modifiedMutations;
	for (int i = 0; i < m.mutations.size(); i++) {
		if (m.mutations[i].type == MutationRef::SetValue) {
			if (modifiedMutations.present() && !range.contains(m.mutations[i].param1)) {
				modifiedMutations.get().push_back(arena, m.mutations[i]);
			}
			if (!modifiedMutations.present() && range.contains(m.mutations[i].param1)) {
				modifiedMutations = m.mutations.slice(0, i);
				arena.dependsOn(range.arena());
			}
		} else {
			ASSERT(m.mutations[i].type == MutationRef::ClearRange);
			if (!modifiedMutations.present() &&
			    ((m.mutations[i].param1 < range.begin && m.mutations[i].param2 > range.begin) ||
			     (m.mutations[i].param2 > range.end && m.mutations[i].param1 < range.end))) {
				modifiedMutations = m.mutations.slice(0, i);
				arena.dependsOn(range.arena());
			}
			if (modifiedMutations.present()) {
				if (m.mutations[i].param1 < range.begin) {
					modifiedMutations.get().push_back(arena,
					                                  MutationRef(MutationRef::ClearRange,
					                                              m.mutations[i].param1,
					                                              std::min(range.begin, m.mutations[i].param2)));
				}
				if (m.mutations[i].param2 > range.end) {
					modifiedMutations.get().push_back(arena,
					                                  MutationRef(MutationRef::ClearRange,
					                                              std::max(range.end, m.mutations[i].param1),
					                                              m.mutations[i].param2));
				}
			}
		}
	}
	if (modifiedMutations.present()) {
		return MutationsAndVersionRef(modifiedMutations.get(), m.version, m.knownCommittedVersion);
	}
	return m;
}

MutationsAndVersionRef filterMutations(Arena& arena,
                                       MutationsAndVersionRef const& m,
                                       KeyRange const& range,
                                       bool inverted) {
	if (m.mutations.size() == 1 && m.mutations.back().param1 == lastEpochEndPrivateKey) {
		return m;
	}

	if (inverted) {
		return filterMutationsInverted(arena, m, range);
	}

	Optional<VectorRef<MutationRef>> modifiedMutations;
	for (int i = 0; i < m.mutations.size(); i++) {
		if (m.mutations[i].type == MutationRef::SetValue) {
			if (modifiedMutations.present() && range.contains(m.mutations[i].param1)) {
				modifiedMutations.get().push_back(arena, m.mutations[i]);
			}
			if (!modifiedMutations.present() && !range.contains(m.mutations[i].param1)) {
				modifiedMutations = m.mutations.slice(0, i);
				arena.dependsOn(range.arena());
			}
		} else {
			ASSERT(m.mutations[i].type == MutationRef::ClearRange);
			if (!modifiedMutations.present() &&
			    (m.mutations[i].param1 < range.begin || m.mutations[i].param2 > range.end)) {
				modifiedMutations = m.mutations.slice(0, i);
				arena.dependsOn(range.arena());
			}
			if (modifiedMutations.present()) {
				if (m.mutations[i].param1 < range.end && range.begin < m.mutations[i].param2) {
					modifiedMutations.get().push_back(arena,
					                                  MutationRef(MutationRef::ClearRange,
					                                              std::max(range.begin, m.mutations[i].param1),
					                                              std::min(range.end, m.mutations[i].param2)));
				}
			}
		}
	}
	if (modifiedMutations.present()) {
		return MutationsAndVersionRef(modifiedMutations.get(), m.version, m.knownCommittedVersion);
	}
	return m;
}

ACTOR Future<ChangeFeedStreamReply> getChangeFeedMutations(StorageServer* data,
                                                           ChangeFeedStreamRequest req,
                                                           bool inverted) {
	state ChangeFeedStreamReply reply;
	state ChangeFeedStreamReply memoryReply;
	state int remainingLimitBytes = CLIENT_KNOBS->REPLY_BYTE_LIMIT;
	state int remainingDurableBytes = CLIENT_KNOBS->REPLY_BYTE_LIMIT;
	wait(delay(0, TaskPriority::DefaultEndpoint));
	if (data->version.get() < req.begin) {
		wait(data->version.whenAtLeast(req.begin));
	}
	state uint64_t changeCounter = data->shardChangeCounter;
	if (!inverted && !data->isReadable(req.range)) {
		throw wrong_shard_server();
	}

	auto feed = data->uidChangeFeed.find(req.rangeID);
	if (feed == data->uidChangeFeed.end()) {
		throw unknown_change_feed();
	}

	// We must copy the mutationDeque when fetching the durable bytes in case mutations are popped from memory while
	// waiting for the results
	state Version dequeVersion = data->version.get();
	state Version dequeKnownCommit = data->knownCommittedVersion;

	if (req.end > feed->second->emptyVersion + 1) {
		for (auto& it : feed->second->mutations) {
			if (it.version >= req.end || remainingLimitBytes <= 0) {
				break;
			}
			if (it.version >= req.begin) {
				memoryReply.arena.dependsOn(it.arena());
				auto m = filterMutations(memoryReply.arena, it, req.range, inverted);
				memoryReply.mutations.push_back(memoryReply.arena, m);
				remainingLimitBytes -= sizeof(MutationsAndVersionRef) + m.expectedSize();
			}
		}
	}

	if (req.end > feed->second->emptyVersion + 1 && feed->second->durableVersion != invalidVersion &&
	    req.begin <= feed->second->durableVersion) {
		RangeResult res = wait(data->storage.readRange(
		    KeyRangeRef(changeFeedDurableKey(req.rangeID, std::max(req.begin, feed->second->emptyVersion)),
		                changeFeedDurableKey(req.rangeID, req.end)),
		    1 << 30,
		    remainingDurableBytes));

		if (!req.range.empty()) {
			data->checkChangeCounter(changeCounter, req.range);
		}

		Version lastVersion = req.begin - 1;
		for (auto& kv : res) {
			Key id;
			Version version, knownCommittedVersion;
			Standalone<VectorRef<MutationRef>> mutations;
			std::tie(id, version) = decodeChangeFeedDurableKey(kv.key);
			std::tie(mutations, knownCommittedVersion) = decodeChangeFeedDurableValue(kv.value);
			reply.arena.dependsOn(mutations.arena());
			auto m = filterMutations(
			    reply.arena, MutationsAndVersionRef(mutations, version, knownCommittedVersion), req.range, inverted);
			reply.mutations.push_back(reply.arena, m);
			remainingDurableBytes -=
			    sizeof(KeyValueRef) +
			    kv.expectedSize(); // This is tracking the size on disk rather than the reply size
			                       // because we cannot add mutations from memory if there are potentially more on disk
			lastVersion = version;
		}
		if (remainingDurableBytes > 0) {
			reply.arena.dependsOn(memoryReply.arena);
			auto it = memoryReply.mutations.begin();
			int totalCount = memoryReply.mutations.size();
			while (it != memoryReply.mutations.end() && it->version <= lastVersion) {
				++it;
				--totalCount;
			}
			reply.mutations.append(reply.arena, it, totalCount);
		}
	} else {
		reply = memoryReply;
	}

	Version finalVersion = std::min(req.end - 1, dequeVersion);
	if ((reply.mutations.empty() || reply.mutations.back().version < finalVersion) && remainingLimitBytes > 0 &&
	    remainingDurableBytes > 0) {
		reply.mutations.push_back(
		    reply.arena, MutationsAndVersionRef(finalVersion, finalVersion == dequeVersion ? dequeKnownCommit : 0));
	}
	return reply;
}

ACTOR Future<Void> localChangeFeedStream(StorageServer* data,
                                         PromiseStream<Standalone<MutationsAndVersionRef>> results,
                                         Key rangeID,
                                         Version begin,
                                         Version end,
                                         KeyRange range) {
	try {
		loop {
			state ChangeFeedStreamRequest feedRequest;
			feedRequest.rangeID = rangeID;
			feedRequest.begin = begin;
			feedRequest.end = end;
			feedRequest.range = range;
			state ChangeFeedStreamReply feedReply = wait(getChangeFeedMutations(data, feedRequest, true));
			begin = feedReply.mutations.back().version + 1;
			state int resultLoc = 0;
			while (resultLoc < feedReply.mutations.size()) {
				if (feedReply.mutations[resultLoc].mutations.size() ||
				    feedReply.mutations[resultLoc].version == end - 1) {
					wait(results.onEmpty());
					results.send(feedReply.mutations[resultLoc]);
				}
				resultLoc++;
			}

			if (begin == end) {
				return Void();
			}
		}
	} catch (Error& e) {
		TraceEvent(SevError, "LocalChangeFeedError", data->thisServerID).error(e);
		throw;
	}
}

ACTOR Future<Void> changeFeedStreamQ(StorageServer* data, ChangeFeedStreamRequest req) {
	state Span span("SS:getChangeFeedStream"_loc, { req.spanContext });
	req.reply.setByteLimit(SERVER_KNOBS->RANGESTREAM_LIMIT_BYTES);

	wait(delay(0, TaskPriority::DefaultEndpoint));

	try {
		loop {
			wait(req.reply.onReady());
			ChangeFeedStreamReply _feedReply = wait(getChangeFeedMutations(data, req, false));
			ChangeFeedStreamReply feedReply = _feedReply;

			req.begin = feedReply.mutations.back().version + 1;
			req.reply.send(feedReply);
			if (feedReply.mutations.back().version == req.end - 1) {
				req.reply.sendError(end_of_stream());
				return Void();
			}
			if (feedReply.mutations.back().mutations.empty()) {
				auto feed = data->uidChangeFeed.find(req.rangeID);
				if (feed == data->uidChangeFeed.end()) {
					req.reply.sendError(unknown_change_feed());
					return Void();
				}
				choose {
					when(wait(delay(5.0, TaskPriority::DefaultEndpoint))) {}
					when(wait(feed->second->newMutations.onTrigger())) {}
				}
			}
		}
	} catch (Error& e) {
		if (e.code() != error_code_operation_obsolete) {
			if (!canReplyWith(e))
				throw;
			req.reply.sendError(e);
		}
	}
	return Void();
}

#ifdef NO_INTELLISENSE
size_t WATCH_OVERHEAD_WATCHQ =
    sizeof(WatchValueSendReplyActorState<WatchValueSendReplyActor>) + sizeof(WatchValueSendReplyActor);
size_t WATCH_OVERHEAD_WATCHIMPL =
    sizeof(WatchWaitForValueChangeActorState<WatchWaitForValueChangeActor>) + sizeof(WatchWaitForValueChangeActor);
#else
size_t WATCH_OVERHEAD_WATCHQ = 0; // only used in IDE so value is irrelevant
size_t WATCH_OVERHEAD_WATCHIMPL = 0;
#endif

ACTOR Future<Void> getShardState_impl(StorageServer* data, GetShardStateRequest req) {
	ASSERT(req.mode != GetShardStateRequest::NO_WAIT);

	loop {
		std::vector<Future<Void>> onChange;

		for (auto t : data->shards.intersectingRanges(req.keys)) {
			if (!t.value()->assigned()) {
				onChange.push_back(delay(SERVER_KNOBS->SHARD_READY_DELAY));
				break;
			}

			if (req.mode == GetShardStateRequest::READABLE && !t.value()->isReadable())
				onChange.push_back(t.value()->adding->readWrite.getFuture());

			if (req.mode == GetShardStateRequest::FETCHING && !t.value()->isFetched())
				onChange.push_back(t.value()->adding->fetchComplete.getFuture());
		}

		if (!onChange.size()) {
			req.reply.send(GetShardStateReply{ data->version.get(), data->durableVersion.get() });
			return Void();
		}

		wait(waitForAll(onChange));
		wait(delay(0)); // onChange could have been triggered by cancellation, let things settle before rechecking
	}
}

ACTOR Future<Void> getShardStateQ(StorageServer* data, GetShardStateRequest req) {
	choose {
		when(wait(getShardState_impl(data, req))) {}
		when(wait(delay(g_network->isSimulated() ? 10 : 60))) {
			data->sendErrorWithPenalty(req.reply, timed_out(), data->getPenalty());
		}
	}
	return Void();
}

void merge(Arena& arena,
           VectorRef<KeyValueRef, VecSerStrategy::String>& output,
           VectorRef<KeyValueRef> const& vm_output,
           RangeResult const& base,
           int& vCount,
           int limit,
           bool stopAtEndOfBase,
           int& pos,
           int limitBytes = 1 << 30)
// Combines data from base (at an older version) with sets from newer versions in [start, end) and appends the first (up
// to) |limit| rows to output If limit<0, base and output are in descending order, and start->key()>end->key(), but
// start is still inclusive and end is exclusive
{
	ASSERT(limit != 0);
	// Add a dependency of the new arena on the result from the KVS so that we don't have to copy any of the KVS
	// results.
	arena.dependsOn(base.arena());

	bool forward = limit > 0;
	if (!forward)
		limit = -limit;
	int adjustedLimit = limit + output.size();
	int accumulatedBytes = 0;
	KeyValueRef const* baseStart = base.begin();
	KeyValueRef const* baseEnd = base.end();
	while (baseStart != baseEnd && vCount > 0 && output.size() < adjustedLimit && accumulatedBytes < limitBytes) {
		if (forward ? baseStart->key < vm_output[pos].key : baseStart->key > vm_output[pos].key) {
			output.push_back(arena, *baseStart++);
		} else {
			output.push_back_deep(arena, vm_output[pos]);
			if (baseStart->key == vm_output[pos].key)
				++baseStart;
			++pos;
			vCount--;
		}
		accumulatedBytes += sizeof(KeyValueRef) + output.end()[-1].expectedSize();
	}
	while (baseStart != baseEnd && output.size() < adjustedLimit && accumulatedBytes < limitBytes) {
		output.push_back(arena, *baseStart++);
		accumulatedBytes += sizeof(KeyValueRef) + output.end()[-1].expectedSize();
	}
	if (!stopAtEndOfBase) {
		while (vCount > 0 && output.size() < adjustedLimit && accumulatedBytes < limitBytes) {
			output.push_back_deep(arena, vm_output[pos]);
			accumulatedBytes += sizeof(KeyValueRef) + output.end()[-1].expectedSize();
			++pos;
			vCount--;
		}
	}
}

// If limit>=0, it returns the first rows in the range (sorted ascending), otherwise the last rows (sorted descending).
// readRange has O(|result|) + O(log |data|) cost
ACTOR Future<GetKeyValuesReply> readRange(StorageServer* data,
                                          Version version,
                                          KeyRange range,
                                          int limit,
                                          int* pLimitBytes,
                                          SpanID parentSpan,
                                          IKeyValueStore::ReadType type) {
	state GetKeyValuesReply result;
	state StorageServer::VersionedData::ViewAtVersion view = data->data().at(version);
	state StorageServer::VersionedData::iterator vCurrent = view.end();
	state KeyRef readBegin;
	state KeyRef readEnd;
	state Key readBeginTemp;
	state int vCount = 0;
	state Span span("SS:readRange"_loc, parentSpan);

	// for caching the storage queue results during the first PTree traversal
	state VectorRef<KeyValueRef> resultCache;

	// for remembering the position in the resultCache
	state int pos = 0;

	// Check if the desired key-range is cached
	auto containingRange = data->cachedRangeMap.rangeContaining(range.begin);
	if (containingRange.value() && containingRange->range().end >= range.end) {
		//TraceEvent(SevDebug, "SSReadRangeCached").detail("Size",data->cachedRangeMap.size()).detail("ContainingRangeBegin",containingRange->range().begin).detail("ContainingRangeEnd",containingRange->range().end).
		//	detail("Begin", range.begin).detail("End",range.end);
		result.cached = true;
	} else
		result.cached = false;

	// if (limit >= 0) we are reading forward, else backward
	if (limit >= 0) {
		// We might care about a clear beginning before start that
		//  runs into range
		vCurrent = view.lastLessOrEqual(range.begin);
		if (vCurrent && vCurrent->isClearTo() && vCurrent->getEndKey() > range.begin)
			readBegin = vCurrent->getEndKey();
		else
			readBegin = range.begin;

		vCurrent = view.lower_bound(readBegin);

		while (limit > 0 && *pLimitBytes > 0 && readBegin < range.end) {
			ASSERT(!vCurrent || vCurrent.key() >= readBegin);
			ASSERT(data->storageVersion() <= version);

			/* Traverse the PTree further, if thare are no unconsumed resultCache items */
			if (pos == resultCache.size()) {
				if (vCurrent) {
					auto b = vCurrent;
					--b;
					ASSERT(!b || b.key() < readBegin);
				}

				// Read up to limit items from the view, stopping at the next clear (or the end of the range)
				int vSize = 0;
				while (vCurrent && vCurrent.key() < range.end && !vCurrent->isClearTo() && vCount < limit &&
				       vSize < *pLimitBytes) {
					// Store the versionedData results in resultCache
					resultCache.emplace_back(result.arena, vCurrent.key(), vCurrent->getValue());
					vSize += sizeof(KeyValueRef) + resultCache.cback().expectedSize();
					++vCount;
					++vCurrent;
				}
			}

			// Read the data on disk up to vCurrent (or the end of the range)
			readEnd = vCurrent ? std::min(vCurrent.key(), range.end) : range.end;
			RangeResult atStorageVersion =
			    wait(data->storage.readRange(KeyRangeRef(readBegin, readEnd), limit, *pLimitBytes, type));

			ASSERT(atStorageVersion.size() <= limit);
			if (data->storageVersion() > version)
				throw transaction_too_old();

			// merge the sets in resultCache with the sets on disk, stopping at the last key from disk if there is
			// 'more'
			int prevSize = result.data.size();
			merge(result.arena,
			      result.data,
			      resultCache,
			      atStorageVersion,
			      vCount,
			      limit,
			      atStorageVersion.more,
			      pos,
			      *pLimitBytes);
			limit -= result.data.size() - prevSize;

			for (auto i = result.data.begin() + prevSize; i != result.data.end(); i++) {
				*pLimitBytes -= sizeof(KeyValueRef) + i->expectedSize();
			}

			if (limit <= 0 || *pLimitBytes <= 0) {
				break;
			}

			// Setup for the next iteration
			// If we hit our limits reading from disk but then combining with MVCC gave us back more room
			if (atStorageVersion
			        .more) { // if there might be more data, begin reading right after what we already found to find out
				ASSERT(result.data.end()[-1].key == atStorageVersion.end()[-1].key);
				readBegin = readBeginTemp = keyAfter(result.data.end()[-1].key);
			} else if (vCurrent && vCurrent->isClearTo()) { // if vCurrent is a clear, skip it.
				ASSERT(vCurrent->getEndKey() > readBegin);
				readBegin = vCurrent->getEndKey(); // next disk read should start at the end of the clear
				++vCurrent;
			} else {
				ASSERT(readEnd == range.end);
				break;
			}
		}
	} else {
		vCurrent = view.lastLess(range.end);

		// A clear might extend all the way to range.end
		if (vCurrent && vCurrent->isClearTo() && vCurrent->getEndKey() >= range.end) {
			readEnd = vCurrent.key();
			--vCurrent;
		} else {
			readEnd = range.end;
		}

		while (limit < 0 && *pLimitBytes > 0 && readEnd > range.begin) {
			ASSERT(!vCurrent || vCurrent.key() < readEnd);
			ASSERT(data->storageVersion() <= version);

			/* Traverse the PTree further, if thare are no unconsumed resultCache items */
			if (pos == resultCache.size()) {
				if (vCurrent) {
					auto b = vCurrent;
					++b;
					ASSERT(!b || b.key() >= readEnd);
				}

				vCount = 0;
				int vSize = 0;
				while (vCurrent && vCurrent.key() >= range.begin && !vCurrent->isClearTo() && vCount < -limit &&
				       vSize < *pLimitBytes) {
					// Store the versionedData results in resultCache
					resultCache.emplace_back(result.arena, vCurrent.key(), vCurrent->getValue());
					vSize += sizeof(KeyValueRef) + resultCache.cback().expectedSize();
					++vCount;
					--vCurrent;
				}
			}

			readBegin = vCurrent ? std::max(vCurrent->isClearTo() ? vCurrent->getEndKey() : vCurrent.key(), range.begin)
			                     : range.begin;
			RangeResult atStorageVersion =
			    wait(data->storage.readRange(KeyRangeRef(readBegin, readEnd), limit, *pLimitBytes, type));

			ASSERT(atStorageVersion.size() <= -limit);
			if (data->storageVersion() > version)
				throw transaction_too_old();

			int prevSize = result.data.size();
			merge(result.arena,
			      result.data,
			      resultCache,
			      atStorageVersion,
			      vCount,
			      limit,
			      atStorageVersion.more,
			      pos,
			      *pLimitBytes);
			limit += result.data.size() - prevSize;

			for (auto i = result.data.begin() + prevSize; i != result.data.end(); i++) {
				*pLimitBytes -= sizeof(KeyValueRef) + i->expectedSize();
			}

			if (limit >= 0 || *pLimitBytes <= 0) {
				break;
			}

			if (atStorageVersion.more) {
				ASSERT(result.data.end()[-1].key == atStorageVersion.end()[-1].key);
				readEnd = result.data.end()[-1].key;
			} else if (vCurrent && vCurrent->isClearTo()) {
				ASSERT(vCurrent.key() < readEnd);
				readEnd = vCurrent.key();
				--vCurrent;
			} else {
				ASSERT(readBegin == range.begin);
				break;
			}
		}
	}

	// all but the last item are less than *pLimitBytes
	ASSERT(result.data.size() == 0 || *pLimitBytes + result.data.end()[-1].expectedSize() + sizeof(KeyValueRef) > 0);
	result.more = limit == 0 || *pLimitBytes <= 0; // FIXME: Does this have to be exact?
	result.version = version;
	return result;
}

// bool selectorInRange( KeySelectorRef const& sel, KeyRangeRef const& range ) {
// Returns true if the given range suffices to at least begin to resolve the given KeySelectorRef
//	return sel.getKey() >= range.begin && (sel.isBackward() ? sel.getKey() <= range.end : sel.getKey() < range.end);
//}

ACTOR Future<Key> findKey(StorageServer* data,
                          KeySelectorRef sel,
                          Version version,
                          KeyRange range,
                          int* pOffset,
                          SpanID parentSpan,
                          IKeyValueStore::ReadType type)
// Attempts to find the key indicated by sel in the data at version, within range.
// Precondition: selectorInRange(sel, range)
// If it is found, offset is set to 0 and a key is returned which falls inside range.
// If the search would depend on any key outside range OR if the key selector offset is too large (range read returns
// too many bytes), it returns either
//   a negative offset and a key in [range.begin, sel.getKey()], indicating the key is (the first key <= returned key) +
//   offset, or a positive offset and a key in (sel.getKey(), range.end], indicating the key is (the first key >=
//   returned key) + offset-1
// The range passed in to this function should specify a shard.  If range.begin is repeatedly not the beginning of a
// shard, then it is possible to get stuck looping here
{
	ASSERT(version != latestVersion);
	ASSERT(selectorInRange(sel, range) && version >= data->oldestVersion.get());

	// Count forward or backward distance items, skipping the first one if it == key and skipEqualKey
	state bool forward = sel.offset > 0; // If forward, result >= sel.getKey(); else result <= sel.getKey()
	state int sign = forward ? +1 : -1;
	state bool skipEqualKey = sel.orEqual == forward;
	state int distance = forward ? sel.offset : 1 - sel.offset;
	state Span span("SS.findKey"_loc, { parentSpan });

	// Don't limit the number of bytes if this is a trivial key selector (there will be at most two items returned from
	// the read range in this case)
	state int maxBytes;
	if (sel.offset <= 1 && sel.offset >= 0)
		maxBytes = std::numeric_limits<int>::max();
	else
		maxBytes = (g_network->isSimulated() && g_simulator.tssMode == ISimulator::TSSMode::Disabled && BUGGIFY)
		               ? SERVER_KNOBS->BUGGIFY_LIMIT_BYTES
		               : SERVER_KNOBS->STORAGE_LIMIT_BYTES;

	state GetKeyValuesReply rep = wait(
	    readRange(data,
	              version,
	              forward ? KeyRangeRef(sel.getKey(), range.end) : KeyRangeRef(range.begin, keyAfter(sel.getKey())),
	              (distance + skipEqualKey) * sign,
	              &maxBytes,
	              span.context,
	              type));
	state bool more = rep.more && rep.data.size() != distance + skipEqualKey;

	// If we get only one result in the reverse direction as a result of the data being too large, we could get stuck in
	// a loop
	if (more && !forward && rep.data.size() == 1) {
		TEST(true); // Reverse key selector returned only one result in range read
		maxBytes = std::numeric_limits<int>::max();
		GetKeyValuesReply rep2 = wait(readRange(
		    data, version, KeyRangeRef(range.begin, keyAfter(sel.getKey())), -2, &maxBytes, span.context, type));
		rep = rep2;
		more = rep.more && rep.data.size() != distance + skipEqualKey;
		ASSERT(rep.data.size() == 2 || !more);
	}

	int index = distance - 1;
	if (skipEqualKey && rep.data.size() && rep.data[0].key == sel.getKey())
		++index;

	if (index < rep.data.size()) {
		*pOffset = 0;

		if (SERVER_KNOBS->READ_SAMPLING_ENABLED) {
			int64_t bytesReadPerKSecond =
			    std::max((int64_t)rep.data[index].key.size(), SERVER_KNOBS->EMPTY_READ_PENALTY);
			data->metrics.notifyBytesReadPerKSecond(sel.getKey(), bytesReadPerKSecond);
		}

		return rep.data[index].key;
	} else {
		if (SERVER_KNOBS->READ_SAMPLING_ENABLED) {
			int64_t bytesReadPerKSecond = SERVER_KNOBS->EMPTY_READ_PENALTY;
			data->metrics.notifyBytesReadPerKSecond(sel.getKey(), bytesReadPerKSecond);
		}

		// FIXME: If range.begin=="" && !forward, return success?
		*pOffset = index - rep.data.size() + 1;
		if (!forward)
			*pOffset = -*pOffset;

		if (more) {
			TEST(true); // Key selector read range had more results

			ASSERT(rep.data.size());
			Key returnKey = forward ? keyAfter(rep.data.back().key) : rep.data.back().key;

			// This is possible if key/value pairs are very large and only one result is returned on a last less than
			// query SOMEDAY: graceful handling of exceptionally sized values
			ASSERT(returnKey != sel.getKey());
			return returnKey;
		} else {
			return forward ? range.end : range.begin;
		}
	}
}

KeyRange getShardKeyRange(StorageServer* data, const KeySelectorRef& sel)
// Returns largest range such that the shard state isReadable and selectorInRange(sel, range) or wrong_shard_server if
// no such range exists
{
	auto i = sel.isBackward() ? data->shards.rangeContainingKeyBefore(sel.getKey())
	                          : data->shards.rangeContaining(sel.getKey());
	if (!i->value()->isReadable())
		throw wrong_shard_server();
	ASSERT(selectorInRange(sel, i->range()));
	return i->range();
}

ACTOR Future<Void> getKeyValuesQ(StorageServer* data, GetKeyValuesRequest req)
// Throws a wrong_shard_server if the keys in the request or result depend on data outside this server OR if a large
// selector offset prevents all data from being read in one range read
{
	state Span span("SS:getKeyValues"_loc, { req.spanContext });
	state int64_t resultSize = 0;
	state IKeyValueStore::ReadType type =
	    req.isFetchKeys ? IKeyValueStore::ReadType::FETCH : IKeyValueStore::ReadType::NORMAL;
	getCurrentLineage()->modify(&TransactionLineage::txID) = req.spanContext.first();

	++data->counters.getRangeQueries;
	++data->counters.allQueries;
	++data->readQueueSizeMetric;
	data->maxQueryQueue = std::max<int>(
	    data->maxQueryQueue, data->counters.allQueries.getValue() - data->counters.finishedQueries.getValue());

	// Active load balancing runs at a very high priority (to obtain accurate queue lengths)
	// so we need to downgrade here
	if (SERVER_KNOBS->FETCH_KEYS_LOWER_PRIORITY && req.isFetchKeys) {
		wait(delay(0, TaskPriority::FetchKeys));
	} else {
		wait(data->getQueryDelay());
	}

	try {
		if (req.debugID.present())
			g_traceBatch.addEvent("TransactionDebug", req.debugID.get().first(), "storageserver.getKeyValues.Before");
		state Version version = wait(waitForVersion(data, req.version, span.context));

		state uint64_t changeCounter = data->shardChangeCounter;
		//		try {
		state KeyRange shard = getShardKeyRange(data, req.begin);

		if (req.debugID.present())
			g_traceBatch.addEvent(
			    "TransactionDebug", req.debugID.get().first(), "storageserver.getKeyValues.AfterVersion");
		//.detail("ShardBegin", shard.begin).detail("ShardEnd", shard.end);
		//} catch (Error& e) { TraceEvent("WrongShardServer", data->thisServerID).detail("Begin",
		// req.begin.toString()).detail("End", req.end.toString()).detail("Version", version).detail("Shard",
		//"None").detail("In", "getKeyValues>getShardKeyRange"); throw e; }

		if (!selectorInRange(req.end, shard) && !(req.end.isFirstGreaterOrEqual() && req.end.getKey() == shard.end)) {
			//			TraceEvent("WrongShardServer1", data->thisServerID).detail("Begin",
			// req.begin.toString()).detail("End", req.end.toString()).detail("Version", version).detail("ShardBegin",
			// shard.begin).detail("ShardEnd", shard.end).detail("In", "getKeyValues>checkShardExtents");
			throw wrong_shard_server();
		}

		state int offset1 = 0;
		state int offset2;
		state Future<Key> fBegin = req.begin.isFirstGreaterOrEqual()
		                               ? Future<Key>(req.begin.getKey())
		                               : findKey(data, req.begin, version, shard, &offset1, span.context, type);
		state Future<Key> fEnd = req.end.isFirstGreaterOrEqual()
		                             ? Future<Key>(req.end.getKey())
		                             : findKey(data, req.end, version, shard, &offset2, span.context, type);
		state Key begin = wait(fBegin);
		state Key end = wait(fEnd);

		if (req.debugID.present())
			g_traceBatch.addEvent(
			    "TransactionDebug", req.debugID.get().first(), "storageserver.getKeyValues.AfterKeys");
		//.detail("Off1",offset1).detail("Off2",offset2).detail("ReqBegin",req.begin.getKey()).detail("ReqEnd",req.end.getKey());

		// Offsets of zero indicate begin/end keys in this shard, which obviously means we can answer the query
		// An end offset of 1 is also OK because the end key is exclusive, so if the first key of the next shard is the
		// end the last actual key returned must be from this shard. A begin offset of 1 is also OK because then either
		// begin is past end or equal to end (so the result is definitely empty)
		if ((offset1 && offset1 != 1) || (offset2 && offset2 != 1)) {
			TEST(true); // wrong_shard_server due to offset
			// We could detect when offset1 takes us off the beginning of the database or offset2 takes us off the end,
			// and return a clipped range rather than an error (since that is what the NativeAPI.getRange will do anyway
			// via its "slow path"), but we would have to add some flags to the response to encode whether we went off
			// the beginning and the end, since it needs that information.
			//TraceEvent("WrongShardServer2", data->thisServerID).detail("Begin", req.begin.toString()).detail("End", req.end.toString()).detail("Version", version).detail("ShardBegin", shard.begin).detail("ShardEnd", shard.end).detail("In", "getKeyValues>checkOffsets").detail("BeginKey", begin).detail("EndKey", end).detail("BeginOffset", offset1).detail("EndOffset", offset2);
			throw wrong_shard_server();
		}

		if (begin >= end) {
			if (req.debugID.present())
				g_traceBatch.addEvent("TransactionDebug", req.debugID.get().first(), "storageserver.getKeyValues.Send");
			//.detail("Begin",begin).detail("End",end);

			GetKeyValuesReply none;
			none.version = version;
			none.more = false;
			none.penalty = data->getPenalty();

			data->checkChangeCounter(changeCounter,
			                         KeyRangeRef(std::min<KeyRef>(req.begin.getKey(), req.end.getKey()),
			                                     std::max<KeyRef>(req.begin.getKey(), req.end.getKey())));
			req.reply.send(none);
		} else {
			state int remainingLimitBytes = req.limitBytes;

			GetKeyValuesReply _r = wait(
			    readRange(data, version, KeyRangeRef(begin, end), req.limit, &remainingLimitBytes, span.context, type));
			GetKeyValuesReply r = _r;

			if (req.debugID.present())
				g_traceBatch.addEvent(
				    "TransactionDebug", req.debugID.get().first(), "storageserver.getKeyValues.AfterReadRange");
			//.detail("Begin",begin).detail("End",end).detail("SizeOf",r.data.size());
			data->checkChangeCounter(
			    changeCounter,
			    KeyRangeRef(std::min<KeyRef>(begin, std::min<KeyRef>(req.begin.getKey(), req.end.getKey())),
			                std::max<KeyRef>(end, std::max<KeyRef>(req.begin.getKey(), req.end.getKey()))));
			if (EXPENSIVE_VALIDATION) {
				for (int i = 0; i < r.data.size(); i++)
					ASSERT(r.data[i].key >= begin && r.data[i].key < end);
				ASSERT(r.data.size() <= std::abs(req.limit));
			}

			/*for( int i = 0; i < r.data.size(); i++ ) {
			    StorageMetrics m;
			    m.bytesPerKSecond = r.data[i].expectedSize();
			    m.iosPerKSecond = 1; //FIXME: this should be 1/r.data.size(), but we cannot do that because it is an int
			    data->metrics.notify(r.data[i].key, m);
			}*/

			// For performance concerns, the cost of a range read is billed to the start key and end key of the range.
			int64_t totalByteSize = 0;
			for (int i = 0; i < r.data.size(); i++) {
				totalByteSize += r.data[i].expectedSize();
			}
			if (totalByteSize > 0 && SERVER_KNOBS->READ_SAMPLING_ENABLED) {
				int64_t bytesReadPerKSecond = std::max(totalByteSize, SERVER_KNOBS->EMPTY_READ_PENALTY) / 2;
				data->metrics.notifyBytesReadPerKSecond(r.data[0].key, bytesReadPerKSecond);
				data->metrics.notifyBytesReadPerKSecond(r.data[r.data.size() - 1].key, bytesReadPerKSecond);
			}

			r.penalty = data->getPenalty();
			req.reply.send(r);

			resultSize = req.limitBytes - remainingLimitBytes;
			data->counters.bytesQueried += resultSize;
			data->counters.rowsQueried += r.data.size();
			if (r.data.size() == 0) {
				++data->counters.emptyQueries;
			}
		}
	} catch (Error& e) {
		if (!canReplyWith(e))
			throw;
		data->sendErrorWithPenalty(req.reply, e, data->getPenalty());
	}

	data->transactionTagCounter.addRequest(req.tags, resultSize);
	++data->counters.finishedQueries;
	--data->readQueueSizeMetric;

	double duration = g_network->timer() - req.requestTime();
	data->counters.readLatencySample.addMeasurement(duration);
	if (data->latencyBandConfig.present()) {
		int maxReadBytes =
		    data->latencyBandConfig.get().readConfig.maxReadBytes.orDefault(std::numeric_limits<int>::max());
		int maxSelectorOffset =
		    data->latencyBandConfig.get().readConfig.maxKeySelectorOffset.orDefault(std::numeric_limits<int>::max());
		data->counters.readLatencyBands.addMeasurement(duration,
		                                               resultSize > maxReadBytes ||
		                                                   abs(req.begin.offset) > maxSelectorOffset ||
		                                                   abs(req.end.offset) > maxSelectorOffset);
	}

	return Void();
}

ACTOR Future<Void> getKeyValuesStreamQ(StorageServer* data, GetKeyValuesStreamRequest req)
// Throws a wrong_shard_server if the keys in the request or result depend on data outside this server OR if a large
// selector offset prevents all data from being read in one range read
{
	state Span span("SS:getKeyValuesStream"_loc, { req.spanContext });
	state int64_t resultSize = 0;
	state IKeyValueStore::ReadType type =
	    req.isFetchKeys ? IKeyValueStore::ReadType::FETCH : IKeyValueStore::ReadType::NORMAL;

	req.reply.setByteLimit(SERVER_KNOBS->RANGESTREAM_LIMIT_BYTES);
	++data->counters.getRangeStreamQueries;
	++data->counters.allQueries;
	++data->readQueueSizeMetric;
	data->maxQueryQueue = std::max<int>(
	    data->maxQueryQueue, data->counters.allQueries.getValue() - data->counters.finishedQueries.getValue());

	// Active load balancing runs at a very high priority (to obtain accurate queue lengths)
	// so we need to downgrade here
	if (SERVER_KNOBS->FETCH_KEYS_LOWER_PRIORITY && req.isFetchKeys) {
		wait(delay(0, TaskPriority::FetchKeys));
	} else {
		wait(delay(0, TaskPriority::DefaultEndpoint));
	}

	try {
		if (req.debugID.present())
			g_traceBatch.addEvent(
			    "TransactionDebug", req.debugID.get().first(), "storageserver.getKeyValuesStream.Before");
		state Version version = wait(waitForVersion(data, req.version, span.context));

		state uint64_t changeCounter = data->shardChangeCounter;
		//		try {
		state KeyRange shard = getShardKeyRange(data, req.begin);

		if (req.debugID.present())
			g_traceBatch.addEvent(
			    "TransactionDebug", req.debugID.get().first(), "storageserver.getKeyValuesStream.AfterVersion");
		//.detail("ShardBegin", shard.begin).detail("ShardEnd", shard.end);
		//} catch (Error& e) { TraceEvent("WrongShardServer", data->thisServerID).detail("Begin",
		// req.begin.toString()).detail("End", req.end.toString()).detail("Version", version).detail("Shard",
		//"None").detail("In", "getKeyValues>getShardKeyRange"); throw e; }

		if (!selectorInRange(req.end, shard) && !(req.end.isFirstGreaterOrEqual() && req.end.getKey() == shard.end)) {
			//			TraceEvent("WrongShardServer1", data->thisServerID).detail("Begin",
			// req.begin.toString()).detail("End", req.end.toString()).detail("Version", version).detail("ShardBegin",
			// shard.begin).detail("ShardEnd", shard.end).detail("In", "getKeyValues>checkShardExtents");
			throw wrong_shard_server();
		}

		state int offset1 = 0;
		state int offset2;
		state Future<Key> fBegin = req.begin.isFirstGreaterOrEqual()
		                               ? Future<Key>(req.begin.getKey())
		                               : findKey(data, req.begin, version, shard, &offset1, span.context, type);
		state Future<Key> fEnd = req.end.isFirstGreaterOrEqual()
		                             ? Future<Key>(req.end.getKey())
		                             : findKey(data, req.end, version, shard, &offset2, span.context, type);
		state Key begin = wait(fBegin);
		state Key end = wait(fEnd);
		if (req.debugID.present())
			g_traceBatch.addEvent(
			    "TransactionDebug", req.debugID.get().first(), "storageserver.getKeyValuesStream.AfterKeys");
		//.detail("Off1",offset1).detail("Off2",offset2).detail("ReqBegin",req.begin.getKey()).detail("ReqEnd",req.end.getKey());

		// Offsets of zero indicate begin/end keys in this shard, which obviously means we can answer the query
		// An end offset of 1 is also OK because the end key is exclusive, so if the first key of the next shard is the
		// end the last actual key returned must be from this shard. A begin offset of 1 is also OK because then either
		// begin is past end or equal to end (so the result is definitely empty)
		if ((offset1 && offset1 != 1) || (offset2 && offset2 != 1)) {
			TEST(true); // wrong_shard_server due to offset in rangeStream
			// We could detect when offset1 takes us off the beginning of the database or offset2 takes us off the end,
			// and return a clipped range rather than an error (since that is what the NativeAPI.getRange will do anyway
			// via its "slow path"), but we would have to add some flags to the response to encode whether we went off
			// the beginning and the end, since it needs that information.
			//TraceEvent("WrongShardServer2", data->thisServerID).detail("Begin", req.begin.toString()).detail("End", req.end.toString()).detail("Version", version).detail("ShardBegin", shard.begin).detail("ShardEnd", shard.end).detail("In", "getKeyValues>checkOffsets").detail("BeginKey", begin).detail("EndKey", end).detail("BeginOffset", offset1).detail("EndOffset", offset2);
			throw wrong_shard_server();
		}

		if (begin >= end) {
			if (req.debugID.present())
				g_traceBatch.addEvent(
				    "TransactionDebug", req.debugID.get().first(), "storageserver.getKeyValuesStream.Send");
			//.detail("Begin",begin).detail("End",end);

			GetKeyValuesStreamReply none;
			none.version = version;
			none.more = false;

			data->checkChangeCounter(changeCounter,
			                         KeyRangeRef(std::min<KeyRef>(req.begin.getKey(), req.end.getKey()),
			                                     std::max<KeyRef>(req.begin.getKey(), req.end.getKey())));
			req.reply.send(none);
			req.reply.sendError(end_of_stream());
		} else {
			loop {
				wait(req.reply.onReady());

				if (version < data->oldestVersion.get()) {
					throw transaction_too_old();
				}

				state int byteLimit = (BUGGIFY && g_simulator.tssMode == ISimulator::TSSMode::Disabled)
				                          ? 1
				                          : CLIENT_KNOBS->REPLY_BYTE_LIMIT;
				GetKeyValuesReply _r =
				    wait(readRange(data, version, KeyRangeRef(begin, end), req.limit, &byteLimit, span.context, type));
				GetKeyValuesStreamReply r(_r);

				if (req.debugID.present())
					g_traceBatch.addEvent("TransactionDebug",
					                      req.debugID.get().first(),
					                      "storageserver.getKeyValuesStream.AfterReadRange");
				//.detail("Begin",begin).detail("End",end).detail("SizeOf",r.data.size());
				data->checkChangeCounter(
				    changeCounter,
				    KeyRangeRef(std::min<KeyRef>(begin, std::min<KeyRef>(req.begin.getKey(), req.end.getKey())),
				                std::max<KeyRef>(end, std::max<KeyRef>(req.begin.getKey(), req.end.getKey()))));
				if (EXPENSIVE_VALIDATION) {
					for (int i = 0; i < r.data.size(); i++)
						ASSERT(r.data[i].key >= begin && r.data[i].key < end);
					ASSERT(r.data.size() <= std::abs(req.limit));
				}

				/*for( int i = 0; i < r.data.size(); i++ ) {
				    StorageMetrics m;
				    m.bytesPerKSecond = r.data[i].expectedSize();
				    m.iosPerKSecond = 1; //FIXME: this should be 1/r.data.size(), but we cannot do that because it is an
				int data->metrics.notify(r.data[i].key, m);
				}*/

				// For performance concerns, the cost of a range read is billed to the start key and end key of the
				// range.
				int64_t totalByteSize = 0;
				for (int i = 0; i < r.data.size(); i++) {
					totalByteSize += r.data[i].expectedSize();
				}
				if (totalByteSize > 0 && SERVER_KNOBS->READ_SAMPLING_ENABLED) {
					int64_t bytesReadPerKSecond = std::max(totalByteSize, SERVER_KNOBS->EMPTY_READ_PENALTY) / 2;
					data->metrics.notifyBytesReadPerKSecond(r.data[0].key, bytesReadPerKSecond);
					data->metrics.notifyBytesReadPerKSecond(r.data[r.data.size() - 1].key, bytesReadPerKSecond);
				}

				req.reply.send(r);

				data->counters.rowsQueried += r.data.size();
				if (r.data.size() == 0) {
					++data->counters.emptyQueries;
				}
				if (!r.more) {
					req.reply.sendError(end_of_stream());
					break;
				}
				ASSERT(r.data.size());

				if (req.limit >= 0) {
					begin = keyAfter(r.data.back().key);
				} else {
					end = r.data.back().key;
				}

				if (SERVER_KNOBS->FETCH_KEYS_LOWER_PRIORITY && req.isFetchKeys) {
					wait(delay(0, TaskPriority::FetchKeys));
				} else {
					wait(delay(0, TaskPriority::DefaultEndpoint));
				}

				data->transactionTagCounter.addRequest(req.tags, resultSize);
			}
		}
	} catch (Error& e) {
		if (e.code() != error_code_operation_obsolete) {
			if (!canReplyWith(e))
				throw;
			req.reply.sendError(e);
		}
	}

	data->transactionTagCounter.addRequest(req.tags, resultSize);
	++data->counters.finishedQueries;
	--data->readQueueSizeMetric;

	return Void();
}

ACTOR Future<Void> getKeyQ(StorageServer* data, GetKeyRequest req) {
	state Span span("SS:getKey"_loc, { req.spanContext });
	state int64_t resultSize = 0;
	getCurrentLineage()->modify(&TransactionLineage::txID) = req.spanContext.first();

	++data->counters.getKeyQueries;
	++data->counters.allQueries;
	++data->readQueueSizeMetric;
	data->maxQueryQueue = std::max<int>(
	    data->maxQueryQueue, data->counters.allQueries.getValue() - data->counters.finishedQueries.getValue());

	// Active load balancing runs at a very high priority (to obtain accurate queue lengths)
	// so we need to downgrade here
	wait(data->getQueryDelay());

	try {
		state Version version = wait(waitForVersion(data, req.version, req.spanContext));

		state uint64_t changeCounter = data->shardChangeCounter;
		state KeyRange shard = getShardKeyRange(data, req.sel);

		state int offset;
		Key k =
		    wait(findKey(data, req.sel, version, shard, &offset, req.spanContext, IKeyValueStore::ReadType::NORMAL));

		data->checkChangeCounter(
		    changeCounter, KeyRangeRef(std::min<KeyRef>(req.sel.getKey(), k), std::max<KeyRef>(req.sel.getKey(), k)));

		KeySelector updated;
		if (offset < 0)
			updated = firstGreaterOrEqual(k) +
			          offset; // first thing on this shard OR (large offset case) smallest key retrieved in range read
		else if (offset > 0)
			updated =
			    firstGreaterOrEqual(k) + offset -
			    1; // first thing on next shard OR (large offset case) keyAfter largest key retrieved in range read
		else
			updated = KeySelectorRef(k, true, 0); // found

		resultSize = k.size();
		data->counters.bytesQueried += resultSize;
		++data->counters.rowsQueried;

		// Check if the desired key might be cached
		auto cached = data->cachedRangeMap[k];
		// if (cached)
		//	TraceEvent(SevDebug, "SSGetKeyCached").detail("Key", k).detail("Begin",
		// shard.begin.printable()).detail("End", shard.end.printable());

		GetKeyReply reply(updated, cached);
		reply.penalty = data->getPenalty();

		req.reply.send(reply);
	} catch (Error& e) {
		// if (e.code() == error_code_wrong_shard_server) TraceEvent("WrongShardServer").detail("In","getKey");
		if (!canReplyWith(e))
			throw;
		data->sendErrorWithPenalty(req.reply, e, data->getPenalty());
	}

	// SOMEDAY: The size reported here is an undercount of the bytes read due to the fact that we have to scan for the
	// key It would be more accurate to count all the read bytes, but it's not critical because this function is only
	// used if read-your-writes is disabled
	data->transactionTagCounter.addRequest(req.tags, resultSize);

	++data->counters.finishedQueries;
	--data->readQueueSizeMetric;

	double duration = g_network->timer() - req.requestTime();
	data->counters.readLatencySample.addMeasurement(duration);
	if (data->latencyBandConfig.present()) {
		int maxReadBytes =
		    data->latencyBandConfig.get().readConfig.maxReadBytes.orDefault(std::numeric_limits<int>::max());
		int maxSelectorOffset =
		    data->latencyBandConfig.get().readConfig.maxKeySelectorOffset.orDefault(std::numeric_limits<int>::max());
		data->counters.readLatencyBands.addMeasurement(
		    duration, resultSize > maxReadBytes || abs(req.sel.offset) > maxSelectorOffset);
	}

	return Void();
}

void getQueuingMetrics(StorageServer* self, StorageQueuingMetricsRequest const& req) {
	StorageQueuingMetricsReply reply;
	reply.localTime = now();
	reply.instanceID = self->instanceID;
	reply.bytesInput = self->counters.bytesInput.getValue();
	reply.bytesDurable = self->counters.bytesDurable.getValue();

	reply.storageBytes = self->storage.getStorageBytes();
	reply.localRateLimit = self->currentRate();

	reply.version = self->version.get();
	reply.cpuUsage = self->cpuUsage;
	reply.diskUsage = self->diskUsage;
	reply.durableVersion = self->durableVersion.get();

	Optional<StorageServer::TransactionTagCounter::TagInfo> busiestTag = self->transactionTagCounter.getBusiestTag();
	reply.busiestTag = busiestTag.map<TransactionTag>(
	    [](StorageServer::TransactionTagCounter::TagInfo tagInfo) { return tagInfo.tag; });
	reply.busiestTagFractionalBusyness = busiestTag.present() ? busiestTag.get().fractionalBusyness : 0.0;
	reply.busiestTagRate = busiestTag.present() ? busiestTag.get().rate : 0.0;

	req.reply.send(reply);
}

#ifndef __INTEL_COMPILER
#pragma endregion
#endif

/////////////////////////// Updates ////////////////////////////////
#ifndef __INTEL_COMPILER
#pragma region Updates
#endif

ACTOR Future<Void> doEagerReads(StorageServer* data, UpdateEagerReadInfo* eager) {
	eager->finishKeyBegin();

	if (SERVER_KNOBS->ENABLE_CLEAR_RANGE_EAGER_READS) {
		std::vector<Future<Key>> keyEnd(eager->keyBegin.size());
		for (int i = 0; i < keyEnd.size(); i++)
			keyEnd[i] = data->storage.readNextKeyInclusive(eager->keyBegin[i], IKeyValueStore::ReadType::EAGER);

		state Future<std::vector<Key>> futureKeyEnds = getAll(keyEnd);
		state std::vector<Key> keyEndVal = wait(futureKeyEnds);
		eager->keyEnd = keyEndVal;
	}

	std::vector<Future<Optional<Value>>> value(eager->keys.size());
	for (int i = 0; i < value.size(); i++)
		value[i] =
		    data->storage.readValuePrefix(eager->keys[i].first, eager->keys[i].second, IKeyValueStore::ReadType::EAGER);

	state Future<std::vector<Optional<Value>>> futureValues = getAll(value);
	std::vector<Optional<Value>> optionalValues = wait(futureValues);
	eager->value = optionalValues;

	return Void();
}

bool changeDurableVersion(StorageServer* data, Version desiredDurableVersion) {
	// Remove entries from the latest version of data->versionedData that haven't changed since they were inserted
	//   before or at desiredDurableVersion, to maintain the invariants for versionedData.
	// Such entries remain in older versions of versionedData until they are forgotten, because it is expensive to dig
	// them out. We also remove everything up to and including newDurableVersion from mutationLog, and everything
	//   up to but excluding desiredDurableVersion from freeable
	// May return false if only part of the work has been done, in which case the caller must call again with the same
	// parameters

	auto& verData = data->mutableData();
	ASSERT(verData.getLatestVersion() == data->version.get() || verData.getLatestVersion() == data->version.get() + 1);

	Version nextDurableVersion = desiredDurableVersion;

	auto mlv = data->getMutationLog().begin();
	if (mlv != data->getMutationLog().end() && mlv->second.version <= desiredDurableVersion) {
		auto& v = mlv->second;
		nextDurableVersion = v.version;
		data->freeable[data->version.get()].dependsOn(v.arena());

		if (verData.getLatestVersion() <= data->version.get())
			verData.createNewVersion(data->version.get() + 1);

		int64_t bytesDurable = VERSION_OVERHEAD;
		for (const auto& m : v.mutations) {
			bytesDurable += mvccStorageBytes(m);
			auto i = verData.atLatest().find(m.param1);
			if (i) {
				ASSERT(i.key() == m.param1);
				ASSERT(i.insertVersion() >= nextDurableVersion);
				if (i.insertVersion() == nextDurableVersion)
					verData.erase(i);
			}
			if (m.type == MutationRef::SetValue) {
				// A set can split a clear, so there might be another entry immediately after this one that should also
				// be cleaned up
				i = verData.atLatest().upper_bound(m.param1);
				if (i) {
					ASSERT(i.insertVersion() >= nextDurableVersion);
					if (i.insertVersion() == nextDurableVersion)
						verData.erase(i);
				}
			}
		}
		data->counters.bytesDurable += bytesDurable;
	}

	if (EXPENSIVE_VALIDATION) {
		// Check that the above loop did its job
		auto view = data->data().atLatest();
		for (auto i = view.begin(); i != view.end(); ++i)
			ASSERT(i.insertVersion() > nextDurableVersion);
	}
	data->getMutableMutationLog().erase(data->getMutationLog().begin(),
	                                    data->getMutationLog().upper_bound(nextDurableVersion));
	data->freeable.erase(data->freeable.begin(), data->freeable.lower_bound(nextDurableVersion));

	Future<Void> checkFatalError = data->otherError.getFuture();
	data->durableVersion.set(nextDurableVersion);
	setDataDurableVersion(data->thisServerID, data->durableVersion.get());
	if (checkFatalError.isReady())
		checkFatalError.get();

	// TraceEvent("ForgotVersionsBefore", data->thisServerID).detail("Version", nextDurableVersion);
	validate(data);

	return nextDurableVersion == desiredDurableVersion;
}

Optional<MutationRef> clipMutation(MutationRef const& m, KeyRangeRef range) {
	if (isSingleKeyMutation((MutationRef::Type)m.type)) {
		if (range.contains(m.param1))
			return m;
	} else if (m.type == MutationRef::ClearRange) {
		KeyRangeRef i = range & KeyRangeRef(m.param1, m.param2);
		if (!i.empty())
			return MutationRef((MutationRef::Type)m.type, i.begin, i.end);
	} else
		ASSERT(false);
	return Optional<MutationRef>();
}

// Return true if the mutation need to be applied, otherwise (it's a CompareAndClear mutation and failed the comparison)
// false.
bool expandMutation(MutationRef& m,
                    StorageServer::VersionedData const& data,
                    UpdateEagerReadInfo* eager,
                    KeyRef eagerTrustedEnd,
                    Arena& ar) {
	// After this function call, m should be copied into an arena immediately (before modifying data, shards, or eager)
	if (m.type == MutationRef::ClearRange) {
		// Expand the clear
		const auto& d = data.atLatest();

		// If another clear overlaps the beginning of this one, engulf it
		auto i = d.lastLess(m.param1);
		if (i && i->isClearTo() && i->getEndKey() >= m.param1)
			m.param1 = i.key();

		// If another clear overlaps the end of this one, engulf it; otherwise expand
		i = d.lastLessOrEqual(m.param2);
		if (i && i->isClearTo() && i->getEndKey() >= m.param2) {
			m.param2 = i->getEndKey();
		} else if (SERVER_KNOBS->ENABLE_CLEAR_RANGE_EAGER_READS) {
			// Expand to the next set or clear (from storage or latestVersion), and if it
			// is a clear, engulf it as well
			i = d.lower_bound(m.param2);
			KeyRef endKeyAtStorageVersion =
			    m.param2 == eagerTrustedEnd ? eagerTrustedEnd : std::min(eager->getKeyEnd(m.param2), eagerTrustedEnd);
			if (!i || endKeyAtStorageVersion < i.key())
				m.param2 = endKeyAtStorageVersion;
			else if (i->isClearTo())
				m.param2 = i->getEndKey();
			else
				m.param2 = i.key();
		}
	} else if (m.type != MutationRef::SetValue && (m.type)) {

		Optional<StringRef> oldVal;
		auto it = data.atLatest().lastLessOrEqual(m.param1);
		if (it != data.atLatest().end() && it->isValue() && it.key() == m.param1)
			oldVal = it->getValue();
		else if (it != data.atLatest().end() && it->isClearTo() && it->getEndKey() > m.param1) {
			TEST(true); // Atomic op right after a clear.
		} else {
			Optional<Value>& oldThing = eager->getValue(m.param1);
			if (oldThing.present())
				oldVal = oldThing.get();
		}

		switch (m.type) {
		case MutationRef::AddValue:
			m.param2 = doLittleEndianAdd(oldVal, m.param2, ar);
			break;
		case MutationRef::And:
			m.param2 = doAnd(oldVal, m.param2, ar);
			break;
		case MutationRef::Or:
			m.param2 = doOr(oldVal, m.param2, ar);
			break;
		case MutationRef::Xor:
			m.param2 = doXor(oldVal, m.param2, ar);
			break;
		case MutationRef::AppendIfFits:
			m.param2 = doAppendIfFits(oldVal, m.param2, ar);
			break;
		case MutationRef::Max:
			m.param2 = doMax(oldVal, m.param2, ar);
			break;
		case MutationRef::Min:
			m.param2 = doMin(oldVal, m.param2, ar);
			break;
		case MutationRef::ByteMin:
			m.param2 = doByteMin(oldVal, m.param2, ar);
			break;
		case MutationRef::ByteMax:
			m.param2 = doByteMax(oldVal, m.param2, ar);
			break;
		case MutationRef::MinV2:
			m.param2 = doMinV2(oldVal, m.param2, ar);
			break;
		case MutationRef::AndV2:
			m.param2 = doAndV2(oldVal, m.param2, ar);
			break;
		case MutationRef::CompareAndClear:
			if (oldVal.present() && m.param2 == oldVal.get()) {
				m.type = MutationRef::ClearRange;
				m.param2 = keyAfter(m.param1, ar);
				return expandMutation(m, data, eager, eagerTrustedEnd, ar);
			}
			return false;
		}
		m.type = MutationRef::SetValue;
	}

	return true;
}

void applyMutation(StorageServer* self,
                   MutationRef const& m,
                   Arena& arena,
                   StorageServer::VersionedData& data,
                   Version version,
                   bool fromFetch) {
	// m is expected to be in arena already
	// Clear split keys are added to arena
	StorageMetrics metrics;
	metrics.bytesPerKSecond = mvccStorageBytes(m) / 2;
	metrics.iosPerKSecond = 1;
	self->metrics.notify(m.param1, metrics);

	if (m.type == MutationRef::SetValue) {
		// VersionedMap (data) is bookkeeping all empty ranges. If the key to be set is new, it is supposed to be in a
		// range what was empty. Break the empty range into halves.
		auto prev = data.atLatest().lastLessOrEqual(m.param1);
		if (prev && prev->isClearTo() && prev->getEndKey() > m.param1) {
			ASSERT(prev.key() <= m.param1);
			KeyRef end = prev->getEndKey();
			// the insert version of the previous clear is preserved for the "left half", because in
			// changeDurableVersion() the previous clear is still responsible for removing it insert() invalidates prev,
			// so prev.key() is not safe to pass to it by reference
			data.insert(KeyRef(prev.key()),
			            ValueOrClearToRef::clearTo(m.param1),
			            prev.insertVersion()); // overwritten by below insert if empty
			KeyRef nextKey = keyAfter(m.param1, arena);
			if (end != nextKey) {
				ASSERT(end > nextKey);
				// the insert version of the "right half" is not preserved, because in changeDurableVersion() this set
				// is responsible for removing it
				// FIXME: This copy is technically an asymptotic problem, definitely a waste of memory (copy of keyAfter
				// is a waste, but not asymptotic)
				data.insert(nextKey, ValueOrClearToRef::clearTo(KeyRef(arena, end)));
			}
		}
		data.insert(m.param1, ValueOrClearToRef::value(m.param2));
		self->watches.trigger(m.param1);

		if (!fromFetch) {
			for (auto& it : self->keyChangeFeed[m.param1]) {
				if (!it->stopped) {
					if (it->mutations.empty() || it->mutations.back().version != version) {
						it->mutations.push_back(MutationsAndVersionRef(version, self->knownCommittedVersion));
					}
					it->mutations.back().mutations.push_back_deep(it->mutations.back().arena(), m);
					self->currentChangeFeeds.insert(it->id);
				}
			}
		}
	} else if (m.type == MutationRef::ClearRange) {
		data.erase(m.param1, m.param2);
		ASSERT(m.param2 > m.param1);
		ASSERT(!data.isClearContaining(data.atLatest(), m.param1));
		data.insert(m.param1, ValueOrClearToRef::clearTo(m.param2));
		self->watches.triggerRange(m.param1, m.param2);

		if (!fromFetch) {
			auto ranges = self->keyChangeFeed.intersectingRanges(KeyRangeRef(m.param1, m.param2));
			for (auto& r : ranges) {
				for (auto& it : r.value()) {
					if (!it->stopped) {
						if (it->mutations.empty() || it->mutations.back().version != version) {
							it->mutations.push_back(MutationsAndVersionRef(version, self->knownCommittedVersion));
						}
						it->mutations.back().mutations.push_back_deep(it->mutations.back().arena(), m);
						self->currentChangeFeeds.insert(it->id);
					}
				}
			}
		}
	}
}

void removeDataRange(StorageServer* ss,
                     Standalone<VerUpdateRef>& mLV,
                     KeyRangeMap<Reference<ShardInfo>>& shards,
                     KeyRangeRef range) {
	// modify the latest version of data to remove all sets and trim all clears to exclude range.
	// Add a clear to mLV (mutationLog[data.getLatestVersion()]) that ensures all keys in range are removed from the
	// disk when this latest version becomes durable mLV is also modified if necessary to ensure that split clears can
	// be forgotten

	MutationRef clearRange(MutationRef::ClearRange, range.begin, range.end);
	clearRange = ss->addMutationToMutationLog(mLV, clearRange);

	auto& data = ss->mutableData();

	// Expand the range to the right to include other shards not in versionedData
	for (auto r = shards.rangeContaining(range.end); r != shards.ranges().end() && !r->value()->isInVersionedData();
	     ++r)
		range = KeyRangeRef(range.begin, r->end());

	auto endClear = data.atLatest().lastLess(range.end);
	if (endClear && endClear->isClearTo() && endClear->getEndKey() > range.end) {
		// This clear has been bumped up to insertVersion==data.getLatestVersion and needs a corresponding mutation log
		// entry to forget
		MutationRef m(MutationRef::ClearRange, range.end, endClear->getEndKey());
		m = ss->addMutationToMutationLog(mLV, m);
		data.insert(m.param1, ValueOrClearToRef::clearTo(m.param2));
	}

	auto beginClear = data.atLatest().lastLess(range.begin);
	if (beginClear && beginClear->isClearTo() && beginClear->getEndKey() > range.begin) {
		// We don't need any special mutationLog entry - because the begin key and insert version are unchanged the
		// original clear
		//   mutation works to forget this one - but we need range.begin in the right arena
		KeyRef rb(mLV.arena(), range.begin);
		// insert() invalidates beginClear, so beginClear.key() is not safe to pass to it by reference
		data.insert(KeyRef(beginClear.key()), ValueOrClearToRef::clearTo(rb), beginClear.insertVersion());
	}

	data.erase(range.begin, range.end);
}

void setAvailableStatus(StorageServer* self, KeyRangeRef keys, bool available);
void setAssignedStatus(StorageServer* self, KeyRangeRef keys, bool nowAssigned);

void coalesceShards(StorageServer* data, KeyRangeRef keys) {
	auto shardRanges = data->shards.intersectingRanges(keys);
	auto fullRange = data->shards.ranges();

	auto iter = shardRanges.begin();
	if (iter != fullRange.begin())
		--iter;
	auto iterEnd = shardRanges.end();
	if (iterEnd != fullRange.end())
		++iterEnd;

	bool lastReadable = false;
	bool lastNotAssigned = false;
	KeyRangeMap<Reference<ShardInfo>>::iterator lastRange;

	for (; iter != iterEnd; ++iter) {
		if (lastReadable && iter->value()->isReadable()) {
			KeyRange range = KeyRangeRef(lastRange->begin(), iter->end());
			data->addShard(ShardInfo::newReadWrite(range, data));
			iter = data->shards.rangeContaining(range.begin);
		} else if (lastNotAssigned && iter->value()->notAssigned()) {
			KeyRange range = KeyRangeRef(lastRange->begin(), iter->end());
			data->addShard(ShardInfo::newNotAssigned(range));
			iter = data->shards.rangeContaining(range.begin);
		}

		lastReadable = iter->value()->isReadable();
		lastNotAssigned = iter->value()->notAssigned();
		lastRange = iter;
	}
}

template <class T>
void addMutation(T& target, Version version, bool fromFetch, MutationRef const& mutation) {
	target.addMutation(version, fromFetch, mutation);
}

template <class T>
void addMutation(Reference<T>& target, Version version, bool fromFetch, MutationRef const& mutation) {
	addMutation(*target, version, fromFetch, mutation);
}

template <class T>
void splitMutations(StorageServer* data, KeyRangeMap<T>& map, VerUpdateRef const& update) {
	for (int i = 0; i < update.mutations.size(); i++) {
		splitMutation(data, map, update.mutations[i], update.version, update.version);
	}
}

template <class T>
void splitMutation(StorageServer* data, KeyRangeMap<T>& map, MutationRef const& m, Version ver, bool fromFetch) {
	if (isSingleKeyMutation((MutationRef::Type)m.type)) {
		if (!SHORT_CIRCUT_ACTUAL_STORAGE || !normalKeys.contains(m.param1))
			addMutation(map.rangeContaining(m.param1)->value(), ver, fromFetch, m);
	} else if (m.type == MutationRef::ClearRange) {
		KeyRangeRef mKeys(m.param1, m.param2);
		if (!SHORT_CIRCUT_ACTUAL_STORAGE || !normalKeys.contains(mKeys)) {
			auto r = map.intersectingRanges(mKeys);
			for (auto i = r.begin(); i != r.end(); ++i) {
				KeyRangeRef k = mKeys & i->range();
				addMutation(i->value(), ver, fromFetch, MutationRef((MutationRef::Type)m.type, k.begin, k.end));
			}
		}
	} else
		ASSERT(false); // Unknown mutation type in splitMutations
}

ACTOR Future<Void> logFetchKeysWarning(AddingShard* shard) {
	state double startTime = now();
	loop {
		state double waitSeconds = BUGGIFY ? 5.0 : 600.0;
		wait(delay(waitSeconds));

		const auto traceEventLevel =
		    waitSeconds > SERVER_KNOBS->FETCH_KEYS_TOO_LONG_TIME_CRITERIA ? SevWarnAlways : SevInfo;
		TraceEvent(traceEventLevel, "FetchKeysTooLong")
		    .detail("Duration", now() - startTime)
		    .detail("Phase", shard->phase)
		    .detail("Begin", shard->keys.begin.printable())
		    .detail("End", shard->keys.end.printable());
	}
}

class FetchKeysMetricReporter {
	const UID uid;
	const double startTime;
	int fetchedBytes;
	StorageServer::FetchKeysHistograms& histograms;
	StorageServer::CurrentRunningFetchKeys& currentRunning;
	Counter& bytesFetchedCounter;
	Counter& kvFetchedCounter;

public:
	FetchKeysMetricReporter(const UID& uid_,
	                        const double startTime_,
	                        const KeyRange& keyRange,
	                        StorageServer::FetchKeysHistograms& histograms_,
	                        StorageServer::CurrentRunningFetchKeys& currentRunning_,
	                        Counter& bytesFetchedCounter,
	                        Counter& kvFetchedCounter)
	  : uid(uid_), startTime(startTime_), fetchedBytes(0), histograms(histograms_), currentRunning(currentRunning_),
	    bytesFetchedCounter(bytesFetchedCounter), kvFetchedCounter(kvFetchedCounter) {

		currentRunning.recordStart(uid, keyRange);
	}

	void addFetchedBytes(const int bytes, const int kvCount) {
		fetchedBytes += bytes;
		bytesFetchedCounter += bytes;
		kvFetchedCounter += kvCount;
	}

	~FetchKeysMetricReporter() {
		double latency = now() - startTime;

		// If fetchKeys is *NOT* run, i.e. returning immediately, still report a record.
		if (latency == 0)
			latency = 1e6;

		const uint32_t bandwidth = fetchedBytes / latency;

		histograms.latency->sampleSeconds(latency);
		histograms.bytes->sample(fetchedBytes);
		histograms.bandwidth->sample(bandwidth);

		currentRunning.recordFinish(uid);
	}
};

ACTOR Future<Void> tryGetRange(PromiseStream<RangeResult> results, Transaction* tr, KeyRange keys) {
	state KeySelectorRef begin = firstGreaterOrEqual(keys.begin);
	state KeySelectorRef end = firstGreaterOrEqual(keys.end);

	try {
		loop {
			GetRangeLimits limits(GetRangeLimits::ROW_LIMIT_UNLIMITED, SERVER_KNOBS->FETCH_BLOCK_BYTES);
			limits.minRows = 0;
			state RangeResult rep = wait(tr->getRange(begin, end, limits, Snapshot::True));
			if (!rep.more) {
				rep.readThrough = keys.end;
			}
			results.send(rep);

			if (!rep.more) {
				results.sendError(end_of_stream());
				return Void();
			}

			if (rep.readThrough.present()) {
				begin = firstGreaterOrEqual(rep.readThrough.get());
			} else {
				begin = firstGreaterThan(rep.end()[-1].key);
			}
		}
	} catch (Error& e) {
		if (e.code() == error_code_actor_cancelled) {
			throw;
		}
		results.sendError(e);
		throw;
	}
}

#define PERSIST_PREFIX "\xff\xff"

// Immutable
static const KeyValueRef persistFormat(LiteralStringRef(PERSIST_PREFIX "Format"),
                                       LiteralStringRef("FoundationDB/StorageServer/1/4"));
static const KeyRangeRef persistFormatReadableRange(LiteralStringRef("FoundationDB/StorageServer/1/2"),
                                                    LiteralStringRef("FoundationDB/StorageServer/1/5"));
static const KeyRef persistID = LiteralStringRef(PERSIST_PREFIX "ID");
static const KeyRef persistTssPairID = LiteralStringRef(PERSIST_PREFIX "tssPairID");
static const KeyRef persistTssQuarantine = LiteralStringRef(PERSIST_PREFIX "tssQ");

// (Potentially) change with the durable version or when fetchKeys completes
static const KeyRef persistVersion = LiteralStringRef(PERSIST_PREFIX "Version");
static const KeyRangeRef persistShardAssignedKeys =
    KeyRangeRef(LiteralStringRef(PERSIST_PREFIX "ShardAssigned/"), LiteralStringRef(PERSIST_PREFIX "ShardAssigned0"));
static const KeyRangeRef persistShardAvailableKeys =
    KeyRangeRef(LiteralStringRef(PERSIST_PREFIX "ShardAvailable/"), LiteralStringRef(PERSIST_PREFIX "ShardAvailable0"));
static const KeyRangeRef persistByteSampleKeys =
    KeyRangeRef(LiteralStringRef(PERSIST_PREFIX "BS/"), LiteralStringRef(PERSIST_PREFIX "BS0"));
static const KeyRangeRef persistByteSampleSampleKeys =
    KeyRangeRef(LiteralStringRef(PERSIST_PREFIX "BS/" PERSIST_PREFIX "BS/"),
                LiteralStringRef(PERSIST_PREFIX "BS/" PERSIST_PREFIX "BS0"));
static const KeyRef persistLogProtocol = LiteralStringRef(PERSIST_PREFIX "LogProtocol");
static const KeyRef persistPrimaryLocality = LiteralStringRef(PERSIST_PREFIX "PrimaryLocality");
static const KeyRangeRef persistChangeFeedKeys =
    KeyRangeRef(LiteralStringRef(PERSIST_PREFIX "RF/"), LiteralStringRef(PERSIST_PREFIX "RF0"));
// data keys are unmangled (but never start with PERSIST_PREFIX because they are always in allKeys)

ACTOR Future<Void> fetchChangeFeedApplier(StorageServer* data,
                                          Reference<ChangeFeedInfo> changeFeedInfo,
                                          Key rangeId,
                                          KeyRange range,
                                          Version fetchVersion,
                                          bool existing) {
	state PromiseStream<Standalone<VectorRef<MutationsAndVersionRef>>> feedResults;
	state Future<Void> feed = data->cx->getChangeFeedStream(
	    feedResults, rangeId, 0, existing ? fetchVersion + 1 : data->version.get() + 1, range);

	if (!existing) {
		try {
			loop {
				Standalone<VectorRef<MutationsAndVersionRef>> res = waitNext(feedResults.getFuture());
				for (auto& it : res) {
					if (it.mutations.size()) {
						data->storage.writeKeyValue(
						    KeyValueRef(changeFeedDurableKey(rangeId, it.version),
						                changeFeedDurableValue(it.mutations, it.knownCommittedVersion)));
						changeFeedInfo->storageVersion = std::max(changeFeedInfo->durableVersion, it.version);
						changeFeedInfo->durableVersion = changeFeedInfo->storageVersion;
					}
				}
				wait(yield());
			}
		} catch (Error& e) {
			if (e.code() != error_code_end_of_stream) {
				throw;
			}
			return Void();
		}
	}

	state PromiseStream<Standalone<MutationsAndVersionRef>> localResults;

	// Add 2 to fetch version to make sure the local stream will have more versions in the stream than the remote stream
	// to avoid edge cases in the merge logic
	state Future<Void> localStream = localChangeFeedStream(data, localResults, rangeId, 0, fetchVersion + 2, range);
	state Standalone<MutationsAndVersionRef> localResult;

	Standalone<MutationsAndVersionRef> _localResult = waitNext(localResults.getFuture());
	localResult = _localResult;
	try {
		loop {
			state Standalone<VectorRef<MutationsAndVersionRef>> remoteResult = waitNext(feedResults.getFuture());
			state int remoteLoc = 0;
			while (remoteLoc < remoteResult.size()) {
				if (remoteResult[remoteLoc].version < localResult.version) {
					if (remoteResult[remoteLoc].mutations.size()) {
						data->storage.writeKeyValue(
						    KeyValueRef(changeFeedDurableKey(rangeId, remoteResult[remoteLoc].version),
						                changeFeedDurableValue(remoteResult[remoteLoc].mutations,
						                                       remoteResult[remoteLoc].knownCommittedVersion)));
						changeFeedInfo->storageVersion =
						    std::max(changeFeedInfo->durableVersion, remoteResult[remoteLoc].version);
						changeFeedInfo->durableVersion = changeFeedInfo->storageVersion;
					}
					remoteLoc++;
				} else if (remoteResult[remoteLoc].version == localResult.version) {
					if (remoteResult[remoteLoc].mutations.size()) {
						ASSERT(localResult.mutations.size());
						remoteResult[remoteLoc].mutations.append(
						    remoteResult.arena(), localResult.mutations.begin(), localResult.mutations.size());
						data->storage.writeKeyValue(
						    KeyValueRef(changeFeedDurableKey(rangeId, remoteResult[remoteLoc].version),
						                changeFeedDurableValue(remoteResult[remoteLoc].mutations,
						                                       remoteResult[remoteLoc].knownCommittedVersion)));
						changeFeedInfo->storageVersion =
						    std::max(changeFeedInfo->durableVersion, remoteResult[remoteLoc].version);
						changeFeedInfo->durableVersion = changeFeedInfo->storageVersion;
					}
					remoteLoc++;
					Standalone<MutationsAndVersionRef> _localResult = waitNext(localResults.getFuture());
					localResult = _localResult;
				} else {
					Standalone<MutationsAndVersionRef> _localResult = waitNext(localResults.getFuture());
					localResult = _localResult;
				}
			}
			wait(yield());
		}
	} catch (Error& e) {
		if (e.code() != error_code_end_of_stream) {
			throw;
		}
	}
	return Void();
}

ACTOR Future<Void> fetchChangeFeed(StorageServer* data,
                                   Key rangeId,
                                   KeyRange range,
                                   bool stopped,
                                   Version fetchVersion) {
	state Reference<ChangeFeedInfo> changeFeedInfo;
	wait(delay(0)); // allow this actor to be cancelled by removals
	state bool existing = data->uidChangeFeed.count(rangeId);

	TraceEvent(SevDebug, "FetchChangeFeed", data->thisServerID)
	    .detail("RangeID", rangeId.printable())
	    .detail("Range", range.toString())
	    .detail("Existing", existing);

	if (!existing) {
		changeFeedInfo = Reference<ChangeFeedInfo>(new ChangeFeedInfo());
		changeFeedInfo->range = range;
		changeFeedInfo->id = rangeId;
		changeFeedInfo->stopped = stopped;
		data->uidChangeFeed[rangeId] = changeFeedInfo;
		auto rs = data->keyChangeFeed.modify(range);
		for (auto r = rs.begin(); r != rs.end(); ++r) {
			r->value().push_back(changeFeedInfo);
		}
		data->keyChangeFeed.coalesce(range.contents());
		auto& mLV = data->addVersionToMutationLog(data->data().getLatestVersion());
		data->addMutationToMutationLog(
		    mLV,
		    MutationRef(MutationRef::SetValue,
		                persistChangeFeedKeys.begin.toString() + rangeId.toString(),
		                changeFeedValue(range, invalidVersion, ChangeFeedStatus::CHANGE_FEED_CREATE)));
	} else {
		changeFeedInfo = data->uidChangeFeed[rangeId];
	}

	loop {
		try {
			wait(fetchChangeFeedApplier(data, changeFeedInfo, rangeId, range, fetchVersion, existing));
			return Void();
		} catch (Error& e) {
			if (e.code() != error_code_change_feed_not_registered) {
				throw;
			}
		}
		wait(delay(FLOW_KNOBS->PREVENT_FAST_SPIN_DELAY));
	}
}

ACTOR Future<Void> dispatchChangeFeeds(StorageServer* data, UID fetchKeysID, KeyRange keys, Version fetchVersion) {
	// find overlapping range feeds
	state std::map<Key, Future<Void>> feedFetches;
	state PromiseStream<Key> removals;
	data->changeFeedRemovals[fetchKeysID] = removals;
	try {
		state std::vector<OverlappingChangeFeedEntry> feeds =
		    wait(data->cx->getOverlappingChangeFeeds(keys, fetchVersion + 1));
		for (auto& feed : feeds) {
			feedFetches[feed.rangeId] = fetchChangeFeed(data, feed.rangeId, feed.range, feed.stopped, fetchVersion);
		}

		loop {
			Future<Void> nextFeed = Never();
			if (!removals.getFuture().isReady()) {
				bool done = true;
				while (!feedFetches.empty()) {
					if (feedFetches.begin()->second.isReady()) {
						feedFetches.erase(feedFetches.begin());
					} else {
						nextFeed = feedFetches.begin()->second;
						done = false;
						break;
					}
				}
				if (done) {
					data->changeFeedRemovals.erase(fetchKeysID);
					return Void();
				}
			}
			choose {
				when(Key remove = waitNext(removals.getFuture())) { feedFetches.erase(remove); }
				when(wait(nextFeed)) {}
			}
		}

	} catch (Error& e) {
		if (!data->shuttingDown) {
			data->changeFeedRemovals.erase(fetchKeysID);
		}
		throw;
	}
}

ACTOR Future<Void> fetchKeys(StorageServer* data, AddingShard* shard) {
	state const UID fetchKeysID = deterministicRandom()->randomUniqueID();
	state TraceInterval interval("FetchKeys");
	state KeyRange keys = shard->keys;
	state Future<Void> warningLogger = logFetchKeysWarning(shard);
	state const double startTime = now();
	state Version fetchVersion = invalidVersion;
	state FetchKeysMetricReporter metricReporter(fetchKeysID,
	                                             startTime,
	                                             keys,
	                                             data->fetchKeysHistograms,
	                                             data->currentRunningFetchKeys,
	                                             data->counters.bytesFetched,
	                                             data->counters.kvFetched);

	// delay(0) to force a return to the run loop before the work of fetchKeys is started.
	//  This allows adding->start() to be called inline with CSK.
	wait(data->coreStarted.getFuture() && delay(0));

	try {
		DEBUG_KEY_RANGE("fetchKeysBegin", data->version.get(), shard->keys, data->thisServerID);

		TraceEvent(SevDebug, interval.begin(), data->thisServerID)
		    .detail("KeyBegin", shard->keys.begin)
		    .detail("KeyEnd", shard->keys.end);

		validate(data);

		// Wait (if necessary) for the latest version at which any key in keys was previously available (+1) to be
		// durable
		auto navr = data->newestAvailableVersion.intersectingRanges(keys);
		Version lastAvailable = invalidVersion;
		for (auto r = navr.begin(); r != navr.end(); ++r) {
			ASSERT(r->value() != latestVersion);
			lastAvailable = std::max(lastAvailable, r->value());
		}
		auto ndvr = data->newestDirtyVersion.intersectingRanges(keys);
		for (auto r = ndvr.begin(); r != ndvr.end(); ++r)
			lastAvailable = std::max(lastAvailable, r->value());

		if (lastAvailable != invalidVersion && lastAvailable >= data->durableVersion.get()) {
			TEST(true); // FetchKeys waits for previous available version to be durable
			wait(data->durableVersion.whenAtLeast(lastAvailable + 1));
		}

		TraceEvent(SevDebug, "FetchKeysVersionSatisfied", data->thisServerID).detail("FKID", interval.pairID);

		wait(data->fetchKeysParallelismLock.take(TaskPriority::DefaultYield));
		state FlowLock::Releaser holdingFKPL(data->fetchKeysParallelismLock);

		state double executeStart = now();
		++data->counters.fetchWaitingCount;
		data->counters.fetchWaitingMS += 1000 * (executeStart - startTime);

		// Fetch keys gets called while the update actor is processing mutations. data->version will not be updated
		// until all mutations for a version have been processed. We need to take the durableVersionLock to ensure
		// data->version is greater than the version of the mutation which caused the fetch to be initiated.
		wait(data->durableVersionLock.take());

		shard->phase = AddingShard::Fetching;

		data->durableVersionLock.release();

		wait(delay(0));

		// Get the history
		state int debug_getRangeRetries = 0;
		state int debug_nextRetryToLog = 1;

		// FIXME: The client cache does not notice when servers are added to a team. To read from a local storage server
		// we must refresh the cache manually.
		data->cx->invalidateCache(keys);

		loop {
			state Transaction tr(data->cx);
			fetchVersion = data->version.get();

			TraceEvent(SevDebug, "FetchKeysUnblocked", data->thisServerID)
			    .detail("FKID", interval.pairID)
			    .detail("Version", fetchVersion);

			while (!shard->updates.empty() && shard->updates[0].version <= fetchVersion)
				shard->updates.pop_front();
			tr.setVersion(fetchVersion);
			tr.info.taskID = TaskPriority::FetchKeys;
			state PromiseStream<RangeResult> results;
			state Future<Void> hold = SERVER_KNOBS->FETCH_USING_STREAMING
			                              ? tr.getRangeStream(results, keys, GetRangeLimits(), Snapshot::True)
			                              : tryGetRange(results, &tr, keys);
			state Key nfk = keys.begin;

			try {
				loop {
					TEST(true); // Fetching keys for transferred shard
					while (data->fetchKeysBudgetUsed.get()) {
						wait(data->fetchKeysBudgetUsed.onChange());
					}
					state RangeResult this_block = waitNext(results.getFuture());

					state int expectedBlockSize =
					    (int)this_block.expectedSize() + (8 - (int)sizeof(KeyValueRef)) * this_block.size();

					TraceEvent(SevDebug, "FetchKeysBlock", data->thisServerID)
					    .detail("FKID", interval.pairID)
					    .detail("BlockRows", this_block.size())
					    .detail("BlockBytes", expectedBlockSize)
					    .detail("KeyBegin", keys.begin)
					    .detail("KeyEnd", keys.end)
					    .detail("Last", this_block.size() ? this_block.end()[-1].key : std::string())
					    .detail("Version", fetchVersion)
					    .detail("More", this_block.more);

					DEBUG_KEY_RANGE("fetchRange", fetchVersion, keys, data->thisServerID);
					if (MUTATION_TRACKING_ENABLED) {
						for (auto k = this_block.begin(); k != this_block.end(); ++k) {
							DEBUG_MUTATION("fetch",
							               fetchVersion,
							               MutationRef(MutationRef::SetValue, k->key, k->value),
							               data->thisServerID);
						}
					}

					metricReporter.addFetchedBytes(expectedBlockSize, this_block.size());

					// Write this_block to storage
					state KeyValueRef* kvItr = this_block.begin();
					for (; kvItr != this_block.end(); ++kvItr) {
						data->storage.writeKeyValue(*kvItr);
						wait(yield());
					}

					kvItr = this_block.begin();
					for (; kvItr != this_block.end(); ++kvItr) {
						data->byteSampleApplySet(*kvItr, invalidVersion);
						wait(yield());
					}

					ASSERT(this_block.readThrough.present() || this_block.size());
					nfk = this_block.readThrough.present() ? this_block.readThrough.get()
					                                       : keyAfter(this_block.end()[-1].key);
					this_block = RangeResult();

					data->fetchKeysBytesBudget -= expectedBlockSize;
					if (data->fetchKeysBytesBudget <= 0) {
						data->fetchKeysBudgetUsed.set(true);
					}
				}
			} catch (Error& e) {
				if (e.code() != error_code_end_of_stream && e.code() != error_code_connection_failed &&
				    e.code() != error_code_transaction_too_old && e.code() != error_code_future_version &&
				    e.code() != error_code_process_behind) {
					throw;
				}
				if (nfk == keys.begin) {
					TraceEvent("FKBlockFail", data->thisServerID)
					    .error(e, true)
					    .suppressFor(1.0)
					    .detail("FKID", interval.pairID);

					// FIXME: remove when we no longer support upgrades from 5.X
					if (debug_getRangeRetries >= 100) {
						data->cx->enableLocalityLoadBalance = EnableLocalityLoadBalance::False;
						TraceEvent(SevWarnAlways, "FKDisableLB").detail("FKID", fetchKeysID);
					}

					debug_getRangeRetries++;
					if (debug_nextRetryToLog == debug_getRangeRetries) {
						debug_nextRetryToLog += std::min(debug_nextRetryToLog, 1024);
						TraceEvent(SevWarn, "FetchPast", data->thisServerID)
						    .detail("TotalAttempts", debug_getRangeRetries)
						    .detail("FKID", interval.pairID)
						    .detail("N", fetchVersion)
						    .detail("E", data->version.get());
					}
					wait(delayJittered(FLOW_KNOBS->PREVENT_FAST_SPIN_DELAY));
					continue;
				}
				if (nfk < keys.end) {
					std::deque<Standalone<VerUpdateRef>> updatesToSplit = std::move(shard->updates);

					// This actor finishes committing the keys [keys.begin,nfk) that we already fetched.
					// The remaining unfetched keys [nfk,keys.end) will become a separate AddingShard with its own
					// fetchKeys.
					shard->server->addShard(ShardInfo::addingSplitLeft(KeyRangeRef(keys.begin, nfk), shard));
					shard->server->addShard(ShardInfo::newAdding(data, KeyRangeRef(nfk, keys.end)));
					shard = data->shards.rangeContaining(keys.begin).value()->adding.get();
					warningLogger = logFetchKeysWarning(shard);
					AddingShard* otherShard = data->shards.rangeContaining(nfk).value()->adding.get();
					keys = shard->keys;

					// Split our prior updates.  The ones that apply to our new, restricted key range will go back into
					// shard->updates, and the ones delivered to the new shard will be discarded because it is in
					// WaitPrevious phase (hasn't chosen a fetchVersion yet). What we are doing here is expensive and
					// could get more expensive if we started having many more blocks per shard. May need optimization
					// in the future.
					std::deque<Standalone<VerUpdateRef>>::iterator u = updatesToSplit.begin();
					for (; u != updatesToSplit.end(); ++u) {
						splitMutations(data, data->shards, *u);
					}

					TEST(true); // fetchkeys has more
					TEST(shard->updates.size()); // Shard has updates
					ASSERT(otherShard->updates.empty());
				}
				break;
			}
		}

		// FIXME: remove when we no longer support upgrades from 5.X
		data->cx->enableLocalityLoadBalance = EnableLocalityLoadBalance::True;
		TraceEvent(SevWarnAlways, "FKReenableLB").detail("FKID", fetchKeysID);

		// We have completed the fetch and write of the data, now we wait for MVCC window to pass.
		//  As we have finished this work, we will allow more work to start...
		shard->fetchComplete.send(Void());

		TraceEvent(SevDebug, "FKBeforeFinalCommit", data->thisServerID)
		    .detail("FKID", interval.pairID)
		    .detail("SV", data->storageVersion())
		    .detail("DV", data->durableVersion.get());
		// Directly commit()ing the IKVS would interfere with updateStorage, possibly resulting in an incomplete version
		// being recovered. Instead we wait for the updateStorage loop to commit something (and consequently also what
		// we have written)

		state Future<Void> fetchDurable = data->durableVersion.whenAtLeast(data->storageVersion() + 1);
		wait(dispatchChangeFeeds(data, fetchKeysID, keys, fetchVersion));

		holdingFKPL.release();
		wait(fetchDurable);

		TraceEvent(SevDebug, "FKAfterFinalCommit", data->thisServerID)
		    .detail("FKID", interval.pairID)
		    .detail("SV", data->storageVersion())
		    .detail("DV", data->durableVersion.get());

		// Wait to run during update(), after a new batch of versions is received from the tlog but before eager reads
		// take place.
		Promise<FetchInjectionInfo*> p;
		data->readyFetchKeys.push_back(p);

		// After we add to the promise readyFetchKeys, update() would provide a pointer to FetchInjectionInfo that we
		// can put mutation in.
		FetchInjectionInfo* batch = wait(p.getFuture());
		TraceEvent(SevDebug, "FKUpdateBatch", data->thisServerID).detail("FKID", interval.pairID);

		shard->phase = AddingShard::Waiting;

		// Choose a transferredVersion.  This choice and timing ensure that
		//   * The transferredVersion can be mutated in versionedData
		//   * The transferredVersion isn't yet committed to storage (so we can write the availability status change)
		//   * The transferredVersion is <= the version of any of the updates in batch, and if there is an equal version
		//     its mutations haven't been processed yet
		shard->transferredVersion = data->version.get() + 1;
		// shard->transferredVersion = batch->changes[0].version;  //< FIXME: This obeys the documented properties, and
		// seems "safer" because it never introduces extra versions into the data structure, but violates some ASSERTs
		// currently
		data->mutableData().createNewVersion(shard->transferredVersion);
		ASSERT(shard->transferredVersion > data->storageVersion());
		ASSERT(shard->transferredVersion == data->data().getLatestVersion());

		TraceEvent(SevDebug, "FetchKeysHaveData", data->thisServerID)
		    .detail("FKID", interval.pairID)
		    .detail("Version", shard->transferredVersion)
		    .detail("StorageVersion", data->storageVersion());
		validate(data);

		// Put the updates that were collected during the FinalCommit phase into the batch at the transferredVersion.
		// Eager reads will be done for them by update(), and the mutations will come back through
		// AddingShard::addMutations and be applied to versionedMap and mutationLog as normal. The lie about their
		// version is acceptable because this shard will never be read at versions < transferredVersion

		for (auto i = shard->updates.begin(); i != shard->updates.end(); ++i) {
			i->version = shard->transferredVersion;
			batch->arena.dependsOn(i->arena());
		}

		int startSize = batch->changes.size();
		TEST(startSize); // Adding fetch data to a batch which already has changes
		batch->changes.resize(batch->changes.size() + shard->updates.size());

		// FIXME: pass the deque back rather than copy the data
		std::copy(shard->updates.begin(), shard->updates.end(), batch->changes.begin() + startSize);
		Version checkv = shard->transferredVersion;

		for (auto b = batch->changes.begin() + startSize; b != batch->changes.end(); ++b) {
			ASSERT(b->version >= checkv);
			checkv = b->version;
			if (MUTATION_TRACKING_ENABLED) {
				for (auto& m : b->mutations) {
					DEBUG_MUTATION("fetchKeysFinalCommitInject", batch->changes[0].version, m, data->thisServerID);
				}
			}
		}

		shard->updates.clear();

		setAvailableStatus(data,
		                   keys,
		                   true); // keys will be available when getLatestVersion()==transferredVersion is durable

		// Note that since it receives a pointer to FetchInjectionInfo, the thread does not leave this actor until this
		// point.

		// Wait for the transferredVersion (and therefore the shard data) to be committed and durable.
		wait(data->durableVersion.whenAtLeast(shard->transferredVersion));

		ASSERT(data->shards[shard->keys.begin]->assigned() &&
		       data->shards[shard->keys.begin]->keys ==
		           shard->keys); // We aren't changing whether the shard is assigned
		data->newestAvailableVersion.insert(shard->keys, latestVersion);
		shard->readWrite.send(Void());
		data->addShard(ShardInfo::newReadWrite(shard->keys, data)); // invalidates shard!
		coalesceShards(data, keys);

		validate(data);

		++data->counters.fetchExecutingCount;
		data->counters.fetchExecutingMS += 1000 * (now() - executeStart);

		TraceEvent(SevDebug, interval.end(), data->thisServerID);
	} catch (Error& e) {
		TraceEvent(SevDebug, interval.end(), data->thisServerID).error(e, true).detail("Version", data->version.get());

		if (e.code() == error_code_actor_cancelled && !data->shuttingDown && shard->phase >= AddingShard::Fetching) {
			if (shard->phase < AddingShard::Waiting) {
				data->storage.clearRange(keys);
				data->byteSampleApplyClear(keys, invalidVersion);
			} else {
				ASSERT(data->data().getLatestVersion() > data->version.get());
				removeDataRange(
				    data, data->addVersionToMutationLog(data->data().getLatestVersion()), data->shards, keys);
				setAvailableStatus(data, keys, false);
				// Prevent another, overlapping fetchKeys from entering the Fetching phase until
				// data->data().getLatestVersion() is durable
				data->newestDirtyVersion.insert(keys, data->data().getLatestVersion());
			}
		}

		TraceEvent(SevError, "FetchKeysError", data->thisServerID)
		    .error(e)
		    .detail("Elapsed", now() - startTime)
		    .detail("KeyBegin", keys.begin)
		    .detail("KeyEnd", keys.end);
		if (e.code() != error_code_actor_cancelled)
			data->otherError.sendError(e); // Kill the storage server.  Are there any recoverable errors?
		throw; // goes nowhere
	}

	return Void();
};

AddingShard::AddingShard(StorageServer* server, KeyRangeRef const& keys)
  : keys(keys), server(server), transferredVersion(invalidVersion), phase(WaitPrevious) {
	fetchClient = fetchKeys(server, this);
}

void AddingShard::addMutation(Version version, bool fromFetch, MutationRef const& mutation) {
	if (mutation.type == mutation.ClearRange) {
		ASSERT(keys.begin <= mutation.param1 && mutation.param2 <= keys.end);
	} else if (isSingleKeyMutation((MutationRef::Type)mutation.type)) {
		ASSERT(keys.contains(mutation.param1));
	}

	if (phase == WaitPrevious) {
		// Updates can be discarded
	} else if (phase == Fetching) {
		// Save incoming mutations (See the comments of member variable `updates`).

		// Create a new VerUpdateRef in updates queue if it is a new version.
		if (!updates.size() || version > updates.end()[-1].version) {
			VerUpdateRef v;
			v.version = version;
			v.isPrivateData = false;
			updates.push_back(v);
		} else {
			ASSERT(version == updates.end()[-1].version);
		}
		// Add the mutation to the version.
		updates.back().mutations.push_back_deep(updates.back().arena(), mutation);
		if (!fromFetch) {
			if (mutation.type == MutationRef::SetValue) {
				for (auto& it : server->keyChangeFeed[mutation.param1]) {
					if (!it->stopped) {
						if (it->mutations.empty() || it->mutations.back().version != version) {
							it->mutations.push_back(MutationsAndVersionRef(version, server->knownCommittedVersion));
						}
						it->mutations.back().mutations.push_back_deep(it->mutations.back().arena(), mutation);
						server->currentChangeFeeds.insert(it->id);
					}
				}
			} else if (mutation.type == MutationRef::ClearRange) {
				auto ranges = server->keyChangeFeed.intersectingRanges(KeyRangeRef(mutation.param1, mutation.param2));
				for (auto& r : ranges) {
					for (auto& it : r.value()) {
						if (!it->stopped) {
							if (it->mutations.empty() || it->mutations.back().version != version) {
								it->mutations.push_back(MutationsAndVersionRef(version, server->knownCommittedVersion));
							}
							it->mutations.back().mutations.push_back_deep(it->mutations.back().arena(), mutation);
							server->currentChangeFeeds.insert(it->id);
						}
					}
				}
			}
		}
	} else if (phase == Waiting) {
		server->addMutation(version, fromFetch, mutation, keys, server->updateEagerReads);
	} else
		ASSERT(false);
}

void ShardInfo::addMutation(Version version, bool fromFetch, MutationRef const& mutation) {
	ASSERT((void*)this);
	ASSERT(keys.contains(mutation.param1));
	if (adding)
		adding->addMutation(version, fromFetch, mutation);
	else if (readWrite)
		readWrite->addMutation(version, fromFetch, mutation, this->keys, readWrite->updateEagerReads);
	else if (mutation.type != MutationRef::ClearRange) {
		TraceEvent(SevError, "DeliveredToNotAssigned").detail("Version", version).detail("Mutation", mutation);
		ASSERT(false); // Mutation delivered to notAssigned shard!
	}
}

enum ChangeServerKeysContext { CSK_UPDATE, CSK_RESTORE, CSK_ASSIGN_EMPTY };
const char* changeServerKeysContextName[] = { "Update", "Restore" };

void changeServerKeys(StorageServer* data,
                      const KeyRangeRef& keys,
                      bool nowAssigned,
                      Version version,
                      ChangeServerKeysContext context) {
	ASSERT(!keys.empty());

	// TraceEvent("ChangeServerKeys", data->thisServerID)
	//     .detail("KeyBegin", keys.begin)
	//     .detail("KeyEnd", keys.end)
	//     .detail("NowAssigned", nowAssigned)
	//     .detail("Version", version)
	//     .detail("Context", changeServerKeysContextName[(int)context]);
	validate(data);

	// TODO(alexmiller): Figure out how to selectively enable spammy data distribution events.
	DEBUG_KEY_RANGE(nowAssigned ? "KeysAssigned" : "KeysUnassigned", version, keys, data->thisServerID);

	bool isDifferent = false;
	auto existingShards = data->shards.intersectingRanges(keys);
	for (auto it = existingShards.begin(); it != existingShards.end(); ++it) {
		if (nowAssigned != it->value()->assigned()) {
			isDifferent = true;
			TraceEvent("CSKRangeDifferent", data->thisServerID)
			    .detail("KeyBegin", it->range().begin)
			    .detail("KeyEnd", it->range().end);
			break;
		}
	}
	if (!isDifferent) {
		// TraceEvent("CSKShortCircuit", data->thisServerID).detail("KeyBegin", keys.begin).detail("KeyEnd", keys.end);
		return;
	}

	// Save a backup of the ShardInfo references before we start messing with shards, in order to defer fetchKeys
	// cancellation (and its potential call to removeDataRange()) until shards is again valid
	std::vector<Reference<ShardInfo>> oldShards;
	auto os = data->shards.intersectingRanges(keys);
	for (auto r = os.begin(); r != os.end(); ++r)
		oldShards.push_back(r->value());

	// As addShard (called below)'s documentation requires, reinitialize any overlapping range(s)
	auto ranges = data->shards.getAffectedRangesAfterInsertion(
	    keys, Reference<ShardInfo>()); // null reference indicates the range being changed
	for (int i = 0; i < ranges.size(); i++) {
		if (!ranges[i].value) {
			ASSERT((KeyRangeRef&)ranges[i] == keys); // there shouldn't be any nulls except for the range being inserted
		} else if (ranges[i].value->notAssigned())
			data->addShard(ShardInfo::newNotAssigned(ranges[i]));
		else if (ranges[i].value->isReadable())
			data->addShard(ShardInfo::newReadWrite(ranges[i], data));
		else {
			ASSERT(ranges[i].value->adding);
			data->addShard(ShardInfo::newAdding(data, ranges[i]));
			TEST(true); // ChangeServerKeys reFetchKeys
		}
	}

	// Shard state depends on nowAssigned and whether the data is available (actually assigned in memory or on the disk)
	// up to the given version.  The latter depends on data->newestAvailableVersion, so loop over the ranges of that.
	// SOMEDAY: Could this just use shards?  Then we could explicitly do the removeDataRange here when an
	// adding/transferred shard is cancelled
	auto vr = data->newestAvailableVersion.intersectingRanges(keys);
	std::vector<std::pair<KeyRange, Version>> changeNewestAvailable;
	std::vector<KeyRange> removeRanges;
	std::vector<KeyRange> newEmptyRanges;
	for (auto r = vr.begin(); r != vr.end(); ++r) {
		KeyRangeRef range = keys & r->range();
		bool dataAvailable = r->value() == latestVersion || r->value() >= version;
		// TraceEvent("CSKRange", data->thisServerID)
		//     .detail("KeyBegin", range.begin)
		//     .detail("KeyEnd", range.end)
		//     .detail("Available", dataAvailable)
		//     .detail("NowAssigned", nowAssigned)
		//     .detail("NewestAvailable", r->value())
		//     .detail("ShardState0", data->shards[range.begin]->debugDescribeState());
		if (context == CSK_ASSIGN_EMPTY && !dataAvailable) {
			ASSERT(nowAssigned);
			TraceEvent("ChangeServerKeysAddEmptyRange", data->thisServerID)
			    .detail("Begin", range.begin)
			    .detail("End", range.end);
			newEmptyRanges.push_back(range);
			data->addShard(ShardInfo::newReadWrite(range, data));
		} else if (!nowAssigned) {
			if (dataAvailable) {
				ASSERT(r->value() ==
				       latestVersion); // Not that we care, but this used to be checked instead of dataAvailable
				ASSERT(data->mutableData().getLatestVersion() > version || context == CSK_RESTORE);
				changeNewestAvailable.emplace_back(range, version);
				removeRanges.push_back(range);
			}
			data->addShard(ShardInfo::newNotAssigned(range));
			data->watches.triggerRange(range.begin, range.end);
		} else if (!dataAvailable) {
			// SOMEDAY: Avoid restarting adding/transferred shards
			if (version == 0) { // bypass fetchkeys; shard is known empty at version 0
				TraceEvent("ChangeServerKeysInitialRange", data->thisServerID)
				    .detail("Begin", range.begin)
				    .detail("End", range.end);
				changeNewestAvailable.emplace_back(range, latestVersion);
				data->addShard(ShardInfo::newReadWrite(range, data));
				setAvailableStatus(data, range, true);
			} else {
				auto& shard = data->shards[range.begin];
				if (!shard->assigned() || shard->keys != range)
					data->addShard(ShardInfo::newAdding(data, range));
			}
		} else {
			changeNewestAvailable.emplace_back(range, latestVersion);
			data->addShard(ShardInfo::newReadWrite(range, data));
		}
	}
	// Update newestAvailableVersion when a shard becomes (un)available (in a separate loop to avoid invalidating vr
	// above)
	for (auto r = changeNewestAvailable.begin(); r != changeNewestAvailable.end(); ++r)
		data->newestAvailableVersion.insert(r->first, r->second);

	if (!nowAssigned)
		data->metrics.notifyNotReadable(keys);

	coalesceShards(data, KeyRangeRef(ranges[0].begin, ranges[ranges.size() - 1].end));

	// Now it is OK to do removeDataRanges, directly and through fetchKeys cancellation (and we have to do so before
	// validate())
	oldShards.clear();
	ranges.clear();
	for (auto r = removeRanges.begin(); r != removeRanges.end(); ++r) {
		removeDataRange(data, data->addVersionToMutationLog(data->data().getLatestVersion()), data->shards, *r);
		setAvailableStatus(data, *r, false);
	}

	// Clear the moving-in empty range, and set it available at the latestVersion.
	for (const auto& range : newEmptyRanges) {
		MutationRef clearRange(MutationRef::ClearRange, range.begin, range.end);
		data->addMutation(data->data().getLatestVersion(), true, clearRange, range, data->updateEagerReads);
		data->newestAvailableVersion.insert(range, latestVersion);
		setAvailableStatus(data, range, true);
	}
	validate(data);
}

void rollback(StorageServer* data, Version rollbackVersion, Version nextVersion) {
	TEST(true); // call to shard rollback
	DEBUG_KEY_RANGE("Rollback", rollbackVersion, allKeys, data->thisServerID);

	// We used to do a complicated dance to roll back in MVCC history.  It's much simpler, and more testable,
	// to simply restart the storage server actor and restore from the persistent disk state, and then roll
	// forward from the TLog's history.  It's not quite as efficient, but we rarely have to do this in practice.

	// FIXME: This code is relying for liveness on an undocumented property of the log system implementation: that after
	// a rollback the rolled back versions will eventually be missing from the peeked log.  A more sophisticated
	// approach would be to make the rollback range durable and, after reboot, skip over those versions if they appear
	// in peek results.

	throw please_reboot();
}

void StorageServer::addMutation(Version version,
                                bool fromFetch,
                                MutationRef const& mutation,
                                KeyRangeRef const& shard,
                                UpdateEagerReadInfo* eagerReads) {
	MutationRef expanded = mutation;
	auto& mLog = addVersionToMutationLog(version);

	if (!expandMutation(expanded, data(), eagerReads, shard.end, mLog.arena())) {
		return;
	}
	expanded = addMutationToMutationLog(mLog, expanded);
	DEBUG_MUTATION("applyMutation", version, expanded, thisServerID)
	    .detail("ShardBegin", shard.begin)
	    .detail("ShardEnd", shard.end);
	applyMutation(this, expanded, mLog.arena(), mutableData(), version, fromFetch);
	// printf("\nSSUpdate: Printing versioned tree after applying mutation\n");
	// mutableData().printTree(version);
}

struct OrderByVersion {
	bool operator()(const VerUpdateRef& a, const VerUpdateRef& b) {
		if (a.version != b.version)
			return a.version < b.version;
		if (a.isPrivateData != b.isPrivateData)
			return a.isPrivateData;
		return false;
	}
};

<<<<<<< HEAD
#define PERSIST_PREFIX "\xff\xff"

// Immutable
static const KeyValueRef persistFormat(LiteralStringRef(PERSIST_PREFIX "Format"),
                                       LiteralStringRef("FoundationDB/StorageServer/1/4"));
static const KeyRangeRef persistFormatReadableRange(LiteralStringRef("FoundationDB/StorageServer/1/2"),
                                                    LiteralStringRef("FoundationDB/StorageServer/1/5"));
static const KeyRef persistID = LiteralStringRef(PERSIST_PREFIX "ID");
static const KeyRef persistTssPairID = LiteralStringRef(PERSIST_PREFIX "tssPairID");
static const KeyRef persistTssQuarantine = LiteralStringRef(PERSIST_PREFIX "tssQ");

// (Potentially) change with the durable version or when fetchKeys completes
static const KeyRef persistVersion = LiteralStringRef(PERSIST_PREFIX "Version");
static const KeyRangeRef persistShardAssignedKeys =
    KeyRangeRef(LiteralStringRef(PERSIST_PREFIX "ShardAssigned/"), LiteralStringRef(PERSIST_PREFIX "ShardAssigned0"));
static const KeyRangeRef persistShardAvailableKeys =
    KeyRangeRef(LiteralStringRef(PERSIST_PREFIX "ShardAvailable/"), LiteralStringRef(PERSIST_PREFIX "ShardAvailable0"));
static const KeyRangeRef persistByteSampleKeys =
    KeyRangeRef(LiteralStringRef(PERSIST_PREFIX "BS/"), LiteralStringRef(PERSIST_PREFIX "BS0"));
static const KeyRangeRef persistByteSampleSampleKeys =
    KeyRangeRef(LiteralStringRef(PERSIST_PREFIX "BS/" PERSIST_PREFIX "BS/"),
                LiteralStringRef(PERSIST_PREFIX "BS/" PERSIST_PREFIX "BS0"));
static const KeyRef persistLogProtocol = LiteralStringRef(PERSIST_PREFIX "LogProtocol");
static const KeyRef persistPrimaryLocality = LiteralStringRef(PERSIST_PREFIX "PrimaryLocality");
static const KeyRangeRef persistTenantMapKeys =
    KeyRangeRef(LiteralStringRef(PERSIST_PREFIX "TM/"), LiteralStringRef(PERSIST_PREFIX "TM0"));
// data keys are unmangled (but never start with PERSIST_PREFIX because they are always in allKeys)

=======
>>>>>>> 0e094ef7
class StorageUpdater {
public:
	StorageUpdater()
	  : currentVersion(invalidVersion), fromVersion(invalidVersion), restoredVersion(invalidVersion),
	    processedStartKey(false), processedCacheStartKey(false) {}
	StorageUpdater(Version fromVersion, Version restoredVersion)
	  : currentVersion(fromVersion), fromVersion(fromVersion), restoredVersion(restoredVersion),
	    processedStartKey(false), processedCacheStartKey(false) {}

	void applyMutation(StorageServer* data, MutationRef const& m, Version ver, bool fromFetch) {
		//TraceEvent("SSNewVersion", data->thisServerID).detail("VerWas", data->mutableData().latestVersion).detail("ChVer", ver);

		if (currentVersion != ver) {
			fromVersion = currentVersion;
			currentVersion = ver;
			data->mutableData().createNewVersion(ver);
		}

		if (m.param1.startsWith(systemKeys.end)) {
			if ((m.type == MutationRef::SetValue) && m.param1.substr(1).startsWith(storageCachePrefix))
				applyPrivateCacheData(data, m);
			else {
				applyPrivateData(data, m);
			}
		} else {
			// FIXME: enable when DEBUG_MUTATION is active
			// for(auto m = changes[c].mutations.begin(); m; ++m) {
			//	DEBUG_MUTATION("SSUpdateMutation", changes[c].version, *m, data->thisServerID);
			//}

			splitMutation(data, data->shards, m, ver, fromFetch);
		}

		if (data->otherError.getFuture().isReady())
			data->otherError.getFuture().get();
	}

	Version currentVersion;

private:
	Version fromVersion;
	Version restoredVersion;

	KeyRef startKey;
	bool nowAssigned;
	bool emptyRange;
	bool processedStartKey;

	KeyRef cacheStartKey;
	bool processedCacheStartKey;

	void applyPrivateData(StorageServer* data, MutationRef const& m) {
		TraceEvent(SevDebug, "SSPrivateMutation", data->thisServerID).detail("Mutation", m);

		if (processedStartKey) {
			// Because of the implementation of the krm* functions, we expect changes in pairs, [begin,end)
			// We can also ignore clearRanges, because they are always accompanied by such a pair of sets with the same
			// keys
			ASSERT(m.type == MutationRef::SetValue && m.param1.startsWith(data->sk));
			KeyRangeRef keys(startKey.removePrefix(data->sk), m.param1.removePrefix(data->sk));

			// ignore data movements for tss in quarantine
			if (!data->isTSSInQuarantine()) {
				// add changes in shard assignment to the mutation log
				setAssignedStatus(data, keys, nowAssigned);

				// The changes for version have already been received (and are being processed now).  We need to fetch
				// the data for change.version-1 (changes from versions < change.version)
				// If emptyRange, treat the shard as empty, see removeKeysFromFailedServer() for more details about this
				// scenario.
				const ChangeServerKeysContext context = emptyRange ? CSK_ASSIGN_EMPTY : CSK_UPDATE;
				changeServerKeys(data, keys, nowAssigned, currentVersion - 1, context);
			}

			processedStartKey = false;
		} else if (m.type == MutationRef::SetValue && m.param1.startsWith(data->sk)) {
			// Because of the implementation of the krm* functions, we expect changes in pairs, [begin,end)
			// We can also ignore clearRanges, because they are always accompanied by such a pair of sets with the same
			// keys
			startKey = m.param1;
			nowAssigned = m.param2 != serverKeysFalse;
			emptyRange = m.param2 == serverKeysTrueEmptyRange;
			processedStartKey = true;
		} else if (m.type == MutationRef::SetValue && m.param1 == lastEpochEndPrivateKey) {
			// lastEpochEnd transactions are guaranteed by the master to be alone in their own batch (version)
			// That means we don't have to worry about the impact on changeServerKeys
			// ASSERT( /*isFirstVersionUpdateFromTLog && */!std::next(it) );

			Version rollbackVersion;
			BinaryReader br(m.param2, Unversioned());
			br >> rollbackVersion;

			if (rollbackVersion < fromVersion && rollbackVersion > restoredVersion) {
				TEST(true); // ShardApplyPrivateData shard rollback
				TraceEvent(SevWarn, "Rollback", data->thisServerID)
				    .detail("FromVersion", fromVersion)
				    .detail("ToVersion", rollbackVersion)
				    .detail("AtVersion", currentVersion)
				    .detail("StorageVersion", data->storageVersion());
				ASSERT(rollbackVersion >= data->storageVersion());
				rollback(data, rollbackVersion, currentVersion);
			}
			for (auto& it : data->uidChangeFeed) {
				it.second->mutations.push_back(MutationsAndVersionRef(currentVersion, rollbackVersion));
				it.second->mutations.back().mutations.push_back_deep(it.second->mutations.back().arena(), m);
				data->currentChangeFeeds.insert(it.first);
			}

			data->recoveryVersionSkips.emplace_back(rollbackVersion, currentVersion - rollbackVersion);
		} else if (m.type == MutationRef::SetValue && m.param1 == killStoragePrivateKey) {
			TraceEvent("StorageServerWorkerRemoved", data->thisServerID).detail("Reason", "KillStorage");
			throw worker_removed();
		} else if ((m.type == MutationRef::SetValue || m.type == MutationRef::ClearRange) &&
		           m.param1.substr(1).startsWith(serverTagPrefix)) {
			UID serverTagKey = decodeServerTagKey(m.param1.substr(1));
			bool matchesThisServer = serverTagKey == data->thisServerID;
			bool matchesTssPair = data->isTss() ? serverTagKey == data->tssPairID.get() : false;
			if ((m.type == MutationRef::SetValue && !data->isTss() && !matchesThisServer) ||
			    (m.type == MutationRef::ClearRange &&
			     ((!data->isTSSInQuarantine() && matchesThisServer) || (data->isTss() && matchesTssPair)))) {
				TraceEvent("StorageServerWorkerRemoved", data->thisServerID)
				    .detail("Reason", "ServerTag")
				    .detail("TagMatches", matchesThisServer)
				    .detail("IsTSS", data->isTss());
				throw worker_removed();
			}
			if (!data->isTss() && m.type == MutationRef::ClearRange && data->ssPairID.present() &&
			    serverTagKey == data->ssPairID.get()) {
				data->clearSSWithTssPair();
			}
		} else if (m.type == MutationRef::SetValue && m.param1 == rebootWhenDurablePrivateKey) {
			data->rebootAfterDurableVersion = currentVersion;
			TraceEvent("RebootWhenDurableSet", data->thisServerID)
			    .detail("DurableVersion", data->durableVersion.get())
			    .detail("RebootAfterDurableVersion", data->rebootAfterDurableVersion);
		} else if (m.type == MutationRef::SetValue && m.param1 == primaryLocalityPrivateKey) {
			data->primaryLocality = BinaryReader::fromStringRef<int8_t>(m.param2, Unversioned());
			auto& mLV = data->addVersionToMutationLog(data->data().getLatestVersion());
			data->addMutationToMutationLog(mLV, MutationRef(MutationRef::SetValue, persistPrimaryLocality, m.param2));
<<<<<<< HEAD
		} else if ((m.type == MutationRef::SetValue || m.type == MutationRef::ClearRange) &&
		           m.param1.startsWith(tenantMapPrivatePrefix)) {
			if (m.type == MutationRef::SetValue) {
				data->insertTenant(m.param1, m.param2, currentVersion);
			} else if (m.type == MutationRef::ClearRange) {
				data->clearTenants(m.param1, m.param2, currentVersion);
=======
		} else if (m.type == MutationRef::SetValue && m.param1.startsWith(changeFeedPrivatePrefix)) {
			Key changeFeedId = m.param1.removePrefix(changeFeedPrivatePrefix);
			KeyRange changeFeedRange;
			Version popVersion;
			ChangeFeedStatus status;
			std::tie(changeFeedRange, popVersion, status) = decodeChangeFeedValue(m.param2);
			auto feed = data->uidChangeFeed.find(changeFeedId);
			if (feed == data->uidChangeFeed.end()) {
				if (status == ChangeFeedStatus::CHANGE_FEED_CREATE) {
					TraceEvent(SevDebug, "AddingChangeFeed", data->thisServerID)
					    .detail("RangeID", changeFeedId.printable())
					    .detail("Range", changeFeedRange.toString())
					    .detail("Version", currentVersion);
					Reference<ChangeFeedInfo> changeFeedInfo(new ChangeFeedInfo());
					changeFeedInfo->range = changeFeedRange;
					changeFeedInfo->id = changeFeedId;
					changeFeedInfo->emptyVersion = currentVersion - 1;
					data->uidChangeFeed[changeFeedId] = changeFeedInfo;

					auto rs = data->keyChangeFeed.modify(changeFeedRange);
					for (auto r = rs.begin(); r != rs.end(); ++r) {
						r->value().push_back(changeFeedInfo);
					}
					data->keyChangeFeed.coalesce(changeFeedRange.contents());
					auto& mLV = data->addVersionToMutationLog(data->data().getLatestVersion());
					data->addMutationToMutationLog(
					    mLV,
					    MutationRef(MutationRef::SetValue,
					                persistChangeFeedKeys.begin.toString() + changeFeedId.toString(),
					                m.param2));
				}
			} else {
				if (status == ChangeFeedStatus::CHANGE_FEED_DESTROY) {
					Key beginClearKey = changeFeedId.withPrefix(persistChangeFeedKeys.begin);
					auto& mLV = data->addVersionToMutationLog(data->data().getLatestVersion());
					data->addMutationToMutationLog(
					    mLV, MutationRef(MutationRef::ClearRange, beginClearKey, keyAfter(beginClearKey)));
					data->addMutationToMutationLog(mLV,
					                               MutationRef(MutationRef::ClearRange,
					                                           changeFeedDurableKey(feed->second->id, 0),
					                                           changeFeedDurableKey(feed->second->id, currentVersion)));
					auto rs = data->keyChangeFeed.modify(feed->second->range);
					for (auto r = rs.begin(); r != rs.end(); ++r) {
						auto& feedList = r->value();
						for (int i = 0; i < feedList.size(); i++) {
							if (feedList[i] == feed->second) {
								swapAndPop(&feedList, i--);
							}
						}
					}
					data->uidChangeFeed.erase(feed);
				} else {
					if (popVersion != invalidVersion && popVersion - 1 > feed->second->emptyVersion) {
						feed->second->emptyVersion = popVersion - 1;
						while (!feed->second->mutations.empty() &&
						       feed->second->mutations.front().version < popVersion) {
							feed->second->mutations.pop_front();
						}
						if (feed->second->storageVersion != invalidVersion) {
							data->storage.clearRange(KeyRangeRef(changeFeedDurableKey(feed->second->id, 0),
							                                     changeFeedDurableKey(feed->second->id, popVersion)));
							if (popVersion > feed->second->storageVersion) {
								feed->second->storageVersion = invalidVersion;
								feed->second->durableVersion = invalidVersion;
							}
						}
					}
					feed->second->stopped = (status == ChangeFeedStatus::CHANGE_FEED_STOP);
					auto& mLV = data->addVersionToMutationLog(data->data().getLatestVersion());
					data->addMutationToMutationLog(
					    mLV,
					    MutationRef(MutationRef::SetValue,
					                persistChangeFeedKeys.begin.toString() + changeFeedId.toString(),
					                m.param2));
				}
>>>>>>> 0e094ef7
			}
		} else if (m.param1.substr(1).startsWith(tssMappingKeys.begin) &&
		           (m.type == MutationRef::SetValue || m.type == MutationRef::ClearRange)) {
			if (!data->isTss()) {
				UID ssId = Codec<UID>::unpack(Tuple::unpack(m.param1.substr(1).removePrefix(tssMappingKeys.begin)));
				ASSERT(ssId == data->thisServerID);
				if (m.type == MutationRef::SetValue) {
					UID tssId = Codec<UID>::unpack(Tuple::unpack(m.param2));
					data->setSSWithTssPair(tssId);
				} else {
					data->clearSSWithTssPair();
				}
			}
		} else if (m.param1.substr(1).startsWith(tssQuarantineKeys.begin) &&
		           (m.type == MutationRef::SetValue || m.type == MutationRef::ClearRange)) {
			if (data->isTss()) {
				UID ssId = decodeTssQuarantineKey(m.param1.substr(1));
				ASSERT(ssId == data->thisServerID);
				if (m.type == MutationRef::SetValue) {
					TEST(true); // Putting TSS in quarantine
					TraceEvent(SevWarn, "TSSQuarantineStart", data->thisServerID).log();
					data->startTssQuarantine();
				} else {
					TraceEvent(SevWarn, "TSSQuarantineStop", data->thisServerID).log();
					// dipose of this TSS
					throw worker_removed();
				}
			}
		} else {
			ASSERT(false); // Unknown private mutation
		}
	}

	void applyPrivateCacheData(StorageServer* data, MutationRef const& m) {
		//TraceEvent(SevDebug, "SSPrivateCacheMutation", data->thisServerID).detail("Mutation", m);

		if (processedCacheStartKey) {
			// Because of the implementation of the krm* functions, we expect changes in pairs, [begin,end)
			ASSERT((m.type == MutationRef::SetValue) && m.param1.substr(1).startsWith(storageCachePrefix));
			KeyRangeRef keys(cacheStartKey.removePrefix(systemKeys.begin).removePrefix(storageCachePrefix),
			                 m.param1.removePrefix(systemKeys.begin).removePrefix(storageCachePrefix));
			data->cachedRangeMap.insert(keys, true);

			// Figure out the affected shard ranges and maintain the cached key-range information in the in-memory map
			// TODO revisit- we are not splitting the cached ranges based on shards as of now.
			if (0) {
				auto cachedRanges = data->shards.intersectingRanges(keys);
				for (auto shard = cachedRanges.begin(); shard != cachedRanges.end(); ++shard) {
					KeyRangeRef intersectingRange = shard.range() & keys;
					TraceEvent(SevDebug, "SSPrivateCacheMutationInsertUnexpected", data->thisServerID)
					    .detail("Begin", intersectingRange.begin)
					    .detail("End", intersectingRange.end);
					data->cachedRangeMap.insert(intersectingRange, true);
				}
			}
			processedStartKey = false;
		} else if ((m.type == MutationRef::SetValue) && m.param1.substr(1).startsWith(storageCachePrefix)) {
			// Because of the implementation of the krm* functions, we expect changes in pairs, [begin,end)
			cacheStartKey = m.param1;
			processedCacheStartKey = true;
		} else {
			ASSERT(false); // Unknown private mutation
		}
	}
};

void StorageServer::insertTenant(KeyRef key, KeyRef value, Version version) {
	tenantMap.createNewVersion(version);
	lockedTenantsIndex.createNewVersion(version);

	// TODO: extract these from value
	Standalone<StringRef> tenantName = "Tenant1"_sr.withPrefix(lockedTenantPrefix);
	Key tenantPrefix = "a"_sr;

	tenantMap.insert(tenantName, tenantPrefix);

	if (tenantName.startsWith(lockedTenantPrefix)) {
		lockedTenantsIndex.insert(tenantPrefix, tenantName);
	}

	auto& mLV = addVersionToMutationLog(version);
	addMutationToMutationLog(
	    mLV, MutationRef(MutationRef::SetValue, persistTenantMapKeys.begin.toString() + tenantName.toString(), value));
	TraceEvent("DebugTenant_SetKey").detail("Key", persistTenantMapKeys.begin.toString() + tenantName.toString());
}

void StorageServer::clearTenants(KeyRef startKey, KeyRef endKey, Version version) {
	tenantMap.createNewVersion(version);
	lockedTenantsIndex.createNewVersion(version);

	// TODO: extract these from value
	Standalone<StringRef> tenantName = "Tenant1"_sr.withPrefix(lockedTenantPrefix);
	Key tenantPrefix = "a"_sr;

	tenantMap.erase(tenantName);
	lockedTenantsIndex.erase(tenantPrefix);

	auto& mLV = addVersionToMutationLog(version);
	addMutationToMutationLog(
	    mLV, MutationRef(MutationRef::ClearRange, persistTenantMapKeys.begin, persistTenantMapKeys.end));

	TraceEvent("DebugTenant_ClearedKeys")
	    .detail("Begin", persistTenantMapKeys.begin)
	    .detail("End", persistTenantMapKeys.end);
}

ACTOR Future<Void> tssDelayForever() {
	loop {
		wait(delay(5.0));
		if (g_simulator.speedUpSimulation) {
			return Void();
		}
	}
}

ACTOR Future<Void> update(StorageServer* data, bool* pReceivedUpdate) {
	state double start;
	try {
		// If we are disk bound and durableVersion is very old, we need to block updates or we could run out of memory
		// This is often referred to as the storage server e-brake (emergency brake)

		// We allow the storage server to make some progress between e-brake periods, referreed to as "overage", in
		// order to ensure that it advances desiredOldestVersion enough for updateStorage to make enough progress on
		// freeing up queue size.
		state double waitStartT = 0;
		if (data->queueSize() >= SERVER_KNOBS->STORAGE_HARD_LIMIT_BYTES &&
		    data->durableVersion.get() < data->desiredOldestVersion.get() &&
		    ((data->desiredOldestVersion.get() - SERVER_KNOBS->STORAGE_HARD_LIMIT_VERSION_OVERAGE >
		      data->lastDurableVersionEBrake) ||
		     (data->counters.bytesInput.getValue() - SERVER_KNOBS->STORAGE_HARD_LIMIT_BYTES_OVERAGE >
		      data->lastBytesInputEBrake))) {

			while (data->queueSize() >= SERVER_KNOBS->STORAGE_HARD_LIMIT_BYTES &&
			       data->durableVersion.get() < data->desiredOldestVersion.get()) {
				if (now() - waitStartT >= 1) {
					TraceEvent(SevWarn, "StorageServerUpdateLag", data->thisServerID)
					    .detail("Version", data->version.get())
					    .detail("DurableVersion", data->durableVersion.get())
					    .detail("DesiredOldestVersion", data->desiredOldestVersion.get())
					    .detail("QueueSize", data->queueSize())
					    .detail("LastBytesInputEBrake", data->lastBytesInputEBrake)
					    .detail("LastDurableVersionEBrake", data->lastDurableVersionEBrake);
					waitStartT = now();
				}

				data->behind = true;
				wait(delayJittered(.005, TaskPriority::TLogPeekReply));
			}
			data->lastBytesInputEBrake = data->counters.bytesInput.getValue();
			data->lastDurableVersionEBrake = data->durableVersion.get();
		}

		if (g_network->isSimulated() && data->isTss() && g_simulator.tssMode == ISimulator::TSSMode::EnabledAddDelay &&
		    !g_simulator.speedUpSimulation && data->tssFaultInjectTime.present() &&
		    data->tssFaultInjectTime.get() < now()) {
			if (deterministicRandom()->random01() < 0.01) {
				TraceEvent(SevWarnAlways, "TSSInjectDelayForever", data->thisServerID).log();
				// small random chance to just completely get stuck here, each tss should eventually hit this in this
				// mode
				wait(tssDelayForever());
			} else {
				// otherwise pause for part of a second
				double delayTime = deterministicRandom()->random01();
				TraceEvent(SevWarnAlways, "TSSInjectDelay", data->thisServerID).detail("Delay", delayTime);
				wait(delay(delayTime));
			}
		}

		while (data->byteSampleClearsTooLarge.get()) {
			wait(data->byteSampleClearsTooLarge.onChange());
		}

		state Reference<ILogSystem::IPeekCursor> cursor = data->logCursor;

		state double beforeTLogCursorReads = now();
		loop {
			wait(cursor->getMore());
			if (!cursor->isExhausted()) {
				break;
			}
		}
		data->tlogCursorReadsLatencyHistogram->sampleSeconds(now() - beforeTLogCursorReads);
		if (cursor->popped() > 0) {
			TraceEvent("StorageServerWorkerRemoved", data->thisServerID).detail("Reason", "PeekPoppedTLogData");
			throw worker_removed();
		}

		++data->counters.updateBatches;
		data->lastTLogVersion = cursor->getMaxKnownVersion();
		data->knownCommittedVersion = cursor->getMinKnownCommittedVersion();
		data->versionLag = std::max<int64_t>(0, data->lastTLogVersion - data->version.get());

		ASSERT(*pReceivedUpdate == false);
		*pReceivedUpdate = true;

		start = now();
		wait(data->durableVersionLock.take(TaskPriority::TLogPeekReply, 1));
		state FlowLock::Releaser holdingDVL(data->durableVersionLock);
		if (now() - start > 0.1)
			TraceEvent("SSSlowTakeLock1", data->thisServerID)
			    .detailf("From", "%016llx", debug_lastLoadBalanceResultEndpointToken)
			    .detail("Duration", now() - start)
			    .detail("Version", data->version.get());
		data->ssVersionLockLatencyHistogram->sampleSeconds(now() - start);

		start = now();
		state UpdateEagerReadInfo eager;
		state FetchInjectionInfo fii;
		state Reference<ILogSystem::IPeekCursor> cloneCursor2;

		loop {
			state uint64_t changeCounter = data->shardChangeCounter;
			bool epochEnd = false;
			bool hasPrivateData = false;
			bool firstMutation = true;
			bool dbgLastMessageWasProtocol = false;

			Reference<ILogSystem::IPeekCursor> cloneCursor1 = cursor->cloneNoMore();
			cloneCursor2 = cursor->cloneNoMore();

			cloneCursor1->setProtocolVersion(data->logProtocol);

			for (; cloneCursor1->hasMessage(); cloneCursor1->nextMessage()) {
				ArenaReader& cloneReader = *cloneCursor1->reader();

				if (LogProtocolMessage::isNextIn(cloneReader)) {
					LogProtocolMessage lpm;
					cloneReader >> lpm;
					//TraceEvent(SevDebug, "SSReadingLPM", data->thisServerID).detail("Mutation", lpm);
					dbgLastMessageWasProtocol = true;
					cloneCursor1->setProtocolVersion(cloneReader.protocolVersion());
				} else if (cloneReader.protocolVersion().hasSpanContext() &&
				           SpanContextMessage::isNextIn(cloneReader)) {
					SpanContextMessage scm;
					cloneReader >> scm;
				} else {
					MutationRef msg;
					cloneReader >> msg;
					// TraceEvent(SevDebug, "SSReadingLog", data->thisServerID).detail("Mutation", msg);

					if (firstMutation && msg.param1.startsWith(systemKeys.end))
						hasPrivateData = true;
					firstMutation = false;

					if (msg.param1 == lastEpochEndPrivateKey) {
						epochEnd = true;
						ASSERT(dbgLastMessageWasProtocol);
					}

					eager.addMutation(msg);
					dbgLastMessageWasProtocol = false;
				}
			}

			// Any fetchKeys which are ready to transition their shards to the adding,transferred state do so now.
			// If there is an epoch end we skip this step, to increase testability and to prevent inserting a version in
			// the middle of a rolled back version range.
			while (!hasPrivateData && !epochEnd && !data->readyFetchKeys.empty()) {
				auto fk = data->readyFetchKeys.back();
				data->readyFetchKeys.pop_back();
				fk.send(&fii);
				// fetchKeys() would put the data it fetched into the fii. The thread will not return back to this actor
				// until it was completed.
			}

			for (auto& c : fii.changes)
				eager.addMutations(c.mutations);

			wait(doEagerReads(data, &eager));
			if (data->shardChangeCounter == changeCounter)
				break;
			TEST(true); // A fetchKeys completed while we were doing this, so eager might be outdated.  Read it again.
			// SOMEDAY: Theoretically we could check the change counters of individual shards and retry the reads only
			// selectively
			eager = UpdateEagerReadInfo();
		}
		data->eagerReadsLatencyHistogram->sampleSeconds(now() - start);

		if (now() - start > 0.1)
			TraceEvent("SSSlowTakeLock2", data->thisServerID)
			    .detailf("From", "%016llx", debug_lastLoadBalanceResultEndpointToken)
			    .detail("Duration", now() - start)
			    .detail("Version", data->version.get());

		data->updateEagerReads = &eager;
		data->debug_inApplyUpdate = true;

		state StorageUpdater updater(data->lastVersionWithData, data->restoredVersion);

		if (EXPENSIVE_VALIDATION)
			data->data().atLatest().validate();
		validate(data);

		state bool injectedChanges = false;
		state int changeNum = 0;
		state int mutationBytes = 0;
		state double beforeFetchKeysUpdates = now();
		for (; changeNum < fii.changes.size(); changeNum++) {
			state int mutationNum = 0;
			state VerUpdateRef* pUpdate = &fii.changes[changeNum];
			for (; mutationNum < pUpdate->mutations.size(); mutationNum++) {
				updater.applyMutation(data, pUpdate->mutations[mutationNum], pUpdate->version, true);
				mutationBytes += pUpdate->mutations[mutationNum].totalSize();
				// data->counters.mutationBytes or data->counters.mutations should not be updated because they should
				// have counted when the mutations arrive from cursor initially.
				injectedChanges = true;
				if (mutationBytes > SERVER_KNOBS->DESIRED_UPDATE_BYTES) {
					mutationBytes = 0;
					wait(delay(SERVER_KNOBS->UPDATE_DELAY));
				}
			}
		}
		data->fetchKeysPTreeUpdatesLatencyHistogram->sampleSeconds(now() - beforeFetchKeysUpdates);

		state Version ver = invalidVersion;
		cloneCursor2->setProtocolVersion(data->logProtocol);
		state SpanID spanContext = SpanID();
		state double beforeTLogMsgsUpdates = now();
		for (; cloneCursor2->hasMessage(); cloneCursor2->nextMessage()) {
			if (mutationBytes > SERVER_KNOBS->DESIRED_UPDATE_BYTES) {
				mutationBytes = 0;
				// Instead of just yielding, leave time for the storage server to respond to reads
				wait(delay(SERVER_KNOBS->UPDATE_DELAY));
			}

			if (cloneCursor2->version().version > ver) {
				ASSERT(cloneCursor2->version().version > data->version.get());
			}

			auto& rd = *cloneCursor2->reader();

			if (cloneCursor2->version().version > ver && cloneCursor2->version().version > data->version.get()) {
				++data->counters.updateVersions;
				if (data->currentChangeFeeds.size()) {
					data->changeFeedVersions.push_back(std::make_pair(
					    std::vector<Key>(data->currentChangeFeeds.begin(), data->currentChangeFeeds.end()), ver));
					for (auto& it : data->currentChangeFeeds) {
						auto feed = data->uidChangeFeed.find(it);
						if (feed != data->uidChangeFeed.end()) {
							feed->second->newMutations.trigger();
						}
					}
					data->currentChangeFeeds.clear();
				}
				ver = cloneCursor2->version().version;
			}

			if (LogProtocolMessage::isNextIn(rd)) {
				LogProtocolMessage lpm;
				rd >> lpm;

				data->logProtocol = rd.protocolVersion();
				data->storage.changeLogProtocol(ver, data->logProtocol);
				cloneCursor2->setProtocolVersion(rd.protocolVersion());
			} else if (rd.protocolVersion().hasSpanContext() && SpanContextMessage::isNextIn(rd)) {
				SpanContextMessage scm;
				rd >> scm;
				spanContext = scm.spanContext;
			} else {
				MutationRef msg;
				rd >> msg;

				Span span("SS:update"_loc, { spanContext });
				span.addTag("key"_sr, msg.param1);

				// Drop non-private mutations if TSS fault injection is enabled in simulation, or if this is a TSS in
				// quarantine.
				if (g_network->isSimulated() && data->isTss() && !g_simulator.speedUpSimulation &&
				    g_simulator.tssMode == ISimulator::TSSMode::EnabledDropMutations &&
				    data->tssFaultInjectTime.present() && data->tssFaultInjectTime.get() < now() &&
				    (msg.type == MutationRef::SetValue || msg.type == MutationRef::ClearRange) &&
				    (msg.param1.size() < 2 || msg.param1[0] != 0xff || msg.param1[1] != 0xff) &&
				    deterministicRandom()->random01() < 0.05) {
					TraceEvent(SevWarnAlways, "TSSInjectDropMutation", data->thisServerID)
					    .detail("Mutation", msg)
					    .detail("Version", cloneCursor2->version().toString());
				} else if (data->isTSSInQuarantine() &&
				           (msg.param1.size() < 2 || msg.param1[0] != 0xff || msg.param1[1] != 0xff)) {
					TraceEvent("TSSQuarantineDropMutation", data->thisServerID)
					    .suppressFor(10.0)
					    .detail("Version", cloneCursor2->version().toString());
				} else if (ver != invalidVersion) { // This change belongs to a version < minVersion
					DEBUG_MUTATION("SSPeek", ver, msg, data->thisServerID);
					if (ver == 1) {
						//TraceEvent("SSPeekMutation", data->thisServerID).log();
						// The following trace event may produce a value with special characters
						TraceEvent("SSPeekMutation", data->thisServerID)
						    .detail("Mutation", msg)
						    .detail("Version", cloneCursor2->version().toString());
					}

					updater.applyMutation(data, msg, ver, false);
					mutationBytes += msg.totalSize();
					data->counters.mutationBytes += msg.totalSize();
					++data->counters.mutations;
					switch (msg.type) {
					case MutationRef::SetValue:
						++data->counters.setMutations;
						break;
					case MutationRef::ClearRange:
						++data->counters.clearRangeMutations;
						break;
					case MutationRef::AddValue:
					case MutationRef::And:
					case MutationRef::AndV2:
					case MutationRef::AppendIfFits:
					case MutationRef::ByteMax:
					case MutationRef::ByteMin:
					case MutationRef::Max:
					case MutationRef::Min:
					case MutationRef::MinV2:
					case MutationRef::Or:
					case MutationRef::Xor:
					case MutationRef::CompareAndClear:
						++data->counters.atomicMutations;
						break;
					}
				} else
					TraceEvent(SevError, "DiscardingPeekedData", data->thisServerID)
					    .detail("Mutation", msg)
					    .detail("Version", cloneCursor2->version().toString());
			}
		}
		data->tLogMsgsPTreeUpdatesLatencyHistogram->sampleSeconds(now() - beforeTLogMsgsUpdates);
		if (data->currentChangeFeeds.size()) {
			data->changeFeedVersions.push_back(std::make_pair(
			    std::vector<Key>(data->currentChangeFeeds.begin(), data->currentChangeFeeds.end()), ver));
			for (auto& it : data->currentChangeFeeds) {
				auto feed = data->uidChangeFeed.find(it);
				if (feed != data->uidChangeFeed.end()) {
					feed->second->newMutations.trigger();
				}
			}
			data->currentChangeFeeds.clear();
		}

		if (ver != invalidVersion) {
			data->lastVersionWithData = ver;
		}
		ver = cloneCursor2->version().version - 1;

		if (injectedChanges)
			data->lastVersionWithData = ver;

		data->updateEagerReads = nullptr;
		data->debug_inApplyUpdate = false;

		if (ver == invalidVersion && !fii.changes.empty()) {
			ver = updater.currentVersion;
		}

		if (ver != invalidVersion && ver > data->version.get()) {
			// TODO(alexmiller): Update to version tracking.
			// DEBUG_KEY_RANGE("SSUpdate", ver, KeyRangeRef());

			data->mutableData().createNewVersion(ver);
			if (data->otherError.getFuture().isReady())
				data->otherError.getFuture().get();

			data->counters.fetchedVersions += (ver - data->version.get());
			++data->counters.fetchesFromLogs;
			Optional<UID> curSourceTLogID = cursor->getCurrentPeekLocation();

			if (curSourceTLogID != data->sourceTLogID) {
				data->sourceTLogID = curSourceTLogID;

				TraceEvent("StorageServerSourceTLogID", data->thisServerID)
				    .detail("SourceTLogID",
				            data->sourceTLogID.present() ? data->sourceTLogID.get().toString() : "unknown")
				    .trackLatest(data->storageServerSourceTLogIDEventHolder->trackingKey);
			}

			data->noRecentUpdates.set(false);
			data->lastUpdate = now();
			data->version.set(ver); // Triggers replies to waiting gets for new version(s)

			setDataVersion(data->thisServerID, data->version.get());
			if (data->otherError.getFuture().isReady())
				data->otherError.getFuture().get();

			Version maxVersionsInMemory = SERVER_KNOBS->MAX_READ_TRANSACTION_LIFE_VERSIONS;
			for (int i = 0; i < data->recoveryVersionSkips.size(); i++) {
				maxVersionsInMemory += data->recoveryVersionSkips[i].second;
			}

			// Trigger updateStorage if necessary
			Version proposedOldestVersion =
			    std::max(data->version.get(), cursor->getMinKnownCommittedVersion()) - maxVersionsInMemory;
			if (data->primaryLocality == tagLocalitySpecial || data->tag.locality == data->primaryLocality) {
				proposedOldestVersion = std::max(proposedOldestVersion, data->lastTLogVersion - maxVersionsInMemory);
			}
			proposedOldestVersion = std::min(proposedOldestVersion, data->version.get() - 1);
			proposedOldestVersion = std::max(proposedOldestVersion, data->oldestVersion.get());
			proposedOldestVersion = std::max(proposedOldestVersion, data->desiredOldestVersion.get());

			//TraceEvent("StorageServerUpdated", data->thisServerID).detail("Ver", ver).detail("DataVersion", data->version.get())
			//	.detail("LastTLogVersion", data->lastTLogVersion).detail("NewOldest",
			// data->oldestVersion.get()).detail("DesiredOldest",data->desiredOldestVersion.get())
			//	.detail("MaxVersionInMemory", maxVersionsInMemory).detail("Proposed",
			// proposedOldestVersion).detail("PrimaryLocality", data->primaryLocality).detail("Tag",
			// data->tag.toString());

			while (!data->recoveryVersionSkips.empty() &&
			       proposedOldestVersion > data->recoveryVersionSkips.front().first) {
				data->recoveryVersionSkips.pop_front();
			}
			data->desiredOldestVersion.set(proposedOldestVersion);
		}

		validate(data);

		data->logCursor->advanceTo(cloneCursor2->version());
		if (cursor->version().version >= data->lastTLogVersion) {
			if (data->behind) {
				TraceEvent("StorageServerNoLongerBehind", data->thisServerID)
				    .detail("CursorVersion", cursor->version().version)
				    .detail("TLogVersion", data->lastTLogVersion);
			}
			data->behind = false;
		}

		return Void(); // update will get called again ASAP
	} catch (Error& err) {
		state Error e = err;
		if (e.code() != error_code_worker_removed && e.code() != error_code_please_reboot) {
			TraceEvent(SevError, "SSUpdateError", data->thisServerID).error(e).backtrace();
		} else if (e.code() == error_code_please_reboot) {
			wait(data->durableInProgress);
		}
		throw e;
	}
}

ACTOR Future<Void> updateStorage(StorageServer* data) {
	loop {
		ASSERT(data->durableVersion.get() == data->storageVersion());
		if (g_network->isSimulated()) {
			double endTime =
			    g_simulator.checkDisabled(format("%s/updateStorage", data->thisServerID.toString().c_str()));
			if (endTime > now()) {
				wait(delay(endTime - now(), TaskPriority::UpdateStorage));
			}
		}
		wait(data->desiredOldestVersion.whenAtLeast(data->storageVersion() + 1));
		wait(delay(0, TaskPriority::UpdateStorage));

		state Promise<Void> durableInProgress;
		data->durableInProgress = durableInProgress.getFuture();

		state Version startOldestVersion = data->storageVersion();
		state Version newOldestVersion = data->storageVersion();
		state Version desiredVersion = data->desiredOldestVersion.get();
		state int64_t bytesLeft = SERVER_KNOBS->STORAGE_COMMIT_BYTES;

		// Write mutations to storage until we reach the desiredVersion or have written too much (bytesleft)
		state double beforeStorageUpdates = now();
		loop {
			state bool done = data->storage.makeVersionMutationsDurable(newOldestVersion, desiredVersion, bytesLeft);
			// We want to forget things from these data structures atomically with changing oldestVersion (and "before",
			// since oldestVersion.set() may trigger waiting actors) forgetVersionsBeforeAsync visibly forgets
			// immediately (without waiting) but asynchronously frees memory.
			Future<Void> finishedForgetting =
			    data->mutableData().forgetVersionsBeforeAsync(newOldestVersion, TaskPriority::UpdateStorage);
			data->oldestVersion.set(newOldestVersion);
			wait(finishedForgetting);
			wait(yield(TaskPriority::UpdateStorage));
			if (done)
				break;
		}

		std::set<Key> modifiedChangeFeeds;
		while (!data->changeFeedVersions.empty() && data->changeFeedVersions.front().second <= newOldestVersion) {
			modifiedChangeFeeds.insert(data->changeFeedVersions.front().first.begin(),
			                           data->changeFeedVersions.front().first.end());
			data->changeFeedVersions.pop_front();
		}

		state std::vector<Key> updatedChangeFeeds(modifiedChangeFeeds.begin(), modifiedChangeFeeds.end());
		state int curFeed = 0;
		while (curFeed < updatedChangeFeeds.size()) {
			auto info = data->uidChangeFeed.find(updatedChangeFeeds[curFeed]);
			if (info != data->uidChangeFeed.end()) {
				for (auto& it : info->second->mutations) {
					if (it.version > newOldestVersion) {
						break;
					}
					data->storage.writeKeyValue(
					    KeyValueRef(changeFeedDurableKey(info->second->id, it.version),
					                changeFeedDurableValue(it.mutations, it.knownCommittedVersion)));
					info->second->storageVersion = it.version;
				}
				wait(yield(TaskPriority::UpdateStorage));
			}
			curFeed++;
		}

		// Set the new durable version as part of the outstanding change set, before commit
		if (startOldestVersion != newOldestVersion)
			data->storage.makeVersionDurable(newOldestVersion);
		data->storageUpdatesDurableLatencyHistogram->sampleSeconds(now() - beforeStorageUpdates);

		debug_advanceMaxCommittedVersion(data->thisServerID, newOldestVersion);
		state double beforeStorageCommit = now();
		state Future<Void> durable = data->storage.commit();
		state Future<Void> durableDelay = Void();

		if (bytesLeft > 0) {
			durableDelay = delay(SERVER_KNOBS->STORAGE_COMMIT_INTERVAL, TaskPriority::UpdateStorage);
		}

		wait(ioTimeoutError(durable, SERVER_KNOBS->MAX_STORAGE_COMMIT_TIME));
		data->storageCommitLatencyHistogram->sampleSeconds(now() - beforeStorageCommit);

		debug_advanceMinCommittedVersion(data->thisServerID, newOldestVersion);

		if (newOldestVersion > data->rebootAfterDurableVersion) {
			TraceEvent("RebootWhenDurableTriggered", data->thisServerID)
			    .detail("NewOldestVersion", newOldestVersion)
			    .detail("RebootAfterDurableVersion", data->rebootAfterDurableVersion);
			// To avoid brokenPromise error, which is caused by the sender of the durableInProgress (i.e., this process)
			// never sets durableInProgress, we should set durableInProgress before send the please_reboot() error.
			// Otherwise, in the race situation when storage server receives both reboot and
			// brokenPromise of durableInProgress, the worker of the storage server will die.
			// We will eventually end up with no worker for storage server role.
			// The data distributor's buildTeam() will get stuck in building a team
			durableInProgress.sendError(please_reboot());
			throw please_reboot();
		}

		curFeed = 0;
		while (curFeed < updatedChangeFeeds.size()) {
			auto info = data->uidChangeFeed.find(updatedChangeFeeds[curFeed]);
			if (info != data->uidChangeFeed.end()) {
				while (!info->second->mutations.empty() && info->second->mutations.front().version < newOldestVersion) {
					info->second->mutations.pop_front();
				}
				info->second->durableVersion = info->second->storageVersion;
				wait(yield(TaskPriority::UpdateStorage));
			}
			curFeed++;
		}

		durableInProgress.send(Void());
		wait(delay(0, TaskPriority::UpdateStorage)); // Setting durableInProgess could cause the storage server to shut
		                                             // down, so delay to check for cancellation

		// Taking and releasing the durableVersionLock ensures that no eager reads both begin before the commit was
		// effective and are applied after we change the durable version. Also ensure that we have to lock while calling
		// changeDurableVersion, because otherwise the latest version of mutableData might be partially loaded.
		state double beforeSSDurableVersionUpdate = now();
		wait(data->durableVersionLock.take());
		data->popVersion(data->durableVersion.get() + 1);

		while (!changeDurableVersion(data, newOldestVersion)) {
			if (g_network->check_yield(TaskPriority::UpdateStorage)) {
				data->durableVersionLock.release();
				wait(delay(0, TaskPriority::UpdateStorage));
				wait(data->durableVersionLock.take());
			}
		}

		data->durableVersionLock.release();
		data->ssDurableVersionUpdateLatencyHistogram->sampleSeconds(now() - beforeSSDurableVersionUpdate);

		//TraceEvent("StorageServerDurable", data->thisServerID).detail("Version", newOldestVersion);
		data->fetchKeysBytesBudget = SERVER_KNOBS->STORAGE_FETCH_BYTES;
		data->fetchKeysBudgetUsed.set(false);
		if (!data->fetchKeysBudgetUsed.get()) {
			wait(durableDelay || data->fetchKeysBudgetUsed.onChange());
		}
	}
}

#ifndef __INTEL_COMPILER
#pragma endregion
#endif

////////////////////////////////// StorageServerDisk ///////////////////////////////////////
#ifndef __INTEL_COMPILER
#pragma region StorageServerDisk
#endif

void StorageServerDisk::makeNewStorageServerDurable() {
	storage->set(persistFormat);
	storage->set(KeyValueRef(persistID, BinaryWriter::toValue(data->thisServerID, Unversioned())));
	if (data->tssPairID.present()) {
		storage->set(KeyValueRef(persistTssPairID, BinaryWriter::toValue(data->tssPairID.get(), Unversioned())));
	}
	storage->set(KeyValueRef(persistVersion, BinaryWriter::toValue(data->version.get(), Unversioned())));
	storage->set(KeyValueRef(persistShardAssignedKeys.begin.toString(), LiteralStringRef("0")));
	storage->set(KeyValueRef(persistShardAvailableKeys.begin.toString(), LiteralStringRef("0")));
}

void setAvailableStatus(StorageServer* self, KeyRangeRef keys, bool available) {
	// ASSERT( self->debug_inApplyUpdate );
	ASSERT(!keys.empty());

	auto& mLV = self->addVersionToMutationLog(self->data().getLatestVersion());

	KeyRange availableKeys = KeyRangeRef(persistShardAvailableKeys.begin.toString() + keys.begin.toString(),
	                                     persistShardAvailableKeys.begin.toString() + keys.end.toString());
	//TraceEvent("SetAvailableStatus", self->thisServerID).detail("Version", mLV.version).detail("RangeBegin", availableKeys.begin).detail("RangeEnd", availableKeys.end);

	self->addMutationToMutationLog(mLV, MutationRef(MutationRef::ClearRange, availableKeys.begin, availableKeys.end));
	self->addMutationToMutationLog(mLV,
	                               MutationRef(MutationRef::SetValue,
	                                           availableKeys.begin,
	                                           available ? LiteralStringRef("1") : LiteralStringRef("0")));
	if (keys.end != allKeys.end) {
		bool endAvailable = self->shards.rangeContaining(keys.end)->value()->isInVersionedData();
		self->addMutationToMutationLog(mLV,
		                               MutationRef(MutationRef::SetValue,
		                                           availableKeys.end,
		                                           endAvailable ? LiteralStringRef("1") : LiteralStringRef("0")));
	}
}

void setAssignedStatus(StorageServer* self, KeyRangeRef keys, bool nowAssigned) {
	ASSERT(!keys.empty());
	auto& mLV = self->addVersionToMutationLog(self->data().getLatestVersion());
	KeyRange assignedKeys = KeyRangeRef(persistShardAssignedKeys.begin.toString() + keys.begin.toString(),
	                                    persistShardAssignedKeys.begin.toString() + keys.end.toString());
	//TraceEvent("SetAssignedStatus", self->thisServerID).detail("Version", mLV.version).detail("RangeBegin", assignedKeys.begin).detail("RangeEnd", assignedKeys.end);
	self->addMutationToMutationLog(mLV, MutationRef(MutationRef::ClearRange, assignedKeys.begin, assignedKeys.end));
	self->addMutationToMutationLog(mLV,
	                               MutationRef(MutationRef::SetValue,
	                                           assignedKeys.begin,
	                                           nowAssigned ? LiteralStringRef("1") : LiteralStringRef("0")));
	if (keys.end != allKeys.end) {
		bool endAssigned = self->shards.rangeContaining(keys.end)->value()->assigned();
		self->addMutationToMutationLog(mLV,
		                               MutationRef(MutationRef::SetValue,
		                                           assignedKeys.end,
		                                           endAssigned ? LiteralStringRef("1") : LiteralStringRef("0")));
	}
}

void StorageServerDisk::clearRange(KeyRangeRef keys) {
	storage->clear(keys);
}

void StorageServerDisk::writeKeyValue(KeyValueRef kv) {
	storage->set(kv);
}

void StorageServerDisk::writeMutation(MutationRef mutation) {
	if (mutation.type == MutationRef::SetValue) {
		storage->set(KeyValueRef(mutation.param1, mutation.param2));
	} else if (mutation.type == MutationRef::ClearRange) {
		storage->clear(KeyRangeRef(mutation.param1, mutation.param2));
	} else
		ASSERT(false);
}

void StorageServerDisk::writeMutations(const VectorRef<MutationRef>& mutations,
                                       Version debugVersion,
                                       const char* debugContext) {
	for (const auto& m : mutations) {
		DEBUG_MUTATION(debugContext, debugVersion, m, data->thisServerID);
		if (m.type == MutationRef::SetValue) {
			storage->set(KeyValueRef(m.param1, m.param2));
		} else if (m.type == MutationRef::ClearRange) {
			storage->clear(KeyRangeRef(m.param1, m.param2));
		}
	}
}

bool StorageServerDisk::makeVersionMutationsDurable(Version& prevStorageVersion,
                                                    Version newStorageVersion,
                                                    int64_t& bytesLeft) {
	if (bytesLeft <= 0)
		return true;

	// Apply mutations from the mutationLog
	auto u = data->getMutationLog().upper_bound(prevStorageVersion);
	if (u != data->getMutationLog().end() && u->first <= newStorageVersion) {
		VerUpdateRef const& v = u->second;
		ASSERT(v.version > prevStorageVersion && v.version <= newStorageVersion);
		// TODO(alexmiller): Update to version tracking.
		// DEBUG_KEY_RANGE("makeVersionMutationsDurable", v.version, KeyRangeRef());
		writeMutations(v.mutations, v.version, "makeVersionDurable");
		for (const auto& m : v.mutations)
			bytesLeft -= mvccStorageBytes(m);
		prevStorageVersion = v.version;
		return false;
	} else {
		prevStorageVersion = newStorageVersion;
		return true;
	}
}

// Update data->storage to persist the changes from (data->storageVersion(),version]
void StorageServerDisk::makeVersionDurable(Version version) {
	storage->set(KeyValueRef(persistVersion, BinaryWriter::toValue(version, Unversioned())));

	// TraceEvent("MakeDurable", data->thisServerID)
	//     .detail("FromVersion", prevStorageVersion)
	//     .detail("ToVersion", version);
}

// Update data->storage to persist tss quarantine state
void StorageServerDisk::makeTssQuarantineDurable() {
	storage->set(KeyValueRef(persistTssQuarantine, LiteralStringRef("1")));
}

void StorageServerDisk::changeLogProtocol(Version version, ProtocolVersion protocol) {
	data->addMutationToMutationLogOrStorage(
	    version,
	    MutationRef(MutationRef::SetValue, persistLogProtocol, BinaryWriter::toValue(protocol, Unversioned())));
}

ACTOR Future<Void> applyByteSampleResult(StorageServer* data,
                                         IKeyValueStore* storage,
                                         Key begin,
                                         Key end,
                                         std::vector<Standalone<VectorRef<KeyValueRef>>>* results = nullptr) {
	state int totalFetches = 0;
	state int totalKeys = 0;
	state int totalBytes = 0;
	loop {
		RangeResult bs = wait(storage->readRange(
		    KeyRangeRef(begin, end), SERVER_KNOBS->STORAGE_LIMIT_BYTES, SERVER_KNOBS->STORAGE_LIMIT_BYTES));
		if (results)
			results->push_back(bs.castTo<VectorRef<KeyValueRef>>());
		int rangeSize = bs.expectedSize();
		totalFetches++;
		totalKeys += bs.size();
		totalBytes += rangeSize;
		for (int j = 0; j < bs.size(); j++) {
			KeyRef key = bs[j].key.removePrefix(persistByteSampleKeys.begin);
			if (!data->byteSampleClears.rangeContaining(key).value()) {
				data->metrics.byteSample.sample.insert(
				    key, BinaryReader::fromStringRef<int32_t>(bs[j].value, Unversioned()), false);
			}
		}
		if (rangeSize >= SERVER_KNOBS->STORAGE_LIMIT_BYTES) {
			Key nextBegin = keyAfter(bs.back().key);
			data->byteSampleClears.insert(KeyRangeRef(begin, nextBegin).removePrefix(persistByteSampleKeys.begin),
			                              true);
			data->byteSampleClearsTooLarge.set(data->byteSampleClears.size() >
			                                   SERVER_KNOBS->MAX_BYTE_SAMPLE_CLEAR_MAP_SIZE);
			begin = nextBegin;
			if (begin == end) {
				break;
			}
		} else {
			data->byteSampleClears.insert(KeyRangeRef(begin.removePrefix(persistByteSampleKeys.begin),
			                                          end == persistByteSampleKeys.end
			                                              ? LiteralStringRef("\xff\xff\xff")
			                                              : end.removePrefix(persistByteSampleKeys.begin)),
			                              true);
			data->byteSampleClearsTooLarge.set(data->byteSampleClears.size() >
			                                   SERVER_KNOBS->MAX_BYTE_SAMPLE_CLEAR_MAP_SIZE);
			break;
		}

		if (!results) {
			wait(delay(SERVER_KNOBS->BYTE_SAMPLE_LOAD_DELAY));
		}
	}
	TraceEvent("RecoveredByteSampleRange", data->thisServerID)
	    .detail("Begin", begin)
	    .detail("End", end)
	    .detail("Fetches", totalFetches)
	    .detail("Keys", totalKeys)
	    .detail("ReadBytes", totalBytes);
	return Void();
}

ACTOR Future<Void> restoreByteSample(StorageServer* data,
                                     IKeyValueStore* storage,
                                     Promise<Void> byteSampleSampleRecovered,
                                     Future<Void> startRestore) {
	state std::vector<Standalone<VectorRef<KeyValueRef>>> byteSampleSample;
	wait(applyByteSampleResult(
	    data, storage, persistByteSampleSampleKeys.begin, persistByteSampleSampleKeys.end, &byteSampleSample));
	byteSampleSampleRecovered.send(Void());
	wait(startRestore);
	wait(delay(SERVER_KNOBS->BYTE_SAMPLE_START_DELAY));

	size_t bytes_per_fetch = 0;
	// Since the expected size also includes (as of now) the space overhead of the container, we calculate our own
	// number here
	for (auto& it : byteSampleSample) {
		for (auto& kv : it) {
			bytes_per_fetch += BinaryReader::fromStringRef<int32_t>(kv.value, Unversioned());
		}
	}
	bytes_per_fetch = (bytes_per_fetch / SERVER_KNOBS->BYTE_SAMPLE_LOAD_PARALLELISM) + 1;

	state std::vector<Future<Void>> sampleRanges;
	int accumulatedSize = 0;
	Key lastStart =
	    persistByteSampleKeys.begin; // make sure the first range starts at the absolute beginning of the byte sample
	for (auto& it : byteSampleSample) {
		for (auto& kv : it) {
			if (accumulatedSize >= bytes_per_fetch) {
				accumulatedSize = 0;
				Key realKey = kv.key.removePrefix(persistByteSampleKeys.begin);
				sampleRanges.push_back(applyByteSampleResult(data, storage, lastStart, realKey));
				lastStart = realKey;
			}
			accumulatedSize += BinaryReader::fromStringRef<int32_t>(kv.value, Unversioned());
		}
	}
	// make sure that the last range goes all the way to the end of the byte sample
	sampleRanges.push_back(applyByteSampleResult(data, storage, lastStart, persistByteSampleKeys.end));

	wait(waitForAll(sampleRanges));
	TraceEvent("RecoveredByteSampleChunkedRead", data->thisServerID).detail("Ranges", sampleRanges.size());

	if (BUGGIFY)
		wait(delay(deterministicRandom()->random01() * 10.0));

	return Void();
}

ACTOR Future<bool> restoreDurableState(StorageServer* data, IKeyValueStore* storage) {
	state Future<Optional<Value>> fFormat = storage->readValue(persistFormat.key);
	state Future<Optional<Value>> fID = storage->readValue(persistID);
	state Future<Optional<Value>> ftssPairID = storage->readValue(persistTssPairID);
	state Future<Optional<Value>> fTssQuarantine = storage->readValue(persistTssQuarantine);
	state Future<Optional<Value>> fVersion = storage->readValue(persistVersion);
	state Future<Optional<Value>> fLogProtocol = storage->readValue(persistLogProtocol);
	state Future<Optional<Value>> fPrimaryLocality = storage->readValue(persistPrimaryLocality);
	state Future<RangeResult> fShardAssigned = storage->readRange(persistShardAssignedKeys);
	state Future<RangeResult> fShardAvailable = storage->readRange(persistShardAvailableKeys);
<<<<<<< HEAD
	state Future<RangeResult> fTenantMap = storage->readRange(persistTenantMapKeys);
=======
	state Future<RangeResult> fChangeFeeds = storage->readRange(persistChangeFeedKeys);
>>>>>>> 0e094ef7

	state Promise<Void> byteSampleSampleRecovered;
	state Promise<Void> startByteSampleRestore;
	data->byteSampleRecovery =
	    restoreByteSample(data, storage, byteSampleSampleRecovered, startByteSampleRestore.getFuture());

	TraceEvent("ReadingDurableState", data->thisServerID).log();
	wait(waitForAll(std::vector{ fFormat, fID, ftssPairID, fTssQuarantine, fVersion, fLogProtocol, fPrimaryLocality }));
<<<<<<< HEAD
	wait(waitForAll(std::vector{ fShardAssigned, fShardAvailable, fTenantMap }));
=======
	wait(waitForAll(std::vector{ fShardAssigned, fShardAvailable, fChangeFeeds }));
>>>>>>> 0e094ef7
	wait(byteSampleSampleRecovered.getFuture());
	TraceEvent("RestoringDurableState", data->thisServerID).log();

	if (!fFormat.get().present()) {
		// The DB was never initialized
		TraceEvent("DBNeverInitialized", data->thisServerID).log();
		storage->dispose();
		data->thisServerID = UID();
		data->sk = Key();
		return false;
	}
	if (!persistFormatReadableRange.contains(fFormat.get().get())) {
		TraceEvent(SevError, "UnsupportedDBFormat")
		    .detail("Format", fFormat.get().get().toString())
		    .detail("Expected", persistFormat.value.toString());
		throw worker_recovery_failed();
	}
	data->thisServerID = BinaryReader::fromStringRef<UID>(fID.get().get(), Unversioned());
	if (ftssPairID.get().present()) {
		data->setTssPair(BinaryReader::fromStringRef<UID>(ftssPairID.get().get(), Unversioned()));
	}

	// It's a bit sketchy to rely on an untrusted storage engine to persist its quarantine state when the quarantine
	// state means the storage engine already had a durability or correctness error, but it should get re-quarantined
	// very quickly because of a mismatch if it starts trying to do things again
	if (fTssQuarantine.get().present()) {
		TEST(true); // TSS restarted while quarantined
		data->tssInQuarantine = true;
	}

	data->sk = serverKeysPrefixFor((data->tssPairID.present()) ? data->tssPairID.get() : data->thisServerID)
	               .withPrefix(systemKeys.begin); // FFFF/serverKeys/[this server]/

	if (fLogProtocol.get().present())
		data->logProtocol = BinaryReader::fromStringRef<ProtocolVersion>(fLogProtocol.get().get(), Unversioned());

	if (fPrimaryLocality.get().present())
		data->primaryLocality = BinaryReader::fromStringRef<int8_t>(fPrimaryLocality.get().get(), Unversioned());

	state Version version = BinaryReader::fromStringRef<Version>(fVersion.get().get(), Unversioned());
	debug_checkRestoredVersion(data->thisServerID, version, "StorageServer");
	data->setInitialVersion(version);

	state RangeResult available = fShardAvailable.get();
	state int availableLoc;
	for (availableLoc = 0; availableLoc < available.size(); availableLoc++) {
		KeyRangeRef keys(available[availableLoc].key.removePrefix(persistShardAvailableKeys.begin),
		                 availableLoc + 1 == available.size()
		                     ? allKeys.end
		                     : available[availableLoc + 1].key.removePrefix(persistShardAvailableKeys.begin));
		ASSERT(!keys.empty());

		bool nowAvailable = available[availableLoc].value != LiteralStringRef("0");
		/*if(nowAvailable)
		  TraceEvent("AvailableShard", data->thisServerID).detail("RangeBegin", keys.begin).detail("RangeEnd", keys.end);*/
		data->newestAvailableVersion.insert(keys, nowAvailable ? latestVersion : invalidVersion);
		wait(yield());
	}

	state RangeResult assigned = fShardAssigned.get();
	state int assignedLoc;
	for (assignedLoc = 0; assignedLoc < assigned.size(); assignedLoc++) {
		KeyRangeRef keys(assigned[assignedLoc].key.removePrefix(persistShardAssignedKeys.begin),
		                 assignedLoc + 1 == assigned.size()
		                     ? allKeys.end
		                     : assigned[assignedLoc + 1].key.removePrefix(persistShardAssignedKeys.begin));
		ASSERT(!keys.empty());
		bool nowAssigned = assigned[assignedLoc].value != LiteralStringRef("0");
		/*if(nowAssigned)
		  TraceEvent("AssignedShard", data->thisServerID).detail("RangeBegin", keys.begin).detail("RangeEnd", keys.end);*/
		changeServerKeys(data, keys, nowAssigned, version, CSK_RESTORE);

		if (!nowAssigned)
			ASSERT(data->newestAvailableVersion.allEqual(keys, invalidVersion));
		wait(yield());
	}

<<<<<<< HEAD
	state RangeResult tenantMap = fTenantMap.get();
	state int tenantMapLoc;
	for (tenantMapLoc = 0; tenantMapLoc < tenantMap.size(); tenantMapLoc++) {
		// TODO: extract these from value
		Standalone<StringRef> tenantName = "Tenant1"_sr.withPrefix(lockedTenantPrefix);
		Key tenantPrefix = "a"_sr;

		data->tenantMap.insert(tenantName, tenantPrefix);
		data->lockedTenantsIndex.insert(tenantPrefix, tenantName);

		TraceEvent("RestoringTenant", data->thisServerID)
		    .detail("Key", tenantMap[tenantMapLoc].key)
		    .detail("TenantName", tenantName)
		    .detail("Prefix", tenantPrefix);

		wait(yield());
	}

=======
	state RangeResult changeFeeds = fChangeFeeds.get();
	state int feedLoc;
	for (feedLoc = 0; feedLoc < changeFeeds.size(); feedLoc++) {
		Key changeFeedId = changeFeeds[feedLoc].key.removePrefix(persistChangeFeedKeys.begin);
		KeyRange changeFeedRange;
		Version popVersion;
		ChangeFeedStatus status;
		std::tie(changeFeedRange, popVersion, status) = decodeChangeFeedValue(changeFeeds[feedLoc].value);
		TraceEvent(SevDebug, "RestoringChangeFeed", data->thisServerID)
		    .detail("RangeID", changeFeedId.printable())
		    .detail("Range", changeFeedRange.toString())
		    .detail("Status", status)
		    .detail("PopVer", popVersion);
		Reference<ChangeFeedInfo> changeFeedInfo(new ChangeFeedInfo());
		changeFeedInfo->range = changeFeedRange;
		changeFeedInfo->id = changeFeedId;
		changeFeedInfo->durableVersion = version;
		changeFeedInfo->storageVersion = version;
		changeFeedInfo->emptyVersion = popVersion - 1;
		changeFeedInfo->stopped = status == ChangeFeedStatus::CHANGE_FEED_STOP;
		data->uidChangeFeed[changeFeedId] = changeFeedInfo;
		auto rs = data->keyChangeFeed.modify(changeFeedRange);
		for (auto r = rs.begin(); r != rs.end(); ++r) {
			r->value().push_back(changeFeedInfo);
		}
		wait(yield());
	}
	data->keyChangeFeed.coalesce(allKeys);
>>>>>>> 0e094ef7
	// TODO: why is this seemingly random delay here?
	wait(delay(0.0001));

	{
		// Erase data which isn't available (it is from some fetch at a later version)
		// SOMEDAY: Keep track of keys that might be fetching, make sure we don't have any data elsewhere?
		for (auto it = data->newestAvailableVersion.ranges().begin(); it != data->newestAvailableVersion.ranges().end();
		     ++it) {
			if (it->value() == invalidVersion) {
				KeyRangeRef clearRange(it->begin(), it->end());
				// TODO(alexmiller): Figure out how to selectively enable spammy data distribution events.
				// DEBUG_KEY_RANGE("clearInvalidVersion", invalidVersion, clearRange);
				storage->clear(clearRange);
				data->byteSampleApplyClear(clearRange, invalidVersion);
			}
		}
	}

	validate(data, true);
	startByteSampleRestore.send(Void());

	return true;
}

Future<bool> StorageServerDisk::restoreDurableState() {
	return ::restoreDurableState(data, storage);
}

// Determines whether a key-value pair should be included in a byte sample
// Also returns size information about the sample
ByteSampleInfo isKeyValueInSample(KeyValueRef keyValue) {
	ByteSampleInfo info;

	const KeyRef key = keyValue.key;
	info.size = key.size() + keyValue.value.size();

	uint32_t a = 0;
	uint32_t b = 0;
	hashlittle2(key.begin(), key.size(), &a, &b);

	double probability =
	    (double)info.size / (key.size() + SERVER_KNOBS->BYTE_SAMPLING_OVERHEAD) / SERVER_KNOBS->BYTE_SAMPLING_FACTOR;
	info.inSample = a / ((1 << 30) * 4.0) < probability;
	info.sampledSize = info.size / std::min(1.0, probability);

	return info;
}

void StorageServer::addMutationToMutationLogOrStorage(Version ver, MutationRef m) {
	if (ver != invalidVersion) {
		addMutationToMutationLog(addVersionToMutationLog(ver), m);
	} else {
		storage.writeMutation(m);
		byteSampleApplyMutation(m, ver);
	}
}

void StorageServer::byteSampleApplySet(KeyValueRef kv, Version ver) {
	// Update byteSample in memory and (eventually) on disk and notify waiting metrics

	ByteSampleInfo sampleInfo = isKeyValueInSample(kv);
	auto& byteSample = metrics.byteSample.sample;

	int64_t delta = 0;
	const KeyRef key = kv.key;

	auto old = byteSample.find(key);
	if (old != byteSample.end())
		delta = -byteSample.getMetric(old);
	if (sampleInfo.inSample) {
		delta += sampleInfo.sampledSize;
		byteSample.insert(key, sampleInfo.sampledSize);
		addMutationToMutationLogOrStorage(ver,
		                                  MutationRef(MutationRef::SetValue,
		                                              key.withPrefix(persistByteSampleKeys.begin),
		                                              BinaryWriter::toValue(sampleInfo.sampledSize, Unversioned())));
	} else {
		bool any = old != byteSample.end();
		if (!byteSampleRecovery.isReady()) {
			if (!byteSampleClears.rangeContaining(key).value()) {
				byteSampleClears.insert(key, true);
				byteSampleClearsTooLarge.set(byteSampleClears.size() > SERVER_KNOBS->MAX_BYTE_SAMPLE_CLEAR_MAP_SIZE);
				any = true;
			}
		}
		if (any) {
			byteSample.erase(old);
			auto diskRange = singleKeyRange(key.withPrefix(persistByteSampleKeys.begin));
			addMutationToMutationLogOrStorage(ver,
			                                  MutationRef(MutationRef::ClearRange, diskRange.begin, diskRange.end));
		}
	}

	if (delta)
		metrics.notifyBytes(key, delta);
}

void StorageServer::byteSampleApplyClear(KeyRangeRef range, Version ver) {
	// Update byteSample in memory and (eventually) on disk via the mutationLog and notify waiting metrics

	auto& byteSample = metrics.byteSample.sample;
	bool any = false;

	if (range.begin < allKeys.end) {
		// NotifyBytes should not be called for keys past allKeys.end
		KeyRangeRef searchRange = KeyRangeRef(range.begin, std::min(range.end, allKeys.end));
		counters.sampledBytesCleared += byteSample.sumRange(searchRange.begin, searchRange.end);

		auto r = metrics.waitMetricsMap.intersectingRanges(searchRange);
		for (auto shard = r.begin(); shard != r.end(); ++shard) {
			KeyRangeRef intersectingRange = shard.range() & range;
			int64_t bytes = byteSample.sumRange(intersectingRange.begin, intersectingRange.end);
			metrics.notifyBytes(shard, -bytes);
			any = any || bytes > 0;
		}
	}

	if (range.end > allKeys.end && byteSample.sumRange(std::max(allKeys.end, range.begin), range.end) > 0)
		any = true;

	if (!byteSampleRecovery.isReady()) {
		auto clearRanges = byteSampleClears.intersectingRanges(range);
		for (auto it : clearRanges) {
			if (!it.value()) {
				byteSampleClears.insert(range, true);
				byteSampleClearsTooLarge.set(byteSampleClears.size() > SERVER_KNOBS->MAX_BYTE_SAMPLE_CLEAR_MAP_SIZE);
				any = true;
				break;
			}
		}
	}

	if (any) {
		byteSample.eraseAsync(range.begin, range.end);
		auto diskRange = range.withPrefix(persistByteSampleKeys.begin);
		addMutationToMutationLogOrStorage(ver, MutationRef(MutationRef::ClearRange, diskRange.begin, diskRange.end));
	}
}

ACTOR Future<Void> waitMetrics(StorageServerMetrics* self, WaitMetricsRequest req, Future<Void> timeout) {
	state PromiseStream<StorageMetrics> change;
	state StorageMetrics metrics = self->getMetrics(req.keys);
	state Error error = success();
	state bool timedout = false;

	if (!req.min.allLessOrEqual(metrics) || !metrics.allLessOrEqual(req.max)) {
		TEST(true); // ShardWaitMetrics return case 1 (quickly)
		req.reply.send(metrics);
		return Void();
	}

	{
		auto rs = self->waitMetricsMap.modify(req.keys);
		for (auto r = rs.begin(); r != rs.end(); ++r)
			r->value().push_back(change);
		loop {
			try {
				choose {
					when(StorageMetrics c = waitNext(change.getFuture())) {
						metrics += c;

						// SOMEDAY: validation! The changes here are possibly partial changes (we receive multiple
						// messages per
						//  update to our requested range). This means that the validation would have to occur after all
						//  the messages for one clear or set have been dispatched.

						/*StorageMetrics m = getMetrics( data, req.keys );
						  bool b = ( m.bytes != metrics.bytes || m.bytesPerKSecond != metrics.bytesPerKSecond ||
						  m.iosPerKSecond != metrics.iosPerKSecond ); if (b) { printf("keys: '%s' - '%s' @%p\n",
						  printable(req.keys.begin).c_str(), printable(req.keys.end).c_str(), this);
						  printf("waitMetrics: desync %d (%lld %lld %lld) != (%lld %lld %lld); +(%lld %lld %lld)\n", b,
						  m.bytes, m.bytesPerKSecond, m.iosPerKSecond, metrics.bytes, metrics.bytesPerKSecond,
						  metrics.iosPerKSecond, c.bytes, c.bytesPerKSecond, c.iosPerKSecond);

						  }*/
					}
					when(wait(timeout)) { timedout = true; }
				}
			} catch (Error& e) {
				if (e.code() == error_code_actor_cancelled)
					throw; // This is only cancelled when the main loop had exited...no need in this case to clean up
					       // self
				error = e;
				break;
			}

			if (timedout) {
				TEST(true); // ShardWaitMetrics return on timeout
				// FIXME: instead of using random chance, send wrong_shard_server when the call in from
				// waitMetricsMultiple (requires additional information in the request)
				if (deterministicRandom()->random01() < SERVER_KNOBS->WAIT_METRICS_WRONG_SHARD_CHANCE) {
					req.reply.sendError(wrong_shard_server());
				} else {
					req.reply.send(metrics);
				}
				break;
			}

			if (!req.min.allLessOrEqual(metrics) || !metrics.allLessOrEqual(req.max)) {
				TEST(true); // ShardWaitMetrics return case 2 (delayed)
				req.reply.send(metrics);
				break;
			}
		}

		wait(delay(0)); // prevent iterator invalidation of functions sending changes
	}

	auto rs = self->waitMetricsMap.modify(req.keys);
	for (auto i = rs.begin(); i != rs.end(); ++i) {
		auto& x = i->value();
		for (int j = 0; j < x.size(); j++) {
			if (x[j] == change) {
				swapAndPop(&x, j);
				break;
			}
		}
	}
	self->waitMetricsMap.coalesce(req.keys);

	if (error.code() != error_code_success) {
		if (error.code() != error_code_wrong_shard_server)
			throw error;
		TEST(true); // ShardWaitMetrics delayed wrong_shard_server()
		req.reply.sendError(error);
	}

	return Void();
}

Future<Void> StorageServerMetrics::waitMetrics(WaitMetricsRequest req, Future<Void> delay) {
	return ::waitMetrics(this, req, delay);
}

#ifndef __INTEL_COMPILER
#pragma endregion
#endif

/////////////////////////////// Core //////////////////////////////////////
#ifndef __INTEL_COMPILER
#pragma region Core
#endif

ACTOR Future<Void> metricsCore(StorageServer* self, StorageServerInterface ssi) {
	state Future<Void> doPollMetrics = Void();

	wait(self->byteSampleRecovery);

	// Logs all counters in `counters.cc` and reset the interval.
	self->actors.add(traceCounters("StorageMetrics",
	                               self->thisServerID,
	                               SERVER_KNOBS->STORAGE_LOGGING_DELAY,
	                               &self->counters.cc,
	                               self->thisServerID.toString() + "/StorageMetrics",
	                               [self = self](TraceEvent& te) {
		                               te.detail("Tag", self->tag.toString());
		                               StorageBytes sb = self->storage.getStorageBytes();
		                               te.detail("KvstoreBytesUsed", sb.used);
		                               te.detail("KvstoreBytesFree", sb.free);
		                               te.detail("KvstoreBytesAvailable", sb.available);
		                               te.detail("KvstoreBytesTotal", sb.total);
		                               te.detail("KvstoreBytesTemp", sb.temp);
		                               if (self->isTss()) {
			                               te.detail("TSSPairID", self->tssPairID);
			                               te.detail("TSSJointID",
			                                         UID(self->thisServerID.first() ^ self->tssPairID.get().first(),
			                                             self->thisServerID.second() ^ self->tssPairID.get().second()));
		                               } else if (self->isSSWithTSSPair()) {
			                               te.detail("SSPairID", self->ssPairID);
			                               te.detail("TSSJointID",
			                                         UID(self->thisServerID.first() ^ self->ssPairID.get().first(),
			                                             self->thisServerID.second() ^ self->ssPairID.get().second()));
		                               }
	                               }));

	loop {
		choose {
			when(WaitMetricsRequest req = waitNext(ssi.waitMetrics.getFuture())) {
				if (!self->isReadable(req.keys)) {
					TEST(true); // waitMetrics immediate wrong_shard_server()
					self->sendErrorWithPenalty(req.reply, wrong_shard_server(), self->getPenalty());
				} else {
					self->actors.add(
					    self->metrics.waitMetrics(req, delayJittered(SERVER_KNOBS->STORAGE_METRIC_TIMEOUT)));
				}
			}
			when(SplitMetricsRequest req = waitNext(ssi.splitMetrics.getFuture())) {
				if (!self->isReadable(req.keys)) {
					TEST(true); // splitMetrics immediate wrong_shard_server()
					self->sendErrorWithPenalty(req.reply, wrong_shard_server(), self->getPenalty());
				} else {
					self->metrics.splitMetrics(req);
				}
			}
			when(GetStorageMetricsRequest req = waitNext(ssi.getStorageMetrics.getFuture())) {
				StorageBytes sb = self->storage.getStorageBytes();
				self->metrics.getStorageMetrics(
				    req, sb, self->counters.bytesInput.getRate(), self->versionLag, self->lastUpdate);
			}
			when(ReadHotSubRangeRequest req = waitNext(ssi.getReadHotRanges.getFuture())) {
				if (!self->isReadable(req.keys)) {
					TEST(true); // readHotSubRanges immediate wrong_shard_server()
					self->sendErrorWithPenalty(req.reply, wrong_shard_server(), self->getPenalty());
				} else {
					self->metrics.getReadHotRanges(req);
				}
			}
			when(SplitRangeRequest req = waitNext(ssi.getRangeSplitPoints.getFuture())) {
				if (!self->isReadable(req.keys)) {
					TEST(true); // getSplitPoints immediate wrong_shard_server()
					self->sendErrorWithPenalty(req.reply, wrong_shard_server(), self->getPenalty());
				} else {
					self->metrics.getSplitPoints(req);
				}
			}
			when(wait(doPollMetrics)) {
				self->metrics.poll();
				doPollMetrics = delay(SERVER_KNOBS->STORAGE_SERVER_POLL_METRICS_DELAY);
			}
		}
	}
}

ACTOR Future<Void> logLongByteSampleRecovery(Future<Void> recovery) {
	choose {
		when(wait(recovery)) {}
		when(wait(delay(SERVER_KNOBS->LONG_BYTE_SAMPLE_RECOVERY_DELAY))) {
			TraceEvent(g_network->isSimulated() ? SevWarn : SevWarnAlways, "LongByteSampleRecovery");
		}
	}

	return Void();
}

ACTOR Future<Void> checkBehind(StorageServer* self) {
	state int behindCount = 0;
	loop {
		wait(delay(SERVER_KNOBS->BEHIND_CHECK_DELAY));
		state Transaction tr(self->cx);
		loop {
			try {
				Version readVersion = wait(tr.getRawReadVersion());
				if (readVersion > self->version.get() + SERVER_KNOBS->BEHIND_CHECK_VERSIONS) {
					behindCount++;
				} else {
					behindCount = 0;
				}
				self->versionBehind = behindCount >= SERVER_KNOBS->BEHIND_CHECK_COUNT;
				break;
			} catch (Error& e) {
				wait(tr.onError(e));
			}
		}
	}
}

ACTOR Future<Void> serveGetValueRequests(StorageServer* self, FutureStream<GetValueRequest> getValue) {
	getCurrentLineage()->modify(&TransactionLineage::operation) = TransactionLineage::Operation::GetValue;
	loop {
		GetValueRequest req = waitNext(getValue);
		// Warning: This code is executed at extremely high priority (TaskPriority::LoadBalancedEndpoint), so downgrade
		// before doing real work
		if (req.debugID.present())
			g_traceBatch.addEvent("GetValueDebug",
			                      req.debugID.get().first(),
			                      "storageServer.received"); //.detail("TaskID", g_network->getCurrentTask());

		if (SHORT_CIRCUT_ACTUAL_STORAGE && normalKeys.contains(req.key))
			req.reply.send(GetValueReply());
		else
			self->actors.add(self->readGuard(req, getValueQ));
	}
}

ACTOR Future<Void> serveGetKeyValuesRequests(StorageServer* self, FutureStream<GetKeyValuesRequest> getKeyValues) {
	getCurrentLineage()->modify(&TransactionLineage::operation) = TransactionLineage::Operation::GetKeyValues;
	loop {
		GetKeyValuesRequest req = waitNext(getKeyValues);

		// Warning: This code is executed at extremely high priority (TaskPriority::LoadBalancedEndpoint), so downgrade
		// before doing real work
		self->actors.add(self->readGuard(req, getKeyValuesQ));
	}
}

ACTOR Future<Void> serveGetKeyValuesStreamRequests(StorageServer* self,
                                                   FutureStream<GetKeyValuesStreamRequest> getKeyValuesStream) {
	loop {
		GetKeyValuesStreamRequest req = waitNext(getKeyValuesStream);
		// Warning: This code is executed at extremely high priority (TaskPriority::LoadBalancedEndpoint), so downgrade
		// before doing real work
		// FIXME: add readGuard again
		self->actors.add(getKeyValuesStreamQ(self, req));
	}
}

ACTOR Future<Void> serveGetKeyRequests(StorageServer* self, FutureStream<GetKeyRequest> getKey) {
	getCurrentLineage()->modify(&TransactionLineage::operation) = TransactionLineage::Operation::GetKey;
	loop {
		GetKeyRequest req = waitNext(getKey);
		// Warning: This code is executed at extremely high priority (TaskPriority::LoadBalancedEndpoint), so downgrade
		// before doing real work
		self->actors.add(self->readGuard(req, getKeyQ));
	}
}

ACTOR Future<Void> watchValueWaitForVersion(StorageServer* self,
                                            WatchValueRequest req,
                                            PromiseStream<WatchValueRequest> stream) {
	state Span span("SS:watchValueWaitForVersion"_loc, { req.spanContext });
	getCurrentLineage()->modify(&TransactionLineage::txID) = req.spanContext.first();
	try {
		wait(success(waitForVersionNoTooOld(self, req.version)));
		stream.send(req);
	} catch (Error& e) {
		if (!canReplyWith(e))
			throw e;
		self->sendErrorWithPenalty(req.reply, e, self->getPenalty());
	}
	return Void();
}

ACTOR Future<Void> serveWatchValueRequestsImpl(StorageServer* self, FutureStream<WatchValueRequest> stream) {
	loop {
		getCurrentLineage()->modify(&TransactionLineage::txID) = 0;
		state WatchValueRequest req = waitNext(stream);
		state Reference<ServerWatchMetadata> metadata = self->getWatchMetadata(req.key.contents());
		state Span span("SS:serveWatchValueRequestsImpl"_loc, { req.spanContext });
		getCurrentLineage()->modify(&TransactionLineage::txID) = req.spanContext.first();

		if (!metadata.isValid()) { // case 1: no watch set for the current key
			metadata = makeReference<ServerWatchMetadata>(req.key, req.value, req.version, req.tags, req.debugID);
			KeyRef key = self->setWatchMetadata(metadata);
			metadata->watch_impl = forward(watchWaitForValueChange(self, span.context, key), metadata->versionPromise);
			self->actors.add(watchValueSendReply(self, req, metadata->versionPromise.getFuture(), span.context));
		} else if (metadata->value ==
		           req.value) { // case 2: there is a watch in the map and it has the same value so just update version
			if (req.version > metadata->version) {
				metadata->version = req.version;
				metadata->tags = req.tags;
				metadata->debugID = req.debugID;
			}
			self->actors.add(watchValueSendReply(self, req, metadata->versionPromise.getFuture(), span.context));
		} else if (req.version > metadata->version) { // case 3: version in map has a lower version so trigger watch and
			                                          // create a new entry in map
			self->deleteWatchMetadata(req.key.contents());
			metadata->versionPromise.send(req.version);
			metadata->watch_impl.cancel();

			metadata = makeReference<ServerWatchMetadata>(req.key, req.value, req.version, req.tags, req.debugID);
			KeyRef key = self->setWatchMetadata(metadata);
			metadata->watch_impl = forward(watchWaitForValueChange(self, span.context, key), metadata->versionPromise);

			self->actors.add(watchValueSendReply(self, req, metadata->versionPromise.getFuture(), span.context));
		} else if (req.version <
		           metadata->version) { // case 4: version in the map is higher so immediately trigger watch
			TEST(true); // watch version in map is higher so trigger watch (case 4)
			req.reply.send(WatchValueReply{ metadata->version });
		} else { // case 5: watch value differs but their versions are the same (rare case) so check with the SS
			TEST(true); // watch version in the map is the same but value is different (case 5)
			loop {
				try {
					state Version latest = self->version.get();
					GetValueRequest getReq(span.context, metadata->key, latest, metadata->tags, metadata->debugID);
					state Future<Void> getValue = getValueQ(self, getReq);
					GetValueReply reply = wait(getReq.reply.getFuture());
					metadata = self->getWatchMetadata(req.key.contents());

					if (metadata.isValid() && reply.value != metadata->value) { // valSS != valMap
						self->deleteWatchMetadata(req.key.contents());
						metadata->versionPromise.send(req.version);
						metadata->watch_impl.cancel();
					}

					if (reply.value == req.value) { // valSS == valreq
						metadata =
						    makeReference<ServerWatchMetadata>(req.key, req.value, req.version, req.tags, req.debugID);
						KeyRef key = self->setWatchMetadata(metadata);
						metadata->watch_impl =
						    forward(watchWaitForValueChange(self, span.context, key), metadata->versionPromise);
						self->actors.add(
						    watchValueSendReply(self, req, metadata->versionPromise.getFuture(), span.context));
					} else {
						req.reply.send(WatchValueReply{ latest });
					}
					break;
				} catch (Error& e) {
					if (e.code() != error_code_transaction_too_old) {
						if (!canReplyWith(e))
							throw e;
						self->sendErrorWithPenalty(req.reply, e, self->getPenalty());
						break;
					}
					TEST(true); // Reading a watched key failed with transaction_too_old case 5
				}
			}
		}
	}
}

ACTOR Future<Void> serveWatchValueRequests(StorageServer* self, FutureStream<WatchValueRequest> watchValue) {
	state PromiseStream<WatchValueRequest> stream;
	getCurrentLineage()->modify(&TransactionLineage::operation) = TransactionLineage::Operation::WatchValue;
	self->actors.add(serveWatchValueRequestsImpl(self, stream.getFuture()));

	loop {
		WatchValueRequest req = waitNext(watchValue);
		// TODO: fast load balancing?
		if (self->shouldRead(req)) {
			self->actors.add(watchValueWaitForVersion(self, req, stream));
		}
	}
}

ACTOR Future<Void> serveChangeFeedStreamRequests(StorageServer* self,
                                                 FutureStream<ChangeFeedStreamRequest> changeFeedStream) {
	loop {
		ChangeFeedStreamRequest req = waitNext(changeFeedStream);
		self->actors.add(changeFeedStreamQ(self, req));
	}
}

ACTOR Future<Void> serveOverlappingChangeFeedsRequests(
    StorageServer* self,
    FutureStream<OverlappingChangeFeedsRequest> overlappingChangeFeeds) {
	loop {
		OverlappingChangeFeedsRequest req = waitNext(overlappingChangeFeeds);
		self->actors.add(self->readGuard(req, overlappingChangeFeedsQ));
	}
}

ACTOR Future<Void> serveChangeFeedPopRequests(StorageServer* self, FutureStream<ChangeFeedPopRequest> changeFeedPops) {
	loop {
		ChangeFeedPopRequest req = waitNext(changeFeedPops);
		self->actors.add(self->readGuard(req, changeFeedPopQ));
	}
}

ACTOR Future<Void> reportStorageServerState(StorageServer* self) {
	if (!SERVER_KNOBS->REPORT_DD_METRICS) {
		return Void();
	}

	loop {
		wait(delay(SERVER_KNOBS->DD_METRICS_REPORT_INTERVAL));

		const auto numRunningFetchKeys = self->currentRunningFetchKeys.numRunning();
		if (numRunningFetchKeys == 0) {
			continue;
		}

		const auto longestRunningFetchKeys = self->currentRunningFetchKeys.longestTime();

		auto level = SevInfo;
		if (longestRunningFetchKeys.first >= SERVER_KNOBS->FETCH_KEYS_TOO_LONG_TIME_CRITERIA) {
			level = SevWarnAlways;
		}

		TraceEvent(level, "FetchKeysCurrentStatus", self->thisServerID)
		    .detail("Timestamp", now())
		    .detail("LongestRunningTime", longestRunningFetchKeys.first)
		    .detail("StartKey", longestRunningFetchKeys.second.begin)
		    .detail("EndKey", longestRunningFetchKeys.second.end)
		    .detail("NumRunning", numRunningFetchKeys);
	}
}

ACTOR Future<Void> storageServerCore(StorageServer* self, StorageServerInterface ssi) {
	state Future<Void> doUpdate = Void();
	state bool updateReceived =
	    false; // true iff the current update() actor assigned to doUpdate has already received an update from the tlog
	state double lastLoopTopTime = now();
	state Future<Void> dbInfoChange = Void();
	state Future<Void> checkLastUpdate = Void();
	state Future<Void> updateProcessStatsTimer = delay(SERVER_KNOBS->FASTRESTORE_UPDATE_PROCESS_STATS_INTERVAL);

	self->actors.add(updateStorage(self));
	self->actors.add(waitFailureServer(ssi.waitFailure.getFuture()));
	self->actors.add(self->otherError.getFuture());
	self->actors.add(metricsCore(self, ssi));
	self->actors.add(logLongByteSampleRecovery(self->byteSampleRecovery));
	self->actors.add(checkBehind(self));
	self->actors.add(serveGetValueRequests(self, ssi.getValue.getFuture()));
	self->actors.add(serveGetKeyValuesRequests(self, ssi.getKeyValues.getFuture()));
	self->actors.add(serveGetKeyValuesStreamRequests(self, ssi.getKeyValuesStream.getFuture()));
	self->actors.add(serveGetKeyRequests(self, ssi.getKey.getFuture()));
	self->actors.add(serveWatchValueRequests(self, ssi.watchValue.getFuture()));
	self->actors.add(serveChangeFeedStreamRequests(self, ssi.changeFeedStream.getFuture()));
	self->actors.add(serveOverlappingChangeFeedsRequests(self, ssi.overlappingChangeFeeds.getFuture()));
	self->actors.add(serveChangeFeedPopRequests(self, ssi.changeFeedPop.getFuture()));
	self->actors.add(traceRole(Role::STORAGE_SERVER, ssi.id()));
	self->actors.add(reportStorageServerState(self));

	self->transactionTagCounter.startNewInterval();
	self->actors.add(
	    recurring([&]() { self->transactionTagCounter.startNewInterval(); }, SERVER_KNOBS->TAG_MEASUREMENT_INTERVAL));

	self->coreStarted.send(Void());

	loop {
		++self->counters.loops;

		double loopTopTime = now();
		double elapsedTime = loopTopTime - lastLoopTopTime;
		if (elapsedTime > 0.050) {
			if (deterministicRandom()->random01() < 0.01)
				TraceEvent(SevWarn, "SlowSSLoopx100", self->thisServerID).detail("Elapsed", elapsedTime);
		}
		lastLoopTopTime = loopTopTime;

		choose {
			when(wait(checkLastUpdate)) {
				if (now() - self->lastUpdate >= CLIENT_KNOBS->NO_RECENT_UPDATES_DURATION) {
					self->noRecentUpdates.set(true);
					checkLastUpdate = delay(CLIENT_KNOBS->NO_RECENT_UPDATES_DURATION);
				} else {
					checkLastUpdate =
					    delay(std::max(CLIENT_KNOBS->NO_RECENT_UPDATES_DURATION - (now() - self->lastUpdate), 0.1));
				}
			}
			when(wait(dbInfoChange)) {
				TEST(self->logSystem); // shardServer dbInfo changed
				dbInfoChange = self->db->onChange();
				if (self->db->get().recoveryState >= RecoveryState::ACCEPTING_COMMITS) {
					self->logSystem = ILogSystem::fromServerDBInfo(self->thisServerID, self->db->get());
					if (self->logSystem) {
						if (self->db->get().logSystemConfig.recoveredAt.present()) {
							self->poppedAllAfter = self->db->get().logSystemConfig.recoveredAt.get();
						}
						self->logCursor = self->logSystem->peekSingle(
						    self->thisServerID, self->version.get() + 1, self->tag, self->history);
						self->popVersion(self->durableVersion.get() + 1, true);
					}
					// If update() is waiting for results from the tlog, it might never get them, so needs to be
					// cancelled.  But if it is waiting later, cancelling it could cause problems (e.g. fetchKeys that
					// already committed to transitioning to waiting state)
					if (!updateReceived) {
						doUpdate = Void();
					}
				}

				Optional<LatencyBandConfig> newLatencyBandConfig = self->db->get().latencyBandConfig;
				if (newLatencyBandConfig.present() != self->latencyBandConfig.present() ||
				    (newLatencyBandConfig.present() &&
				     newLatencyBandConfig.get().readConfig != self->latencyBandConfig.get().readConfig)) {
					self->latencyBandConfig = newLatencyBandConfig;
					self->counters.readLatencyBands.clearBands();
					TraceEvent("LatencyBandReadUpdatingConfig").detail("Present", newLatencyBandConfig.present());
					if (self->latencyBandConfig.present()) {
						for (auto band : self->latencyBandConfig.get().readConfig.bands) {
							self->counters.readLatencyBands.addThreshold(band);
						}
					}
				}
			}
			when(GetShardStateRequest req = waitNext(ssi.getShardState.getFuture())) {
				if (req.mode == GetShardStateRequest::NO_WAIT) {
					if (self->isReadable(req.keys))
						req.reply.send(GetShardStateReply{ self->version.get(), self->durableVersion.get() });
					else
						req.reply.sendError(wrong_shard_server());
				} else {
					self->actors.add(getShardStateQ(self, req));
				}
			}
			when(StorageQueuingMetricsRequest req = waitNext(ssi.getQueuingMetrics.getFuture())) {
				getQueuingMetrics(self, req);
			}
			when(ReplyPromise<KeyValueStoreType> reply = waitNext(ssi.getKeyValueStoreType.getFuture())) {
				reply.send(self->storage.getKeyValueStoreType());
			}
			when(wait(doUpdate)) {
				updateReceived = false;
				if (!self->logSystem)
					doUpdate = Never();
				else
					doUpdate = update(self, &updateReceived);
			}
			when(wait(updateProcessStatsTimer)) {
				updateProcessStats(self);
				updateProcessStatsTimer = delay(SERVER_KNOBS->FASTRESTORE_UPDATE_PROCESS_STATS_INTERVAL);
			}
			when(wait(self->actors.getResult())) {}
		}
	}
}

bool storageServerTerminated(StorageServer& self, IKeyValueStore* persistentData, Error const& e) {
	self.shuttingDown = true;

	// Clearing shards shuts down any fetchKeys actors; these may do things on cancellation that are best done with self
	// still valid
	self.shards.insert(allKeys, Reference<ShardInfo>());

	// Dispose the IKVS (destroying its data permanently) only if this shutdown is definitely permanent.  Otherwise just
	// close it.
	if (e.code() == error_code_please_reboot) {
		// do nothing.
	} else if (e.code() == error_code_worker_removed || e.code() == error_code_recruitment_failed) {
		// SOMEDAY: could close instead of dispose if tss in quarantine gets removed so it could still be investigated?
		persistentData->dispose();
	} else {
		persistentData->close();
	}

	if (e.code() == error_code_worker_removed || e.code() == error_code_recruitment_failed ||
	    e.code() == error_code_file_not_found || e.code() == error_code_actor_cancelled) {
		TraceEvent("StorageServerTerminated", self.thisServerID).error(e, true);
		return true;
	} else
		return false;
}

ACTOR Future<Void> memoryStoreRecover(IKeyValueStore* store, Reference<IClusterConnectionRecord> connRecord, UID id) {
	if (store->getType() != KeyValueStoreType::MEMORY || connRecord.getPtr() == nullptr) {
		return Never();
	}

	// create a temp client connect to DB
	Database cx = Database::createDatabase(connRecord, Database::API_VERSION_LATEST);

	state Reference<ReadYourWritesTransaction> tr = makeReference<ReadYourWritesTransaction>(cx);
	state int noCanRemoveCount = 0;
	loop {
		try {
			tr->setOption(FDBTransactionOptions::PRIORITY_SYSTEM_IMMEDIATE);
			tr->setOption(FDBTransactionOptions::ACCESS_SYSTEM_KEYS);

			state bool canRemove = wait(canRemoveStorageServer(tr, id));
			if (!canRemove) {
				TEST(true); // it's possible that the caller had a transaction in flight that assigned keys to the
				            // server. Wait for it to reverse its mistake.
				wait(delayJittered(SERVER_KNOBS->REMOVE_RETRY_DELAY, TaskPriority::UpdateStorage));
				tr->reset();
				TraceEvent("RemoveStorageServerRetrying")
				    .detail("Count", noCanRemoveCount++)
				    .detail("ServerID", id)
				    .detail("CanRemove", canRemove);
			} else {
				return Void();
			}
		} catch (Error& e) {
			state Error err = e;
			wait(tr->onError(e));
			TraceEvent("RemoveStorageServerRetrying").error(err);
		}
	}
}

ACTOR Future<Void> initTenantMap(StorageServer* self) {
	state Reference<ReadYourWritesTransaction> tr = makeReference<ReadYourWritesTransaction>(self->cx);

	loop {
		try {
			tr->setOption(FDBTransactionOptions::ACCESS_SYSTEM_KEYS);
			state Version version = wait(tr->getReadVersion());
			RangeResult entries = wait(tr->getRange(tenantMapKeys, CLIENT_KNOBS->TOO_MANY));

			for (auto kv : entries) {
				// TODO: we need to make sure whatever version we use for reading the tenant map is the minimum we can
				// use for reads, and that we will get all updates after that point
				self->insertTenant(kv.key, kv.value, version);
			}
			break;
		} catch (Error& e) {
			wait(tr->onError(e));
		}
	}

	return Void();
}

// for creating a new storage server
ACTOR Future<Void> storageServer(IKeyValueStore* persistentData,
                                 StorageServerInterface ssi,
                                 Tag seedTag,
                                 Version tssSeedVersion,
                                 ReplyPromise<InitializeStorageReply> recruitReply,
                                 Reference<AsyncVar<ServerDBInfo> const> db,
                                 std::string folder) {
	state StorageServer self(persistentData, db, ssi);
	if (ssi.isTss()) {
		self.setTssPair(ssi.tssPairID.get());
		ASSERT(self.isTss());
	}

	self.sk = serverKeysPrefixFor(self.tssPairID.present() ? self.tssPairID.get() : self.thisServerID)
	              .withPrefix(systemKeys.begin); // FFFF/serverKeys/[this server]/
	self.folder = folder;

	try {
		wait(self.storage.init());
		wait(self.storage.commit());

		if (seedTag == invalidTag) {
			std::pair<Version, Tag> verAndTag = wait(addStorageServer(
			    self.cx, ssi)); // Might throw recruitment_failed in case of simultaneous master failure
			self.tag = verAndTag.second;
			if (ssi.isTss()) {
				self.setInitialVersion(tssSeedVersion);
			} else {
				self.setInitialVersion(verAndTag.first - 1);
			}
		} else {
			self.tag = seedTag;
		}

		self.storage.makeNewStorageServerDurable();
		wait(self.storage.commit());

		TraceEvent("StorageServerInit", ssi.id())
		    .detail("Version", self.version.get())
		    .detail("SeedTag", seedTag.toString())
		    .detail("TssPair", ssi.isTss() ? ssi.tssPairID.get().toString() : "");
		InitializeStorageReply rep;
		rep.interf = ssi;
		rep.addedVersion = self.version.get();
		recruitReply.send(rep);
		self.byteSampleRecovery = Void();

		if (seedTag == invalidTag) {
			// TODO: we need to make sure that if we fail before the result here is made durable, then we can recover
			// and read it again
			wait(initTenantMap(&self));
		}

		wait(storageServerCore(&self, ssi));

		throw internal_error();
	} catch (Error& e) {
		// If we die with an error before replying to the recruitment request, send the error to the recruiter
		// (ClusterController, and from there to the DataDistributionTeamCollection)
		if (!recruitReply.isSet())
			recruitReply.sendError(recruitment_failed());
		if (storageServerTerminated(self, persistentData, e))
			return Void();
		throw e;
	}
}

ACTOR Future<Void> replaceInterface(StorageServer* self, StorageServerInterface ssi) {
	ASSERT(!ssi.isTss());
	state Transaction tr(self->cx);

	loop {
		state Future<Void> infoChanged = self->db->onChange();
		state Reference<CommitProxyInfo> commitProxies(
		    new CommitProxyInfo(self->db->get().client.commitProxies, false));
		choose {
			when(GetStorageServerRejoinInfoReply _rep =
			         wait(commitProxies->size()
			                  ? basicLoadBalance(commitProxies,
			                                     &CommitProxyInterface::getStorageServerRejoinInfo,
			                                     GetStorageServerRejoinInfoRequest(ssi.id(), ssi.locality.dcId()))
			                  : Never())) {
				state GetStorageServerRejoinInfoReply rep = _rep;

				try {
					tr.reset();
					tr.setOption(FDBTransactionOptions::PRIORITY_SYSTEM_IMMEDIATE);
					tr.setVersion(rep.version);

					tr.addReadConflictRange(singleKeyRange(serverListKeyFor(ssi.id())));
					tr.addReadConflictRange(singleKeyRange(serverTagKeyFor(ssi.id())));
					tr.addReadConflictRange(serverTagHistoryRangeFor(ssi.id()));
					tr.addReadConflictRange(singleKeyRange(tagLocalityListKeyFor(ssi.locality.dcId())));

					tr.set(serverListKeyFor(ssi.id()), serverListValue(ssi));

					if (rep.newLocality) {
						tr.addReadConflictRange(tagLocalityListKeys);
						tr.set(tagLocalityListKeyFor(ssi.locality.dcId()),
						       tagLocalityListValue(rep.newTag.get().locality));
					}

					// this only should happen if SS moved datacenters
					if (rep.newTag.present()) {
						KeyRange conflictRange = singleKeyRange(serverTagConflictKeyFor(rep.newTag.get()));
						tr.addReadConflictRange(conflictRange);
						tr.addWriteConflictRange(conflictRange);
						tr.setOption(FDBTransactionOptions::FIRST_IN_BATCH);
						tr.set(serverTagKeyFor(ssi.id()), serverTagValue(rep.newTag.get()));
						tr.atomicOp(serverTagHistoryKeyFor(ssi.id()),
						            serverTagValue(rep.tag),
						            MutationRef::SetVersionstampedKey);
					}

					if (rep.history.size() && rep.history.back().first < self->version.get()) {
						tr.clear(serverTagHistoryRangeBefore(ssi.id(), self->version.get()));
					}

					choose {
						when(wait(tr.commit())) {
							self->history = rep.history;

							if (rep.newTag.present()) {
								self->tag = rep.newTag.get();
								self->history.insert(self->history.begin(),
								                     std::make_pair(tr.getCommittedVersion(), rep.tag));
							} else {
								self->tag = rep.tag;
							}
							self->allHistory = self->history;

							TraceEvent("SSTag", self->thisServerID).detail("MyTag", self->tag.toString());
							for (auto it : self->history) {
								TraceEvent("SSHistory", self->thisServerID)
								    .detail("Ver", it.first)
								    .detail("Tag", it.second.toString());
							}

							if (self->history.size() && BUGGIFY) {
								TraceEvent("SSHistoryReboot", self->thisServerID).log();
								throw please_reboot();
							}

							break;
						}
						when(wait(infoChanged)) {}
					}
				} catch (Error& e) {
					wait(tr.onError(e));
				}
			}
			when(wait(infoChanged)) {}
		}
	}

	return Void();
}

ACTOR Future<Void> replaceTSSInterface(StorageServer* self, StorageServerInterface ssi) {
	// RYW for KeyBackedMap
	state Reference<ReadYourWritesTransaction> tr = makeReference<ReadYourWritesTransaction>(self->cx);
	state KeyBackedMap<UID, UID> tssMapDB = KeyBackedMap<UID, UID>(tssMappingKeys.begin);

	ASSERT(ssi.isTss());

	loop {
		try {
			state Tag myTag;

			tr->reset();
			tr->setOption(FDBTransactionOptions::ACCESS_SYSTEM_KEYS);
			tr->setOption(FDBTransactionOptions::PRIORITY_SYSTEM_IMMEDIATE);

			Optional<Value> pairTagValue = wait(tr->get(serverTagKeyFor(self->tssPairID.get())));

			if (!pairTagValue.present()) {
				TEST(true); // Race where tss was down, pair was removed, tss starts back up
				TraceEvent("StorageServerWorkerRemoved", self->thisServerID).detail("Reason", "TssPairMissing");
				throw worker_removed();
			}

			myTag = decodeServerTagValue(pairTagValue.get());

			tr->addReadConflictRange(singleKeyRange(serverListKeyFor(ssi.id())));
			tr->set(serverListKeyFor(ssi.id()), serverListValue(ssi));

			// add itself back to tss mapping
			if (!self->isTSSInQuarantine()) {
				tssMapDB.set(tr, self->tssPairID.get(), ssi.id());
			}

			wait(tr->commit());
			self->tag = myTag;

			break;
		} catch (Error& e) {
			wait(tr->onError(e));
		}
	}

	return Void();
}

// for recovering an existing storage server
ACTOR Future<Void> storageServer(IKeyValueStore* persistentData,
                                 StorageServerInterface ssi,
                                 Reference<AsyncVar<ServerDBInfo> const> db,
                                 std::string folder,
                                 Promise<Void> recovered,
                                 Reference<IClusterConnectionRecord> connRecord) {
	state StorageServer self(persistentData, db, ssi);
	self.folder = folder;

	try {
		state double start = now();
		TraceEvent("StorageServerRebootStart", self.thisServerID).log();

		wait(self.storage.init());
		choose {
			// after a rollback there might be uncommitted changes.
			// for memory storage engine type, wait until recovery is done before commit
			when(wait(self.storage.commit())) {}

			when(wait(memoryStoreRecover(persistentData, connRecord, self.thisServerID))) {
				TraceEvent("DisposeStorageServer", self.thisServerID).log();
				throw worker_removed();
			}
		}

		bool ok = wait(self.storage.restoreDurableState());
		if (!ok) {
			if (recovered.canBeSet())
				recovered.send(Void());
			return Void();
		}
		TraceEvent("SSTimeRestoreDurableState", self.thisServerID).detail("TimeTaken", now() - start);

		// if this is a tss storage file, use that as source of truth for this server being a tss instead of the
		// presence of the tss pair key in the storage engine
		if (ssi.isTss()) {
			ASSERT(self.isTss());
			ssi.tssPairID = self.tssPairID.get();
		} else {
			ASSERT(!self.isTss());
		}

		ASSERT(self.thisServerID == ssi.id());

		self.sk = serverKeysPrefixFor(self.tssPairID.present() ? self.tssPairID.get() : self.thisServerID)
		              .withPrefix(systemKeys.begin); // FFFF/serverKeys/[this server]/

		TraceEvent("StorageServerReboot", self.thisServerID).detail("Version", self.version.get());

		if (recovered.canBeSet())
			recovered.send(Void());

		if (self.isTss()) {
			wait(replaceTSSInterface(&self, ssi));
		} else {
			wait(replaceInterface(&self, ssi));
		}

		TraceEvent("StorageServerStartingCore", self.thisServerID).detail("TimeTaken", now() - start);

		// wait( delay(0) );  // To make sure self->zkMasterInfo.onChanged is available to wait on
		wait(storageServerCore(&self, ssi));

		throw internal_error();
	} catch (Error& e) {
		if (recovered.canBeSet())
			recovered.send(Void());
		if (storageServerTerminated(self, persistentData, e))
			return Void();
		throw e;
	}
}

#ifndef __INTEL_COMPILER
#pragma endregion
#endif

/*
4 Reference count
4 priority
24 pointers
8 lastUpdateVersion
2 updated, replacedPointer
--
42 PTree overhead

8 Version insertVersion
--
50 VersionedMap overhead

12 KeyRef
12 ValueRef
1  isClear
--
25 payload


50 overhead
25 payload
21 structure padding
32 allocator rounds up
---
128 allocated

To reach 64, need to save: 11 bytes + all padding

Possibilities:
  -8 Combine lastUpdateVersion, insertVersion?
  -2 Fold together updated, replacedPointer, isClear bits
  -3 Fold away updated, replacedPointer, isClear
  -8 Move value lengths into arena
  -4 Replace priority with H(pointer)
  -12 Compress pointers (using special allocator)
  -4 Modular lastUpdateVersion (make sure no node survives 4 billion updates)
*/

void versionedMapTest() {
	VersionedMap<int, int> vm;

	printf("SS Ptree node is %zu bytes\n", sizeof(StorageServer::VersionedData::PTreeT));

	const int NSIZE = sizeof(VersionedMap<int, int>::PTreeT);
	const int ASIZE = NSIZE <= 64 ? 64 : nextFastAllocatedSize(NSIZE);

	auto before = FastAllocator<ASIZE>::getTotalMemory();

	for (int v = 1; v <= 1000; ++v) {
		vm.createNewVersion(v);
		for (int i = 0; i < 1000; i++) {
			int k = deterministicRandom()->randomInt(0, 2000000);
			/*for(int k2=k-5; k2<k+5; k2++)
			    if (vm.atLatest().find(k2) != vm.atLatest().end())
			        vm.erase(k2);*/
			vm.erase(k - 5, k + 5);
			vm.insert(k, v);
		}
	}

	auto after = FastAllocator<ASIZE>::getTotalMemory();

	int count = 0;
	for (auto i = vm.atLatest().begin(); i != vm.atLatest().end(); ++i)
		++count;

	printf("PTree node is %d bytes, allocated as %d bytes\n", NSIZE, ASIZE);
	printf("%d distinct after %d insertions\n", count, 1000 * 1000);
	printf("Memory used: %f MB\n", (after - before) / 1e6);
}<|MERGE_RESOLUTION|>--- conflicted
+++ resolved
@@ -82,14 +82,11 @@
 	case error_code_wrong_shard_server:
 	case error_code_process_behind:
 	case error_code_watch_cancelled:
-<<<<<<< HEAD
+	case error_code_unknown_change_feed:
 	case error_code_tenant_name_required:
 	case error_code_tenant_not_found:
 	case error_code_key_not_in_tenant:
 	case error_code_key_range_locked:
-=======
-	case error_code_unknown_change_feed:
->>>>>>> 0e094ef7
 		// case error_code_all_alternatives_failed:
 		return true;
 	default:
@@ -3325,6 +3322,8 @@
 static const KeyRef persistPrimaryLocality = LiteralStringRef(PERSIST_PREFIX "PrimaryLocality");
 static const KeyRangeRef persistChangeFeedKeys =
     KeyRangeRef(LiteralStringRef(PERSIST_PREFIX "RF/"), LiteralStringRef(PERSIST_PREFIX "RF0"));
+static const KeyRangeRef persistTenantMapKeys =
+    KeyRangeRef(LiteralStringRef(PERSIST_PREFIX "TM/"), LiteralStringRef(PERSIST_PREFIX "TM0"));
 // data keys are unmangled (but never start with PERSIST_PREFIX because they are always in allKeys)
 
 ACTOR Future<Void> fetchChangeFeedApplier(StorageServer* data,
@@ -4122,37 +4121,6 @@
 	}
 };
 
-<<<<<<< HEAD
-#define PERSIST_PREFIX "\xff\xff"
-
-// Immutable
-static const KeyValueRef persistFormat(LiteralStringRef(PERSIST_PREFIX "Format"),
-                                       LiteralStringRef("FoundationDB/StorageServer/1/4"));
-static const KeyRangeRef persistFormatReadableRange(LiteralStringRef("FoundationDB/StorageServer/1/2"),
-                                                    LiteralStringRef("FoundationDB/StorageServer/1/5"));
-static const KeyRef persistID = LiteralStringRef(PERSIST_PREFIX "ID");
-static const KeyRef persistTssPairID = LiteralStringRef(PERSIST_PREFIX "tssPairID");
-static const KeyRef persistTssQuarantine = LiteralStringRef(PERSIST_PREFIX "tssQ");
-
-// (Potentially) change with the durable version or when fetchKeys completes
-static const KeyRef persistVersion = LiteralStringRef(PERSIST_PREFIX "Version");
-static const KeyRangeRef persistShardAssignedKeys =
-    KeyRangeRef(LiteralStringRef(PERSIST_PREFIX "ShardAssigned/"), LiteralStringRef(PERSIST_PREFIX "ShardAssigned0"));
-static const KeyRangeRef persistShardAvailableKeys =
-    KeyRangeRef(LiteralStringRef(PERSIST_PREFIX "ShardAvailable/"), LiteralStringRef(PERSIST_PREFIX "ShardAvailable0"));
-static const KeyRangeRef persistByteSampleKeys =
-    KeyRangeRef(LiteralStringRef(PERSIST_PREFIX "BS/"), LiteralStringRef(PERSIST_PREFIX "BS0"));
-static const KeyRangeRef persistByteSampleSampleKeys =
-    KeyRangeRef(LiteralStringRef(PERSIST_PREFIX "BS/" PERSIST_PREFIX "BS/"),
-                LiteralStringRef(PERSIST_PREFIX "BS/" PERSIST_PREFIX "BS0"));
-static const KeyRef persistLogProtocol = LiteralStringRef(PERSIST_PREFIX "LogProtocol");
-static const KeyRef persistPrimaryLocality = LiteralStringRef(PERSIST_PREFIX "PrimaryLocality");
-static const KeyRangeRef persistTenantMapKeys =
-    KeyRangeRef(LiteralStringRef(PERSIST_PREFIX "TM/"), LiteralStringRef(PERSIST_PREFIX "TM0"));
-// data keys are unmangled (but never start with PERSIST_PREFIX because they are always in allKeys)
-
-=======
->>>>>>> 0e094ef7
 class StorageUpdater {
 public:
 	StorageUpdater()
@@ -4292,14 +4260,13 @@
 			data->primaryLocality = BinaryReader::fromStringRef<int8_t>(m.param2, Unversioned());
 			auto& mLV = data->addVersionToMutationLog(data->data().getLatestVersion());
 			data->addMutationToMutationLog(mLV, MutationRef(MutationRef::SetValue, persistPrimaryLocality, m.param2));
-<<<<<<< HEAD
 		} else if ((m.type == MutationRef::SetValue || m.type == MutationRef::ClearRange) &&
 		           m.param1.startsWith(tenantMapPrivatePrefix)) {
 			if (m.type == MutationRef::SetValue) {
 				data->insertTenant(m.param1, m.param2, currentVersion);
 			} else if (m.type == MutationRef::ClearRange) {
 				data->clearTenants(m.param1, m.param2, currentVersion);
-=======
+			}
 		} else if (m.type == MutationRef::SetValue && m.param1.startsWith(changeFeedPrivatePrefix)) {
 			Key changeFeedId = m.param1.removePrefix(changeFeedPrivatePrefix);
 			KeyRange changeFeedRange;
@@ -4375,7 +4342,6 @@
 					                persistChangeFeedKeys.begin.toString() + changeFeedId.toString(),
 					                m.param2));
 				}
->>>>>>> 0e094ef7
 			}
 		} else if (m.param1.substr(1).startsWith(tssMappingKeys.begin) &&
 		           (m.type == MutationRef::SetValue || m.type == MutationRef::ClearRange)) {
@@ -4419,7 +4385,8 @@
 			                 m.param1.removePrefix(systemKeys.begin).removePrefix(storageCachePrefix));
 			data->cachedRangeMap.insert(keys, true);
 
-			// Figure out the affected shard ranges and maintain the cached key-range information in the in-memory map
+			// Figure out the affected shard ranges and maintain the cached key-range information in the in-memory
+			// map
 			// TODO revisit- we are not splitting the cached ranges based on shards as of now.
 			if (0) {
 				auto cachedRanges = data->shards.intersectingRanges(keys);
@@ -4494,8 +4461,8 @@
 ACTOR Future<Void> update(StorageServer* data, bool* pReceivedUpdate) {
 	state double start;
 	try {
-		// If we are disk bound and durableVersion is very old, we need to block updates or we could run out of memory
-		// This is often referred to as the storage server e-brake (emergency brake)
+		// If we are disk bound and durableVersion is very old, we need to block updates or we could run out of
+		// memory This is often referred to as the storage server e-brake (emergency brake)
 
 		// We allow the storage server to make some progress between e-brake periods, referreed to as "overage", in
 		// order to ensure that it advances desiredOldestVersion enough for updateStorage to make enough progress on
@@ -4533,8 +4500,8 @@
 		    data->tssFaultInjectTime.get() < now()) {
 			if (deterministicRandom()->random01() < 0.01) {
 				TraceEvent(SevWarnAlways, "TSSInjectDelayForever", data->thisServerID).log();
-				// small random chance to just completely get stuck here, each tss should eventually hit this in this
-				// mode
+				// small random chance to just completely get stuck here, each tss should eventually hit this in
+				// this mode
 				wait(tssDelayForever());
 			} else {
 				// otherwise pause for part of a second
@@ -4631,14 +4598,14 @@
 			}
 
 			// Any fetchKeys which are ready to transition their shards to the adding,transferred state do so now.
-			// If there is an epoch end we skip this step, to increase testability and to prevent inserting a version in
-			// the middle of a rolled back version range.
+			// If there is an epoch end we skip this step, to increase testability and to prevent inserting a
+			// version in the middle of a rolled back version range.
 			while (!hasPrivateData && !epochEnd && !data->readyFetchKeys.empty()) {
 				auto fk = data->readyFetchKeys.back();
 				data->readyFetchKeys.pop_back();
 				fk.send(&fii);
-				// fetchKeys() would put the data it fetched into the fii. The thread will not return back to this actor
-				// until it was completed.
+				// fetchKeys() would put the data it fetched into the fii. The thread will not return back to this
+				// actor until it was completed.
 			}
 
 			for (auto& c : fii.changes)
@@ -4647,9 +4614,10 @@
 			wait(doEagerReads(data, &eager));
 			if (data->shardChangeCounter == changeCounter)
 				break;
-			TEST(true); // A fetchKeys completed while we were doing this, so eager might be outdated.  Read it again.
-			// SOMEDAY: Theoretically we could check the change counters of individual shards and retry the reads only
-			// selectively
+			TEST(true); // A fetchKeys completed while we were doing this, so eager might be outdated.  Read it
+			            // again.
+			// SOMEDAY: Theoretically we could check the change counters of individual shards and retry the reads
+			// only selectively
 			eager = UpdateEagerReadInfo();
 		}
 		data->eagerReadsLatencyHistogram->sampleSeconds(now() - start);
@@ -4679,8 +4647,8 @@
 			for (; mutationNum < pUpdate->mutations.size(); mutationNum++) {
 				updater.applyMutation(data, pUpdate->mutations[mutationNum], pUpdate->version, true);
 				mutationBytes += pUpdate->mutations[mutationNum].totalSize();
-				// data->counters.mutationBytes or data->counters.mutations should not be updated because they should
-				// have counted when the mutations arrive from cursor initially.
+				// data->counters.mutationBytes or data->counters.mutations should not be updated because they
+				// should have counted when the mutations arrive from cursor initially.
 				injectedChanges = true;
 				if (mutationBytes > SERVER_KNOBS->DESIRED_UPDATE_BYTES) {
 					mutationBytes = 0;
@@ -4741,8 +4709,8 @@
 				Span span("SS:update"_loc, { spanContext });
 				span.addTag("key"_sr, msg.param1);
 
-				// Drop non-private mutations if TSS fault injection is enabled in simulation, or if this is a TSS in
-				// quarantine.
+				// Drop non-private mutations if TSS fault injection is enabled in simulation, or if this is a TSS
+				// in quarantine.
 				if (g_network->isSimulated() && data->isTss() && !g_simulator.speedUpSimulation &&
 				    g_simulator.tssMode == ISimulator::TSSMode::EnabledDropMutations &&
 				    data->tssFaultInjectTime.present() && data->tssFaultInjectTime.get() < now() &&
@@ -4934,9 +4902,9 @@
 		state double beforeStorageUpdates = now();
 		loop {
 			state bool done = data->storage.makeVersionMutationsDurable(newOldestVersion, desiredVersion, bytesLeft);
-			// We want to forget things from these data structures atomically with changing oldestVersion (and "before",
-			// since oldestVersion.set() may trigger waiting actors) forgetVersionsBeforeAsync visibly forgets
-			// immediately (without waiting) but asynchronously frees memory.
+			// We want to forget things from these data structures atomically with changing oldestVersion (and
+			// "before", since oldestVersion.set() may trigger waiting actors) forgetVersionsBeforeAsync visibly
+			// forgets immediately (without waiting) but asynchronously frees memory.
 			Future<Void> finishedForgetting =
 			    data->mutableData().forgetVersionsBeforeAsync(newOldestVersion, TaskPriority::UpdateStorage);
 			data->oldestVersion.set(newOldestVersion);
@@ -4995,9 +4963,9 @@
 			TraceEvent("RebootWhenDurableTriggered", data->thisServerID)
 			    .detail("NewOldestVersion", newOldestVersion)
 			    .detail("RebootAfterDurableVersion", data->rebootAfterDurableVersion);
-			// To avoid brokenPromise error, which is caused by the sender of the durableInProgress (i.e., this process)
-			// never sets durableInProgress, we should set durableInProgress before send the please_reboot() error.
-			// Otherwise, in the race situation when storage server receives both reboot and
+			// To avoid brokenPromise error, which is caused by the sender of the durableInProgress (i.e., this
+			// process) never sets durableInProgress, we should set durableInProgress before send the
+			// please_reboot() error. Otherwise, in the race situation when storage server receives both reboot and
 			// brokenPromise of durableInProgress, the worker of the storage server will die.
 			// We will eventually end up with no worker for storage server role.
 			// The data distributor's buildTeam() will get stuck in building a team
@@ -5019,12 +4987,13 @@
 		}
 
 		durableInProgress.send(Void());
-		wait(delay(0, TaskPriority::UpdateStorage)); // Setting durableInProgess could cause the storage server to shut
-		                                             // down, so delay to check for cancellation
+		wait(delay(0, TaskPriority::UpdateStorage)); // Setting durableInProgess could cause the storage server to
+		                                             // shut down, so delay to check for cancellation
 
 		// Taking and releasing the durableVersionLock ensures that no eager reads both begin before the commit was
-		// effective and are applied after we change the durable version. Also ensure that we have to lock while calling
-		// changeDurableVersion, because otherwise the latest version of mutableData might be partially loaded.
+		// effective and are applied after we change the durable version. Also ensure that we have to lock while
+		// calling changeDurableVersion, because otherwise the latest version of mutableData might be partially
+		// loaded.
 		state double beforeSSDurableVersionUpdate = now();
 		wait(data->durableVersionLock.take());
 		data->popVersion(data->durableVersion.get() + 1);
@@ -5303,11 +5272,8 @@
 	state Future<Optional<Value>> fPrimaryLocality = storage->readValue(persistPrimaryLocality);
 	state Future<RangeResult> fShardAssigned = storage->readRange(persistShardAssignedKeys);
 	state Future<RangeResult> fShardAvailable = storage->readRange(persistShardAvailableKeys);
-<<<<<<< HEAD
 	state Future<RangeResult> fTenantMap = storage->readRange(persistTenantMapKeys);
-=======
 	state Future<RangeResult> fChangeFeeds = storage->readRange(persistChangeFeedKeys);
->>>>>>> 0e094ef7
 
 	state Promise<Void> byteSampleSampleRecovered;
 	state Promise<Void> startByteSampleRestore;
@@ -5316,11 +5282,7 @@
 
 	TraceEvent("ReadingDurableState", data->thisServerID).log();
 	wait(waitForAll(std::vector{ fFormat, fID, ftssPairID, fTssQuarantine, fVersion, fLogProtocol, fPrimaryLocality }));
-<<<<<<< HEAD
-	wait(waitForAll(std::vector{ fShardAssigned, fShardAvailable, fTenantMap }));
-=======
-	wait(waitForAll(std::vector{ fShardAssigned, fShardAvailable, fChangeFeeds }));
->>>>>>> 0e094ef7
+	wait(waitForAll(std::vector{ fShardAssigned, fShardAvailable, fTenantMap, fChangeFeeds }));
 	wait(byteSampleSampleRecovered.getFuture());
 	TraceEvent("RestoringDurableState", data->thisServerID).log();
 
@@ -5344,8 +5306,8 @@
 	}
 
 	// It's a bit sketchy to rely on an untrusted storage engine to persist its quarantine state when the quarantine
-	// state means the storage engine already had a durability or correctness error, but it should get re-quarantined
-	// very quickly because of a mismatch if it starts trying to do things again
+	// state means the storage engine already had a durability or correctness error, but it should get
+	// re-quarantined very quickly because of a mismatch if it starts trying to do things again
 	if (fTssQuarantine.get().present()) {
 		TEST(true); // TSS restarted while quarantined
 		data->tssInQuarantine = true;
@@ -5398,7 +5360,6 @@
 		wait(yield());
 	}
 
-<<<<<<< HEAD
 	state RangeResult tenantMap = fTenantMap.get();
 	state int tenantMapLoc;
 	for (tenantMapLoc = 0; tenantMapLoc < tenantMap.size(); tenantMapLoc++) {
@@ -5417,7 +5378,6 @@
 		wait(yield());
 	}
 
-=======
 	state RangeResult changeFeeds = fChangeFeeds.get();
 	state int feedLoc;
 	for (feedLoc = 0; feedLoc < changeFeeds.size(); feedLoc++) {
@@ -5446,7 +5406,6 @@
 		wait(yield());
 	}
 	data->keyChangeFeed.coalesce(allKeys);
->>>>>>> 0e094ef7
 	// TODO: why is this seemingly random delay here?
 	wait(delay(0.0001));
 
@@ -5610,15 +5569,15 @@
 
 						// SOMEDAY: validation! The changes here are possibly partial changes (we receive multiple
 						// messages per
-						//  update to our requested range). This means that the validation would have to occur after all
-						//  the messages for one clear or set have been dispatched.
+						//  update to our requested range). This means that the validation would have to occur after
+						//  all the messages for one clear or set have been dispatched.
 
 						/*StorageMetrics m = getMetrics( data, req.keys );
 						  bool b = ( m.bytes != metrics.bytes || m.bytesPerKSecond != metrics.bytesPerKSecond ||
 						  m.iosPerKSecond != metrics.iosPerKSecond ); if (b) { printf("keys: '%s' - '%s' @%p\n",
 						  printable(req.keys.begin).c_str(), printable(req.keys.end).c_str(), this);
-						  printf("waitMetrics: desync %d (%lld %lld %lld) != (%lld %lld %lld); +(%lld %lld %lld)\n", b,
-						  m.bytes, m.bytesPerKSecond, m.iosPerKSecond, metrics.bytes, metrics.bytesPerKSecond,
+						  printf("waitMetrics: desync %d (%lld %lld %lld) != (%lld %lld %lld); +(%lld %lld %lld)\n",
+						  b, m.bytes, m.bytesPerKSecond, m.iosPerKSecond, metrics.bytes, metrics.bytesPerKSecond,
 						  metrics.iosPerKSecond, c.bytes, c.bytesPerKSecond, c.iosPerKSecond);
 
 						  }*/
@@ -5627,8 +5586,8 @@
 				}
 			} catch (Error& e) {
 				if (e.code() == error_code_actor_cancelled)
-					throw; // This is only cancelled when the main loop had exited...no need in this case to clean up
-					       // self
+					throw; // This is only cancelled when the main loop had exited...no need in this case to clean
+					       // up self
 				error = e;
 				break;
 			}
@@ -5807,8 +5766,8 @@
 	getCurrentLineage()->modify(&TransactionLineage::operation) = TransactionLineage::Operation::GetValue;
 	loop {
 		GetValueRequest req = waitNext(getValue);
-		// Warning: This code is executed at extremely high priority (TaskPriority::LoadBalancedEndpoint), so downgrade
-		// before doing real work
+		// Warning: This code is executed at extremely high priority (TaskPriority::LoadBalancedEndpoint), so
+		// downgrade before doing real work
 		if (req.debugID.present())
 			g_traceBatch.addEvent("GetValueDebug",
 			                      req.debugID.get().first(),
@@ -5826,8 +5785,8 @@
 	loop {
 		GetKeyValuesRequest req = waitNext(getKeyValues);
 
-		// Warning: This code is executed at extremely high priority (TaskPriority::LoadBalancedEndpoint), so downgrade
-		// before doing real work
+		// Warning: This code is executed at extremely high priority (TaskPriority::LoadBalancedEndpoint), so
+		// downgrade before doing real work
 		self->actors.add(self->readGuard(req, getKeyValuesQ));
 	}
 }
@@ -5836,8 +5795,8 @@
                                                    FutureStream<GetKeyValuesStreamRequest> getKeyValuesStream) {
 	loop {
 		GetKeyValuesStreamRequest req = waitNext(getKeyValuesStream);
-		// Warning: This code is executed at extremely high priority (TaskPriority::LoadBalancedEndpoint), so downgrade
-		// before doing real work
+		// Warning: This code is executed at extremely high priority (TaskPriority::LoadBalancedEndpoint), so
+		// downgrade before doing real work
 		// FIXME: add readGuard again
 		self->actors.add(getKeyValuesStreamQ(self, req));
 	}
@@ -5847,8 +5806,8 @@
 	getCurrentLineage()->modify(&TransactionLineage::operation) = TransactionLineage::Operation::GetKey;
 	loop {
 		GetKeyRequest req = waitNext(getKey);
-		// Warning: This code is executed at extremely high priority (TaskPriority::LoadBalancedEndpoint), so downgrade
-		// before doing real work
+		// Warning: This code is executed at extremely high priority (TaskPriority::LoadBalancedEndpoint), so
+		// downgrade before doing real work
 		self->actors.add(self->readGuard(req, getKeyQ));
 	}
 }
@@ -5882,16 +5841,16 @@
 			KeyRef key = self->setWatchMetadata(metadata);
 			metadata->watch_impl = forward(watchWaitForValueChange(self, span.context, key), metadata->versionPromise);
 			self->actors.add(watchValueSendReply(self, req, metadata->versionPromise.getFuture(), span.context));
-		} else if (metadata->value ==
-		           req.value) { // case 2: there is a watch in the map and it has the same value so just update version
+		} else if (metadata->value == req.value) { // case 2: there is a watch in the map and it has the same value
+			                                       // so just update version
 			if (req.version > metadata->version) {
 				metadata->version = req.version;
 				metadata->tags = req.tags;
 				metadata->debugID = req.debugID;
 			}
 			self->actors.add(watchValueSendReply(self, req, metadata->versionPromise.getFuture(), span.context));
-		} else if (req.version > metadata->version) { // case 3: version in map has a lower version so trigger watch and
-			                                          // create a new entry in map
+		} else if (req.version > metadata->version) { // case 3: version in map has a lower version so trigger watch
+			                                          // and create a new entry in map
 			self->deleteWatchMetadata(req.key.contents());
 			metadata->versionPromise.send(req.version);
 			metadata->watch_impl.cancel();
@@ -6016,8 +5975,8 @@
 
 ACTOR Future<Void> storageServerCore(StorageServer* self, StorageServerInterface ssi) {
 	state Future<Void> doUpdate = Void();
-	state bool updateReceived =
-	    false; // true iff the current update() actor assigned to doUpdate has already received an update from the tlog
+	state bool updateReceived = false; // true iff the current update() actor assigned to doUpdate has already
+	                                   // received an update from the tlog
 	state double lastLoopTopTime = now();
 	state Future<Void> dbInfoChange = Void();
 	state Future<Void> checkLastUpdate = Void();
@@ -6081,8 +6040,8 @@
 						self->popVersion(self->durableVersion.get() + 1, true);
 					}
 					// If update() is waiting for results from the tlog, it might never get them, so needs to be
-					// cancelled.  But if it is waiting later, cancelling it could cause problems (e.g. fetchKeys that
-					// already committed to transitioning to waiting state)
+					// cancelled.  But if it is waiting later, cancelling it could cause problems (e.g. fetchKeys
+					// that already committed to transitioning to waiting state)
 					if (!updateReceived) {
 						doUpdate = Void();
 					}
@@ -6137,16 +6096,17 @@
 bool storageServerTerminated(StorageServer& self, IKeyValueStore* persistentData, Error const& e) {
 	self.shuttingDown = true;
 
-	// Clearing shards shuts down any fetchKeys actors; these may do things on cancellation that are best done with self
-	// still valid
+	// Clearing shards shuts down any fetchKeys actors; these may do things on cancellation that are best done with
+	// self still valid
 	self.shards.insert(allKeys, Reference<ShardInfo>());
 
-	// Dispose the IKVS (destroying its data permanently) only if this shutdown is definitely permanent.  Otherwise just
-	// close it.
+	// Dispose the IKVS (destroying its data permanently) only if this shutdown is definitely permanent.  Otherwise
+	// just close it.
 	if (e.code() == error_code_please_reboot) {
 		// do nothing.
 	} else if (e.code() == error_code_worker_removed || e.code() == error_code_recruitment_failed) {
-		// SOMEDAY: could close instead of dispose if tss in quarantine gets removed so it could still be investigated?
+		// SOMEDAY: could close instead of dispose if tss in quarantine gets removed so it could still be
+		// investigated?
 		persistentData->dispose();
 	} else {
 		persistentData->close();
@@ -6206,8 +6166,8 @@
 			RangeResult entries = wait(tr->getRange(tenantMapKeys, CLIENT_KNOBS->TOO_MANY));
 
 			for (auto kv : entries) {
-				// TODO: we need to make sure whatever version we use for reading the tenant map is the minimum we can
-				// use for reads, and that we will get all updates after that point
+				// TODO: we need to make sure whatever version we use for reading the tenant map is the minimum we
+				// can use for reads, and that we will get all updates after that point
 				self->insertTenant(kv.key, kv.value, version);
 			}
 			break;
@@ -6268,8 +6228,8 @@
 		self.byteSampleRecovery = Void();
 
 		if (seedTag == invalidTag) {
-			// TODO: we need to make sure that if we fail before the result here is made durable, then we can recover
-			// and read it again
+			// TODO: we need to make sure that if we fail before the result here is made durable, then we can
+			// recover and read it again
 			wait(initTenantMap(&self));
 		}
 

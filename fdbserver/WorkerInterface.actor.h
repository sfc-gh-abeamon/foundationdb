/*
 * WorkerInterface.actor.h
 *
 * This source file is part of the FoundationDB open source project
 *
 * Copyright 2013-2018 Apple Inc. and the FoundationDB project authors
 *
 * Licensed under the Apache License, Version 2.0 (the "License");
 * you may not use this file except in compliance with the License.
 * You may obtain a copy of the License at
 *
 *     http://www.apache.org/licenses/LICENSE-2.0
 *
 * Unless required by applicable law or agreed to in writing, software
 * distributed under the License is distributed on an "AS IS" BASIS,
 * WITHOUT WARRANTIES OR CONDITIONS OF ANY KIND, either express or implied.
 * See the License for the specific language governing permissions and
 * limitations under the License.
 */

#pragma once
#if defined(NO_INTELLISENSE) && !defined(FDBSERVER_WORKERINTERFACE_ACTOR_G_H)
#define FDBSERVER_WORKERINTERFACE_ACTOR_G_H
#include "fdbserver/WorkerInterface.actor.g.h"
#elif !defined(FDBSERVER_WORKERINTERFACE_ACTOR_H)
#define FDBSERVER_WORKERINTERFACE_ACTOR_H

#include "fdbserver/BackupInterface.h"
#include "fdbserver/DataDistributorInterface.h"
#include "fdbserver/MasterInterface.h"
#include "fdbserver/TLogInterface.h"
#include "fdbserver/RatekeeperInterface.h"
#include "fdbserver/BlobManagerInterface.h"
#include "fdbserver/ResolverInterface.h"
#include "fdbclient/BlobWorkerInterface.h"
#include "fdbclient/ClientBooleanParams.h"
#include "fdbclient/StorageServerInterface.h"
#include "fdbserver/TesterInterface.actor.h"
#include "fdbclient/FDBTypes.h"
#include "fdbserver/LogSystemConfig.h"
#include "fdbrpc/MultiInterface.h"
#include "fdbclient/ClientWorkerInterface.h"
#include "fdbserver/RecoveryState.h"
#include "fdbserver/ConfigBroadcastInterface.h"
#include "flow/actorcompiler.h"

struct WorkerInterface {
	constexpr static FileIdentifier file_identifier = 14712718;
	ClientWorkerInterface clientInterface;
	LocalityData locality;
	RequestStream<struct InitializeTLogRequest> tLog;
	RequestStream<struct RecruitMasterRequest> master;
	RequestStream<struct InitializeCommitProxyRequest> commitProxy;
	RequestStream<struct InitializeGrvProxyRequest> grvProxy;
	RequestStream<struct InitializeDataDistributorRequest> dataDistributor;
	RequestStream<struct InitializeRatekeeperRequest> ratekeeper;
	RequestStream<struct InitializeBlobManagerRequest> blobManager;
	RequestStream<struct InitializeBlobWorkerRequest> blobWorker;
	RequestStream<struct InitializeResolverRequest> resolver;
	RequestStream<struct InitializeStorageRequest> storage;
	RequestStream<struct InitializeLogRouterRequest> logRouter;
	RequestStream<struct InitializeBackupRequest> backup;
	RequestStream<struct InitializeTenantBalancerRequest> tenantBalancer;

	RequestStream<struct LoadedPingRequest> debugPing;
	RequestStream<struct CoordinationPingMessage> coordinationPing;
	RequestStream<ReplyPromise<Void>> waitFailure;
	RequestStream<struct SetMetricsLogRateRequest> setMetricsRate;
	RequestStream<struct EventLogRequest> eventLogRequest;
	RequestStream<struct TraceBatchDumpRequest> traceBatchDumpRequest;
	RequestStream<struct DiskStoreRequest> diskStoreRequest;
	RequestStream<struct ExecuteRequest> execReq;
	RequestStream<struct WorkerSnapRequest> workerSnapReq;
	RequestStream<struct UpdateServerDBInfoRequest> updateServerDBInfo;

	ConfigBroadcastInterface configBroadcastInterface;
	TesterInterface testerInterface;

	UID id() const { return tLog.getEndpoint().token; }
	NetworkAddress address() const { return tLog.getEndpoint().getPrimaryAddress(); }
	NetworkAddress stableAddress() const { return tLog.getEndpoint().getStableAddress(); }
	Optional<NetworkAddress> secondaryAddress() const { return tLog.getEndpoint().addresses.secondaryAddress; }
	NetworkAddressList addresses() const { return tLog.getEndpoint().addresses; }

	WorkerInterface() {}
	WorkerInterface(const LocalityData& locality) : locality(locality) {}

	void initEndpoints() {
		clientInterface.initEndpoints();
		tLog.getEndpoint(TaskPriority::Worker);
		master.getEndpoint(TaskPriority::Worker);
		commitProxy.getEndpoint(TaskPriority::Worker);
		grvProxy.getEndpoint(TaskPriority::Worker);
		resolver.getEndpoint(TaskPriority::Worker);
		logRouter.getEndpoint(TaskPriority::Worker);
		debugPing.getEndpoint(TaskPriority::Worker);
		coordinationPing.getEndpoint(TaskPriority::Worker);
		updateServerDBInfo.getEndpoint(TaskPriority::Worker);
		eventLogRequest.getEndpoint(TaskPriority::Worker);
	}

	template <class Ar>
	void serialize(Ar& ar) {
		serializer(ar,
		           clientInterface,
		           locality,
		           tLog,
		           master,
		           commitProxy,
		           grvProxy,
		           dataDistributor,
		           ratekeeper,
		           blobManager,
		           blobWorker,
		           resolver,
		           storage,
		           logRouter,
		           debugPing,
		           coordinationPing,
		           waitFailure,
		           setMetricsRate,
		           eventLogRequest,
		           traceBatchDumpRequest,
		           testerInterface,
		           diskStoreRequest,
		           execReq,
		           workerSnapReq,
		           backup,
		           updateServerDBInfo,
		           configBroadcastInterface,
		           tenantBalancer);
	}
};

struct WorkerDetails {
	constexpr static FileIdentifier file_identifier = 9973980;
	WorkerInterface interf;
	ProcessClass processClass;
	bool degraded;

	WorkerDetails() : degraded(false) {}
	WorkerDetails(const WorkerInterface& interf, ProcessClass processClass, bool degraded)
	  : interf(interf), processClass(processClass), degraded(degraded) {}

	bool operator<(const WorkerDetails& r) const { return interf.id() < r.interf.id(); }

	template <class Ar>
	void serialize(Ar& ar) {
		serializer(ar, interf, processClass, degraded);
	}
};

// This interface and its serialization depend on slicing, since the client will deserialize only the first part of this
// structure
struct ClusterControllerFullInterface {
	constexpr static FileIdentifier file_identifier = ClusterControllerClientInterface::file_identifier;
	ClusterInterface clientInterface;
	RequestStream<struct RecruitFromConfigurationRequest> recruitFromConfiguration;
	RequestStream<struct RecruitRemoteFromConfigurationRequest> recruitRemoteFromConfiguration;
	RequestStream<struct RecruitStorageRequest> recruitStorage;
	RequestStream<struct RecruitBlobWorkerRequest> recruitBlobWorker;
	RequestStream<struct RegisterWorkerRequest> registerWorker;
	RequestStream<struct GetWorkersRequest> getWorkers;
	RequestStream<struct RegisterMasterRequest> registerMaster;
	RequestStream<struct GetServerDBInfoRequest>
	    getServerDBInfo; // only used by testers; the cluster controller will send the serverDBInfo to workers
	RequestStream<struct UpdateWorkerHealthRequest> updateWorkerHealth;

	UID id() const { return clientInterface.id(); }
	bool operator==(ClusterControllerFullInterface const& r) const { return id() == r.id(); }
	bool operator!=(ClusterControllerFullInterface const& r) const { return id() != r.id(); }

	bool hasMessage() const {
		return clientInterface.hasMessage() || recruitFromConfiguration.getFuture().isReady() ||
		       recruitRemoteFromConfiguration.getFuture().isReady() || recruitStorage.getFuture().isReady() ||
		       recruitBlobWorker.getFuture().isReady() || registerWorker.getFuture().isReady() ||
		       getWorkers.getFuture().isReady() || registerMaster.getFuture().isReady() ||
		       getServerDBInfo.getFuture().isReady() || updateWorkerHealth.getFuture().isReady();
	}

	void initEndpoints() {
		clientInterface.initEndpoints();
		recruitFromConfiguration.getEndpoint(TaskPriority::ClusterControllerRecruit);
		recruitRemoteFromConfiguration.getEndpoint(TaskPriority::ClusterControllerRecruit);
		recruitStorage.getEndpoint(TaskPriority::ClusterController);
		recruitBlobWorker.getEndpoint(TaskPriority::ClusterController);
		registerWorker.getEndpoint(TaskPriority::ClusterControllerWorker);
		getWorkers.getEndpoint(TaskPriority::ClusterController);
		registerMaster.getEndpoint(TaskPriority::ClusterControllerRegister);
		getServerDBInfo.getEndpoint(TaskPriority::ClusterController);
		updateWorkerHealth.getEndpoint(TaskPriority::ClusterController);
	}

	template <class Ar>
	void serialize(Ar& ar) {
		if constexpr (!is_fb_function<Ar>) {
			ASSERT(ar.protocolVersion().isValid());
		}
		serializer(ar,
		           clientInterface,
		           recruitFromConfiguration,
		           recruitRemoteFromConfiguration,
		           recruitStorage,
		           recruitBlobWorker,
		           registerWorker,
		           getWorkers,
		           registerMaster,
		           getServerDBInfo,
		           updateWorkerHealth);
	}
};

struct RegisterWorkerReply {
	constexpr static FileIdentifier file_identifier = 16475696;
	ProcessClass processClass;
	ClusterControllerPriorityInfo priorityInfo;

	RegisterWorkerReply()
	  : priorityInfo(ProcessClass::UnsetFit, false, ClusterControllerPriorityInfo::FitnessUnknown) {}
	RegisterWorkerReply(ProcessClass processClass, ClusterControllerPriorityInfo priorityInfo)
	  : processClass(processClass), priorityInfo(priorityInfo) {}

	template <class Ar>
	void serialize(Ar& ar) {
		serializer(ar, processClass, priorityInfo);
	}
};

struct RegisterMasterRequest {
	constexpr static FileIdentifier file_identifier = 10773445;
	UID id;
	LocalityData mi;
	LogSystemConfig logSystemConfig;
	std::vector<CommitProxyInterface> commitProxies;
	std::vector<GrvProxyInterface> grvProxies;
	std::vector<ResolverInterface> resolvers;
	DBRecoveryCount recoveryCount;
	int64_t registrationCount;
	Optional<DatabaseConfiguration> configuration;
	std::vector<UID> priorCommittedLogServers;
	RecoveryState recoveryState;
	bool recoveryStalled;

	ReplyPromise<Void> reply;

	RegisterMasterRequest() : logSystemConfig(0) {}

	template <class Ar>
	void serialize(Ar& ar) {
		if constexpr (!is_fb_function<Ar>) {
			ASSERT(ar.protocolVersion().isValid());
		}
		serializer(ar,
		           id,
		           mi,
		           logSystemConfig,
		           commitProxies,
		           grvProxies,
		           resolvers,
		           recoveryCount,
		           registrationCount,
		           configuration,
		           priorCommittedLogServers,
		           recoveryState,
		           recoveryStalled,
		           reply);
	}
};

struct RecruitFromConfigurationReply {
	constexpr static FileIdentifier file_identifier = 2224085;
	std::vector<WorkerInterface> backupWorkers;
	std::vector<WorkerInterface> tLogs;
	std::vector<WorkerInterface> satelliteTLogs;
	std::vector<WorkerInterface> commitProxies;
	std::vector<WorkerInterface> grvProxies;
	std::vector<WorkerInterface> resolvers;
	std::vector<WorkerInterface> storageServers;
	std::vector<WorkerInterface> oldLogRouters; // During recovery, log routers for older generations will be recruited.
	Optional<Key> dcId; // dcId is where master is recruited. It prefers to be in configuration.primaryDcId, but
	                    // it can be recruited from configuration.secondaryDc: The dcId will be the secondaryDcId and
	                    // this generation's primaryDC in memory is different from configuration.primaryDcId.
	bool satelliteFallback;

	RecruitFromConfigurationReply() : satelliteFallback(false) {}

	template <class Ar>
	void serialize(Ar& ar) {
		serializer(ar,
		           tLogs,
		           satelliteTLogs,
		           commitProxies,
		           grvProxies,
		           resolvers,
		           storageServers,
		           oldLogRouters,
		           dcId,
		           satelliteFallback,
		           backupWorkers);
	}
};

struct RecruitFromConfigurationRequest {
	constexpr static FileIdentifier file_identifier = 2023046;
	DatabaseConfiguration configuration;
	bool recruitSeedServers;
	int maxOldLogRouters;
	ReplyPromise<RecruitFromConfigurationReply> reply;

	RecruitFromConfigurationRequest() {}
	explicit RecruitFromConfigurationRequest(DatabaseConfiguration const& configuration,
	                                         bool recruitSeedServers,
	                                         int maxOldLogRouters)
	  : configuration(configuration), recruitSeedServers(recruitSeedServers), maxOldLogRouters(maxOldLogRouters) {}

	template <class Ar>
	void serialize(Ar& ar) {
		serializer(ar, configuration, recruitSeedServers, maxOldLogRouters, reply);
	}
};

struct RecruitRemoteFromConfigurationReply {
	constexpr static FileIdentifier file_identifier = 9091392;
	std::vector<WorkerInterface> remoteTLogs;
	std::vector<WorkerInterface> logRouters;

	template <class Ar>
	void serialize(Ar& ar) {
		serializer(ar, remoteTLogs, logRouters);
	}
};

struct RecruitRemoteFromConfigurationRequest {
	constexpr static FileIdentifier file_identifier = 3235995;
	DatabaseConfiguration configuration;
	Optional<Key> dcId;
	int logRouterCount;
	std::vector<UID> exclusionWorkerIds;
	ReplyPromise<RecruitRemoteFromConfigurationReply> reply;

	RecruitRemoteFromConfigurationRequest() {}
	RecruitRemoteFromConfigurationRequest(DatabaseConfiguration const& configuration,
	                                      Optional<Key> const& dcId,
	                                      int logRouterCount,
	                                      const std::vector<UID>& exclusionWorkerIds)
	  : configuration(configuration), dcId(dcId), logRouterCount(logRouterCount),
	    exclusionWorkerIds(exclusionWorkerIds) {}

	template <class Ar>
	void serialize(Ar& ar) {
		serializer(ar, configuration, dcId, logRouterCount, exclusionWorkerIds, reply);
	}
};

struct RecruitStorageReply {
	constexpr static FileIdentifier file_identifier = 15877089;
	WorkerInterface worker;
	ProcessClass processClass;

	template <class Ar>
	void serialize(Ar& ar) {
		serializer(ar, worker, processClass);
	}
};

struct RecruitStorageRequest {
	constexpr static FileIdentifier file_identifier = 905920;
	std::vector<Optional<Standalone<StringRef>>> excludeMachines; //< Don't recruit any of these machines
	std::vector<AddressExclusion> excludeAddresses; //< Don't recruit any of these addresses
	std::vector<Optional<Standalone<StringRef>>> includeDCs;
	bool criticalRecruitment; //< True if machine classes are to be ignored
	ReplyPromise<RecruitStorageReply> reply;

	template <class Ar>
	void serialize(Ar& ar) {
		serializer(ar, excludeMachines, excludeAddresses, includeDCs, criticalRecruitment, reply);
	}
};

struct RecruitBlobWorkerReply {
	constexpr static FileIdentifier file_identifier = 9908409;
	WorkerInterface worker;
	ProcessClass processClass;

	template <class Ar>
	void serialize(Ar& ar) {
		serializer(ar, worker, processClass);
	}
};

struct RecruitBlobWorkerRequest {
	constexpr static FileIdentifier file_identifier = 72435;
	std::vector<AddressExclusion> excludeAddresses;
	ReplyPromise<RecruitBlobWorkerReply> reply;

	template <class Ar>
	void serialize(Ar& ar) {
		serializer(ar, excludeAddresses, reply);
	}
};

struct RegisterWorkerRequest {
	constexpr static FileIdentifier file_identifier = 14332605;
	WorkerInterface wi;
	ProcessClass initialClass;
	ProcessClass processClass;
	ClusterControllerPriorityInfo priorityInfo;
	Generation generation;
	Optional<DataDistributorInterface> distributorInterf;
	Optional<RatekeeperInterface> ratekeeperInterf;
<<<<<<< HEAD
	Optional<TenantBalancerInterface> tenantBalancerInterf;
=======
	Optional<BlobManagerInterface> blobManagerInterf;
>>>>>>> 2208b041
	Standalone<VectorRef<StringRef>> issues;
	std::vector<NetworkAddress> incompatiblePeers;
	ReplyPromise<RegisterWorkerReply> reply;
	bool degraded;
	Version lastSeenKnobVersion;
	ConfigClassSet knobConfigClassSet;

	RegisterWorkerRequest()
	  : priorityInfo(ProcessClass::UnsetFit, false, ClusterControllerPriorityInfo::FitnessUnknown), degraded(false) {}
	RegisterWorkerRequest(WorkerInterface wi,
	                      ProcessClass initialClass,
	                      ProcessClass processClass,
	                      ClusterControllerPriorityInfo priorityInfo,
	                      Generation generation,
	                      Optional<DataDistributorInterface> ddInterf,
	                      Optional<RatekeeperInterface> rkInterf,
<<<<<<< HEAD
	                      Optional<TenantBalancerInterface> tenantBalancerInterf,
=======
	                      Optional<BlobManagerInterface> bmInterf,
>>>>>>> 2208b041
	                      bool degraded,
	                      Version lastSeenKnobVersion,
	                      ConfigClassSet knobConfigClassSet)
	  : wi(wi), initialClass(initialClass), processClass(processClass), priorityInfo(priorityInfo),
<<<<<<< HEAD
	    generation(generation), distributorInterf(ddInterf), ratekeeperInterf(rkInterf),
	    tenantBalancerInterf(tenantBalancerInterf), degraded(degraded), lastSeenKnobVersion(lastSeenKnobVersion),
	    knobConfigClassSet(knobConfigClassSet) {}
=======
	    generation(generation), distributorInterf(ddInterf), ratekeeperInterf(rkInterf), blobManagerInterf(bmInterf),
	    degraded(degraded), lastSeenKnobVersion(lastSeenKnobVersion), knobConfigClassSet(knobConfigClassSet) {}
>>>>>>> 2208b041

	template <class Ar>
	void serialize(Ar& ar) {
		serializer(ar,
		           wi,
		           initialClass,
		           processClass,
		           priorityInfo,
		           generation,
		           distributorInterf,
		           ratekeeperInterf,
		           blobManagerInterf,
		           issues,
		           incompatiblePeers,
		           reply,
		           degraded,
		           lastSeenKnobVersion,
		           knobConfigClassSet,
		           tenantBalancerInterf);
	}
};

struct GetWorkersRequest {
	constexpr static FileIdentifier file_identifier = 1254174;
	enum { TESTER_CLASS_ONLY = 0x1, NON_EXCLUDED_PROCESSES_ONLY = 0x2 };

	int flags;
	ReplyPromise<std::vector<WorkerDetails>> reply;

	GetWorkersRequest() : flags(0) {}
	explicit GetWorkersRequest(int fl) : flags(fl) {}

	template <class Ar>
	void serialize(Ar& ar) {
		serializer(ar, flags, reply);
	}
};

struct UpdateWorkerHealthRequest {
	constexpr static FileIdentifier file_identifier = 5789927;
	NetworkAddress address;
	std::vector<NetworkAddress> degradedPeers;

	template <class Ar>
	void serialize(Ar& ar) {
		if constexpr (!is_fb_function<Ar>) {
			ASSERT(ar.protocolVersion().isValid());
		}
		serializer(ar, address, degradedPeers);
	}
};

struct InitializeTLogRequest {
	constexpr static FileIdentifier file_identifier = 15604392;
	UID recruitmentID;
	LogSystemConfig recoverFrom;
	Version recoverAt;
	Version knownCommittedVersion;
	LogEpoch epoch;
	std::vector<Tag> recoverTags;
	std::vector<Tag> allTags;
	TLogVersion logVersion;
	KeyValueStoreType storeType;
	TLogSpillType spillType;
	Tag remoteTag;
	int8_t locality;
	bool isPrimary;
	Version startVersion;
	int logRouterTags;
	int txsTags;

	ReplyPromise<struct TLogInterface> reply;

	InitializeTLogRequest() : recoverFrom(0) {}

	template <class Ar>
	void serialize(Ar& ar) {
		serializer(ar,
		           recruitmentID,
		           recoverFrom,
		           recoverAt,
		           knownCommittedVersion,
		           epoch,
		           recoverTags,
		           allTags,
		           storeType,
		           remoteTag,
		           locality,
		           isPrimary,
		           startVersion,
		           logRouterTags,
		           reply,
		           logVersion,
		           spillType,
		           txsTags);
	}
};

struct InitializeLogRouterRequest {
	constexpr static FileIdentifier file_identifier = 2976228;
	uint64_t recoveryCount;
	Tag routerTag;
	Version startVersion;
	std::vector<LocalityData> tLogLocalities;
	Reference<IReplicationPolicy> tLogPolicy;
	int8_t locality;
	ReplyPromise<struct TLogInterface> reply;

	template <class Ar>
	void serialize(Ar& ar) {
		serializer(ar, recoveryCount, routerTag, startVersion, tLogLocalities, tLogPolicy, locality, reply);
	}
};

struct InitializeBackupReply {
	constexpr static FileIdentifier file_identifier = 13511909;
	struct BackupInterface interf;
	LogEpoch backupEpoch;

	InitializeBackupReply() = default;
	InitializeBackupReply(BackupInterface bi, LogEpoch e) : interf(bi), backupEpoch(e) {}

	template <class Ar>
	void serialize(Ar& ar) {
		serializer(ar, interf, backupEpoch);
	}
};

struct InitializeBackupRequest {
	constexpr static FileIdentifier file_identifier = 1245415;
	UID reqId;
	LogEpoch recruitedEpoch; // The epoch the worker is recruited.
	LogEpoch backupEpoch; // The epoch the worker should work on. If different from the recruitedEpoch, then it refers
	                      // to some previous epoch with unfinished work.
	Tag routerTag;
	int totalTags;
	Version startVersion;
	Optional<Version> endVersion;
	ReplyPromise<struct InitializeBackupReply> reply;

	InitializeBackupRequest() = default;
	explicit InitializeBackupRequest(UID id) : reqId(id) {}

	template <class Ar>
	void serialize(Ar& ar) {
		serializer(ar, reqId, recruitedEpoch, backupEpoch, routerTag, totalTags, startVersion, endVersion, reply);
	}
};

// FIXME: Rename to InitializeMasterRequest, etc
struct RecruitMasterRequest {
	constexpr static FileIdentifier file_identifier = 12684574;
	Arena arena;
	LifetimeToken lifetime;
	bool forceRecovery;
	ReplyPromise<struct MasterInterface> reply;

	template <class Ar>
	void serialize(Ar& ar) {
		if constexpr (!is_fb_function<Ar>) {
			ASSERT(ar.protocolVersion().isValid());
		}
		serializer(ar, lifetime, forceRecovery, reply, arena);
	}
};

struct InitializeCommitProxyRequest {
	constexpr static FileIdentifier file_identifier = 10344153;
	MasterInterface master;
	uint64_t recoveryCount;
	Version recoveryTransactionVersion;
	bool firstProxy;
	ReplyPromise<CommitProxyInterface> reply;

	template <class Ar>
	void serialize(Ar& ar) {
		serializer(ar, master, recoveryCount, recoveryTransactionVersion, firstProxy, reply);
	}
};

struct InitializeGrvProxyRequest {
	constexpr static FileIdentifier file_identifier = 8265613;
	MasterInterface master;
	uint64_t recoveryCount;
	ReplyPromise<GrvProxyInterface> reply;

	template <class Ar>
	void serialize(Ar& ar) {
		serializer(ar, master, recoveryCount, reply);
	}
};

struct InitializeDataDistributorRequest {
	constexpr static FileIdentifier file_identifier = 8858952;
	UID reqId;
	ReplyPromise<DataDistributorInterface> reply;

	InitializeDataDistributorRequest() {}
	explicit InitializeDataDistributorRequest(UID uid) : reqId(uid) {}
	template <class Ar>
	void serialize(Ar& ar) {
		serializer(ar, reqId, reply);
	}
};

struct InitializeRatekeeperRequest {
	constexpr static FileIdentifier file_identifier = 6416816;
	UID reqId;
	ReplyPromise<RatekeeperInterface> reply;

	InitializeRatekeeperRequest() {}
	explicit InitializeRatekeeperRequest(UID uid) : reqId(uid) {}
	template <class Ar>
	void serialize(Ar& ar) {
		serializer(ar, reqId, reply);
	}
};

struct InitializeBlobManagerRequest {
	constexpr static FileIdentifier file_identifier = 2567474;
	UID reqId;
	int64_t epoch;
	ReplyPromise<BlobManagerInterface> reply;

	InitializeBlobManagerRequest() {}
	explicit InitializeBlobManagerRequest(UID uid, int64_t epoch) : reqId(uid), epoch(epoch) {}
	template <class Ar>
	void serialize(Ar& ar) {
		serializer(ar, reqId, epoch, reply);
	}
};

struct InitializeResolverRequest {
	constexpr static FileIdentifier file_identifier = 7413317;
	uint64_t recoveryCount;
	int commitProxyCount;
	int resolverCount;
	ReplyPromise<ResolverInterface> reply;

	template <class Ar>
	void serialize(Ar& ar) {
		serializer(ar, recoveryCount, commitProxyCount, resolverCount, reply);
	}
};

struct InitializeStorageReply {
	constexpr static FileIdentifier file_identifier = 10390645;
	StorageServerInterface interf;
	Version addedVersion;

	template <class Ar>
	void serialize(Ar& ar) {
		serializer(ar, interf, addedVersion);
	}
};

struct InitializeStorageRequest {
	constexpr static FileIdentifier file_identifier = 16665642;
	Tag seedTag; //< If this server will be passed to seedShardServers, this will be a tag, otherwise it is invalidTag
	UID reqId;
	UID interfaceId;
	KeyValueStoreType storeType;
	Optional<std::pair<UID, Version>>
	    tssPairIDAndVersion; // Only set if recruiting a tss. Will be the UID and Version of its SS pair.
	ReplyPromise<InitializeStorageReply> reply;

	template <class Ar>
	void serialize(Ar& ar) {
		serializer(ar, seedTag, reqId, interfaceId, storeType, reply, tssPairIDAndVersion);
	}
};

<<<<<<< HEAD
struct InitializeTenantBalancerRequest {
	constexpr static FileIdentifier file_identifier = 5875895;
	UID reqId;
	ReplyPromise<TenantBalancerInterface> reply;

	InitializeTenantBalancerRequest() {}
	explicit InitializeTenantBalancerRequest(UID uid) : reqId(uid) {}
	template <class Ar>
	void serialize(Ar& ar) {
		serializer(ar, reqId, reply);
=======
struct InitializeBlobWorkerReply {
	constexpr static FileIdentifier file_identifier = 6095215;
	BlobWorkerInterface interf;

	template <class Ar>
	void serialize(Ar& ar) {
		serializer(ar, interf);
	}
};

struct InitializeBlobWorkerRequest {
	constexpr static FileIdentifier file_identifier = 5838547;
	UID reqId;
	UID interfaceId;
	ReplyPromise<InitializeBlobWorkerReply> reply;

	template <class Ar>
	void serialize(Ar& ar) {
		serializer(ar, reqId, interfaceId, reply);
>>>>>>> 2208b041
	}
};

struct TraceBatchDumpRequest {
	constexpr static FileIdentifier file_identifier = 8184121;
	ReplyPromise<Void> reply;

	template <class Ar>
	void serialize(Ar& ar) {
		serializer(ar, reply);
	}
};

struct ExecuteRequest {
	constexpr static FileIdentifier file_identifier = 8184128;
	ReplyPromise<Void> reply;

	Arena arena;
	StringRef execPayload;

	ExecuteRequest(StringRef execPayload) : execPayload(execPayload) {}

	ExecuteRequest() : execPayload() {}

	template <class Ar>
	void serialize(Ar& ar) {
		serializer(ar, reply, execPayload, arena);
	}
};

struct WorkerSnapRequest {
	constexpr static FileIdentifier file_identifier = 8194122;
	ReplyPromise<Void> reply;
	Arena arena;
	StringRef snapPayload;
	UID snapUID;
	StringRef role;

	WorkerSnapRequest(StringRef snapPayload, UID snapUID, StringRef role)
	  : snapPayload(snapPayload), snapUID(snapUID), role(role) {}
	WorkerSnapRequest() = default;

	template <class Ar>
	void serialize(Ar& ar) {
		serializer(ar, reply, snapPayload, snapUID, role, arena);
	}
};

struct LoadedReply {
	constexpr static FileIdentifier file_identifier = 9956350;
	Standalone<StringRef> payload;
	UID id;

	template <class Ar>
	void serialize(Ar& ar) {
		serializer(ar, payload, id);
	}
};

struct LoadedPingRequest {
	constexpr static FileIdentifier file_identifier = 4590979;
	UID id;
	bool loadReply;
	Standalone<StringRef> payload;
	ReplyPromise<LoadedReply> reply;

	template <class Ar>
	void serialize(Ar& ar) {
		serializer(ar, id, loadReply, payload, reply);
	}
};

struct CoordinationPingMessage {
	constexpr static FileIdentifier file_identifier = 9982747;
	UID clusterControllerId;
	int64_t timeStep;

	CoordinationPingMessage() : timeStep(0) {}
	CoordinationPingMessage(UID ccId, uint64_t step) : clusterControllerId(ccId), timeStep(step) {}

	template <class Ar>
	void serialize(Ar& ar) {
		serializer(ar, clusterControllerId, timeStep);
	}
};

struct SetMetricsLogRateRequest {
	constexpr static FileIdentifier file_identifier = 4245995;
	uint32_t metricsLogsPerSecond;

	SetMetricsLogRateRequest() : metricsLogsPerSecond(1) {}
	explicit SetMetricsLogRateRequest(uint32_t logsPerSecond) : metricsLogsPerSecond(logsPerSecond) {}

	template <class Ar>
	void serialize(Ar& ar) {
		serializer(ar, metricsLogsPerSecond);
	}
};

struct EventLogRequest {
	constexpr static FileIdentifier file_identifier = 122319;
	bool getLastError;
	Standalone<StringRef> eventName;
	ReplyPromise<TraceEventFields> reply;

	EventLogRequest() : getLastError(true) {}
	explicit EventLogRequest(Standalone<StringRef> eventName) : getLastError(false), eventName(eventName) {}

	template <class Ar>
	void serialize(Ar& ar) {
		serializer(ar, getLastError, eventName, reply);
	}
};

struct DebugEntryRef {
	double time;
	NetworkAddress address;
	StringRef context;
	Version version;
	MutationRef mutation;
	DebugEntryRef() {}
	DebugEntryRef(const char* c, Version v, MutationRef const& m)
	  : time(now()), address(g_network->getLocalAddress()), context((const uint8_t*)c, strlen(c)), version(v),
	    mutation(m) {}
	DebugEntryRef(Arena& a, DebugEntryRef const& d)
	  : time(d.time), address(d.address), context(d.context), version(d.version), mutation(a, d.mutation) {}

	size_t expectedSize() const { return context.expectedSize() + mutation.expectedSize(); }

	template <class Ar>
	void serialize(Ar& ar) {
		serializer(ar, time, address, context, version, mutation);
	}
};

struct DiskStoreRequest {
	constexpr static FileIdentifier file_identifier = 1986262;
	bool includePartialStores;
	ReplyPromise<Standalone<VectorRef<UID>>> reply;

	DiskStoreRequest(bool includePartialStores = false) : includePartialStores(includePartialStores) {}

	template <class Ar>
	void serialize(Ar& ar) {
		serializer(ar, includePartialStores, reply);
	}
};

struct Role {
	static const Role WORKER;
	static const Role STORAGE_SERVER;
	static const Role TESTING_STORAGE_SERVER;
	static const Role TRANSACTION_LOG;
	static const Role SHARED_TRANSACTION_LOG;
	static const Role COMMIT_PROXY;
	static const Role GRV_PROXY;
	static const Role MASTER;
	static const Role RESOLVER;
	static const Role CLUSTER_CONTROLLER;
	static const Role TESTER;
	static const Role LOG_ROUTER;
	static const Role DATA_DISTRIBUTOR;
	static const Role RATEKEEPER;
	static const Role BLOB_MANAGER;
	static const Role BLOB_WORKER;
	static const Role STORAGE_CACHE;
	static const Role COORDINATOR;
	static const Role BACKUP;
	static const Role TENANT_BALANCER;

	std::string roleName;
	std::string abbreviation;
	bool includeInTraceRoles;

	static const Role& get(ProcessClass::ClusterRole role) {
		switch (role) {
		case ProcessClass::Storage:
			return STORAGE_SERVER;
		case ProcessClass::TLog:
			return TRANSACTION_LOG;
		case ProcessClass::CommitProxy:
			return COMMIT_PROXY;
		case ProcessClass::GrvProxy:
			return GRV_PROXY;
		case ProcessClass::Master:
			return MASTER;
		case ProcessClass::Resolver:
			return RESOLVER;
		case ProcessClass::LogRouter:
			return LOG_ROUTER;
		case ProcessClass::ClusterController:
			return CLUSTER_CONTROLLER;
		case ProcessClass::DataDistributor:
			return DATA_DISTRIBUTOR;
		case ProcessClass::Ratekeeper:
			return RATEKEEPER;
		case ProcessClass::BlobManager:
			return BLOB_MANAGER;
		case ProcessClass::BlobWorker:
			return BLOB_WORKER;
		case ProcessClass::StorageCache:
			return STORAGE_CACHE;
		case ProcessClass::Backup:
			return BACKUP;
		case ProcessClass::TenantBalancer:
			return TENANT_BALANCER;
		case ProcessClass::Worker:
			return WORKER;
		case ProcessClass::NoRole:
		default:
			ASSERT(false);
			throw internal_error();
		}
	}

	bool operator==(const Role& r) const { return roleName == r.roleName; }
	bool operator!=(const Role& r) const { return !(*this == r); }

private:
	Role(std::string roleName, std::string abbreviation, bool includeInTraceRoles = true)
	  : roleName(roleName), abbreviation(abbreviation), includeInTraceRoles(includeInTraceRoles) {
		ASSERT(abbreviation.size() == 2); // Having a fixed size makes log queries more straightforward
	}
};

void startRole(const Role& role,
               UID roleId,
               UID workerId,
               const std::map<std::string, std::string>& details = std::map<std::string, std::string>(),
               const std::string& origination = "Recruited");
void endRole(const Role& role, UID id, std::string reason, bool ok = true, Error e = Error());
ACTOR Future<Void> traceRole(Role role, UID roleId);

struct ServerDBInfo;

class Database openDBOnServer(Reference<AsyncVar<ServerDBInfo> const> const& db,
                              TaskPriority taskID = TaskPriority::DefaultEndpoint,
                              LockAware = LockAware::False,
                              EnableLocalityLoadBalance = EnableLocalityLoadBalance::True);
ACTOR Future<Void> extractClusterInterface(
    Reference<AsyncVar<Optional<struct ClusterControllerFullInterface>> const> in,
    Reference<AsyncVar<Optional<struct ClusterInterface>>> out);

ACTOR Future<Void> fdbd(Reference<IClusterConnectionRecord> ccr,
                        LocalityData localities,
                        ProcessClass processClass,
                        std::string dataFolder,
                        std::string coordFolder,
                        int64_t memoryLimit,
                        std::string metricsConnFile,
                        std::string metricsPrefix,
                        int64_t memoryProfilingThreshold,
                        std::string whitelistBinPaths,
                        std::string configPath,
                        std::map<std::string, std::string> manualKnobOverrides,
                        ConfigDBType configDBType);

ACTOR Future<Void> clusterController(Reference<IClusterConnectionRecord> ccr,
                                     Reference<AsyncVar<Optional<ClusterControllerFullInterface>>> currentCC,
                                     Reference<AsyncVar<ClusterControllerPriorityInfo>> asyncPriorityInfo,
                                     Future<Void> recoveredDiskFiles,
                                     LocalityData locality,
                                     ConfigDBType configDBType);

ACTOR Future<Void> blobWorker(BlobWorkerInterface bwi,
                              ReplyPromise<InitializeBlobWorkerReply> blobWorkerReady,
                              Reference<AsyncVar<ServerDBInfo> const> dbInfo);

// These servers are started by workerServer
class IKeyValueStore;
class ServerCoordinators;
class IDiskQueue;
ACTOR Future<Void> storageServer(IKeyValueStore* persistentData,
                                 StorageServerInterface ssi,
                                 Tag seedTag,
                                 Version tssSeedVersion,
                                 ReplyPromise<InitializeStorageReply> recruitReply,
                                 Reference<AsyncVar<ServerDBInfo> const> db,
                                 std::string folder);
ACTOR Future<Void> storageServer(
    IKeyValueStore* persistentData,
    StorageServerInterface ssi,
    Reference<AsyncVar<ServerDBInfo> const> db,
    std::string folder,
    Promise<Void> recovered,
    Reference<IClusterConnectionRecord>
        connRecord); // changes pssi->id() to be the recovered ID); // changes pssi->id() to be the recovered ID
ACTOR Future<Void> masterServer(MasterInterface mi,
                                Reference<AsyncVar<ServerDBInfo> const> db,
                                Reference<AsyncVar<Optional<ClusterControllerFullInterface>> const> ccInterface,
                                ServerCoordinators serverCoordinators,
                                LifetimeToken lifetime,
                                bool forceRecovery);
ACTOR Future<Void> commitProxyServer(CommitProxyInterface proxy,
                                     InitializeCommitProxyRequest req,
                                     Reference<AsyncVar<ServerDBInfo> const> db,
                                     std::string whitelistBinPaths);
ACTOR Future<Void> grvProxyServer(GrvProxyInterface proxy,
                                  InitializeGrvProxyRequest req,
                                  Reference<AsyncVar<ServerDBInfo> const> db);
ACTOR Future<Void> tLog(IKeyValueStore* persistentData,
                        IDiskQueue* persistentQueue,
                        Reference<AsyncVar<ServerDBInfo> const> db,
                        LocalityData locality,
                        PromiseStream<InitializeTLogRequest> tlogRequests,
                        UID tlogId,
                        UID workerID,
                        bool restoreFromDisk,
                        Promise<Void> oldLog,
                        Promise<Void> recovered,
                        std::string folder,
                        Reference<AsyncVar<bool>> degraded,
                        Reference<AsyncVar<UID>> activeSharedTLog);
ACTOR Future<Void> resolver(ResolverInterface resolver,
                            InitializeResolverRequest initReq,
                            Reference<AsyncVar<ServerDBInfo> const> db);
ACTOR Future<Void> logRouter(TLogInterface interf,
                             InitializeLogRouterRequest req,
                             Reference<AsyncVar<ServerDBInfo> const> db);
ACTOR Future<Void> dataDistributor(DataDistributorInterface ddi, Reference<AsyncVar<ServerDBInfo> const> db);
ACTOR Future<Void> ratekeeper(RatekeeperInterface rki, Reference<AsyncVar<ServerDBInfo> const> db);
ACTOR Future<Void> blobManager(BlobManagerInterface bmi, Reference<AsyncVar<ServerDBInfo> const> db, int64_t epoch);
ACTOR Future<Void> storageCacheServer(StorageServerInterface interf,
                                      uint16_t id,
                                      Reference<AsyncVar<ServerDBInfo> const> db);
ACTOR Future<Void> backupWorker(BackupInterface bi,
                                InitializeBackupRequest req,
                                Reference<AsyncVar<ServerDBInfo> const> db);
ACTOR Future<Void> tenantBalancer(TenantBalancerInterface tbi,
                                  Reference<AsyncVar<ServerDBInfo> const> db,
                                  Reference<IClusterConnectionRecord> connRecord);

void registerThreadForProfiling();

// Returns true if `address` is used in the db (indicated by `dbInfo`) transaction system and in the db's remote DC.
bool addressInDbAndRemoteDc(const NetworkAddress& address, Reference<AsyncVar<ServerDBInfo> const> dbInfo);

void updateCpuProfiler(ProfilerRequest req);

namespace oldTLog_4_6 {
ACTOR Future<Void> tLog(IKeyValueStore* persistentData,
                        IDiskQueue* persistentQueue,
                        Reference<AsyncVar<ServerDBInfo> const> db,
                        LocalityData locality,
                        UID tlogId,
                        UID workerID);
}
namespace oldTLog_6_0 {
ACTOR Future<Void> tLog(IKeyValueStore* persistentData,
                        IDiskQueue* persistentQueue,
                        Reference<AsyncVar<ServerDBInfo> const> db,
                        LocalityData locality,
                        PromiseStream<InitializeTLogRequest> tlogRequests,
                        UID tlogId,
                        UID workerID,
                        bool restoreFromDisk,
                        Promise<Void> oldLog,
                        Promise<Void> recovered,
                        std::string folder,
                        Reference<AsyncVar<bool>> degraded,
                        Reference<AsyncVar<UID>> activeSharedTLog);
}
namespace oldTLog_6_2 {
ACTOR Future<Void> tLog(IKeyValueStore* persistentData,
                        IDiskQueue* persistentQueue,
                        Reference<AsyncVar<ServerDBInfo> const> db,
                        LocalityData locality,
                        PromiseStream<InitializeTLogRequest> tlogRequests,
                        UID tlogId,
                        UID workerID,
                        bool restoreFromDisk,
                        Promise<Void> oldLog,
                        Promise<Void> recovered,
                        std::string folder,
                        Reference<AsyncVar<bool>> degraded,
                        Reference<AsyncVar<UID>> activeSharedTLog);
}

typedef decltype(&tLog) TLogFn;

#include "fdbserver/ServerDBInfo.h"
#include "flow/unactorcompiler.h"
#endif<|MERGE_RESOLUTION|>--- conflicted
+++ resolved
@@ -408,11 +408,8 @@
 	Generation generation;
 	Optional<DataDistributorInterface> distributorInterf;
 	Optional<RatekeeperInterface> ratekeeperInterf;
-<<<<<<< HEAD
 	Optional<TenantBalancerInterface> tenantBalancerInterf;
-=======
 	Optional<BlobManagerInterface> blobManagerInterf;
->>>>>>> 2208b041
 	Standalone<VectorRef<StringRef>> issues;
 	std::vector<NetworkAddress> incompatiblePeers;
 	ReplyPromise<RegisterWorkerReply> reply;
@@ -429,23 +426,15 @@
 	                      Generation generation,
 	                      Optional<DataDistributorInterface> ddInterf,
 	                      Optional<RatekeeperInterface> rkInterf,
-<<<<<<< HEAD
 	                      Optional<TenantBalancerInterface> tenantBalancerInterf,
-=======
 	                      Optional<BlobManagerInterface> bmInterf,
->>>>>>> 2208b041
 	                      bool degraded,
 	                      Version lastSeenKnobVersion,
 	                      ConfigClassSet knobConfigClassSet)
 	  : wi(wi), initialClass(initialClass), processClass(processClass), priorityInfo(priorityInfo),
-<<<<<<< HEAD
 	    generation(generation), distributorInterf(ddInterf), ratekeeperInterf(rkInterf),
-	    tenantBalancerInterf(tenantBalancerInterf), degraded(degraded), lastSeenKnobVersion(lastSeenKnobVersion),
-	    knobConfigClassSet(knobConfigClassSet) {}
-=======
-	    generation(generation), distributorInterf(ddInterf), ratekeeperInterf(rkInterf), blobManagerInterf(bmInterf),
-	    degraded(degraded), lastSeenKnobVersion(lastSeenKnobVersion), knobConfigClassSet(knobConfigClassSet) {}
->>>>>>> 2208b041
+	    tenantBalancerInterf(tenantBalancerInterf), blobManagerInterf(bmInterf), degraded(degraded),
+	    lastSeenKnobVersion(lastSeenKnobVersion), knobConfigClassSet(knobConfigClassSet) {}
 
 	template <class Ar>
 	void serialize(Ar& ar) {
@@ -718,7 +707,6 @@
 	}
 };
 
-<<<<<<< HEAD
 struct InitializeTenantBalancerRequest {
 	constexpr static FileIdentifier file_identifier = 5875895;
 	UID reqId;
@@ -729,7 +717,9 @@
 	template <class Ar>
 	void serialize(Ar& ar) {
 		serializer(ar, reqId, reply);
-=======
+	}
+};
+
 struct InitializeBlobWorkerReply {
 	constexpr static FileIdentifier file_identifier = 6095215;
 	BlobWorkerInterface interf;
@@ -749,7 +739,6 @@
 	template <class Ar>
 	void serialize(Ar& ar) {
 		serializer(ar, reqId, interfaceId, reply);
->>>>>>> 2208b041
 	}
 };
 

/*
 * DataDistributionQueue.actor.cpp
 *
 * This source file is part of the FoundationDB open source project
 *
 * Copyright 2013-2018 Apple Inc. and the FoundationDB project authors
 *
 * Licensed under the Apache License, Version 2.0 (the "License");
 * you may not use this file except in compliance with the License.
 * You may obtain a copy of the License at
 *
 *     http://www.apache.org/licenses/LICENSE-2.0
 *
 * Unless required by applicable law or agreed to in writing, software
 * distributed under the License is distributed on an "AS IS" BASIS,
 * WITHOUT WARRANTIES OR CONDITIONS OF ANY KIND, either express or implied.
 * See the License for the specific language governing permissions and
 * limitations under the License.
 */

#include <numeric>
#include <limits>

#include "flow/ActorCollection.h"
#include "flow/Util.h"
#include "fdbrpc/sim_validation.h"
#include "fdbclient/SystemData.h"
#include "fdbserver/DataDistribution.actor.h"
#include "fdbclient/DatabaseContext.h"
#include "fdbserver/MoveKeys.actor.h"
#include "fdbserver/Knobs.h"
#include "fdbrpc/simulator.h"
#include "flow/actorcompiler.h"  // This must be the last #include.

#define WORK_FULL_UTILIZATION 10000   // This is not a knob; it is a fixed point scaling factor!

struct RelocateData {
	KeyRange keys;
	int priority;
	int boundaryPriority;
	int healthPriority;

	double startTime;
	UID randomId;
	int workFactor;
	std::vector<UID> src;
	std::vector<UID> completeSources;
	bool wantsNewServers;
	TraceInterval interval;

	RelocateData() : startTime(-1), priority(-1), boundaryPriority(-1), healthPriority(-1), workFactor(0), wantsNewServers(false), interval("QueuedRelocation") {}
	explicit RelocateData( RelocateShard const& rs ) : keys(rs.keys), priority(rs.priority), boundaryPriority(isBoundaryPriority(rs.priority) ? rs.priority : -1), healthPriority(isHealthPriority(rs.priority) ? rs.priority : -1), startTime(now()), randomId(deterministicRandom()->randomUniqueID()), workFactor(0),
		wantsNewServers(
			rs.priority == SERVER_KNOBS->PRIORITY_REBALANCE_OVERUTILIZED_TEAM ||
			rs.priority == SERVER_KNOBS->PRIORITY_REBALANCE_UNDERUTILIZED_TEAM ||
			rs.priority == SERVER_KNOBS->PRIORITY_SPLIT_SHARD ||
			rs.priority == SERVER_KNOBS->PRIORITY_TEAM_REDUNDANT), interval("QueuedRelocation") {}

	static bool isHealthPriority(int priority) {
		return  priority == SERVER_KNOBS->PRIORITY_POPULATE_REGION ||
				priority == SERVER_KNOBS->PRIORITY_TEAM_UNHEALTHY || 
				priority == SERVER_KNOBS->PRIORITY_TEAM_2_LEFT ||
				priority == SERVER_KNOBS->PRIORITY_TEAM_1_LEFT ||
				priority == SERVER_KNOBS->PRIORITY_TEAM_0_LEFT ||
				priority == SERVER_KNOBS->PRIORITY_TEAM_REDUNDANT ||
				priority == SERVER_KNOBS->PRIORITY_TEAM_HEALTHY ||
				priority == SERVER_KNOBS->PRIORITY_TEAM_CONTAINS_UNDESIRED_SERVER;
	}

	static bool isBoundaryPriority(int priority) {
		return  priority == SERVER_KNOBS->PRIORITY_SPLIT_SHARD || 
				priority == SERVER_KNOBS->PRIORITY_MERGE_SHARD;
	}

	bool operator> (const RelocateData& rhs) const {
		return priority != rhs.priority ? priority > rhs.priority : ( startTime != rhs.startTime ? startTime < rhs.startTime : randomId > rhs.randomId );
	}

	bool operator== (const RelocateData& rhs) const {
		return priority == rhs.priority && boundaryPriority == rhs.boundaryPriority && healthPriority == rhs.healthPriority && keys == rhs.keys && startTime == rhs.startTime && workFactor == rhs.workFactor && src == rhs.src && completeSources == rhs.completeSources && wantsNewServers == rhs.wantsNewServers && randomId == rhs.randomId;
	}
};

class ParallelTCInfo : public ReferenceCounted<ParallelTCInfo>, public IDataDistributionTeam {
	vector<Reference<IDataDistributionTeam>> teams;
<<<<<<< HEAD
=======
	vector<UID> tempServerIDs;

	ParallelTCInfo() {}

	void addTeam(Reference<IDataDistributionTeam> team) {
		teams.push_back(team);
	}
>>>>>>> 07e354c4

	int64_t sum(std::function<int64_t(IDataDistributionTeam const&)> func) const {
		int64_t result = 0;
		for (const auto& team : teams) {
			result += func(*team);
		}
		return result;
	}

	template <class T>
	vector<T> collect(std::function<vector<T>(IDataDistributionTeam const&)> func) const {
		vector<T> result;

		for (const auto& team : teams) {
			vector<T> newItems = func(*team);
			result.insert(result.end(), newItems.begin(), newItems.end());
		}
		return result;
	}

	bool any(std::function<bool(IDataDistributionTeam const&)> func) const {
		for (const auto& team : teams) {
			if (func(*team)) {
				return true;
			}
		}
		return false;
	}

public:
	ParallelTCInfo() = default;

	void addTeam(Reference<IDataDistributionTeam> team) { teams.push_back(team); }

	void clear() { teams.clear(); }

	bool all(std::function<bool(IDataDistributionTeam const&)> func) const {
		return !any([func](IDataDistributionTeam const& team) { return !func(team); });
	}

	vector<StorageServerInterface> getLastKnownServerInterfaces() const override {
		return collect<StorageServerInterface>(
		    [](IDataDistributionTeam const& team) { return team.getLastKnownServerInterfaces(); });
	}

	int size() const override {
		int totalSize = 0;
		for (auto it = teams.begin(); it != teams.end(); it++) {
			totalSize += (*it)->size();
		}
		return totalSize;
	}

	vector<UID> const& getServerIDs() const override {
		static vector<UID> tempServerIDs;
		tempServerIDs.clear();
		for (const auto& team : teams) {
			vector<UID> const &childIDs = team->getServerIDs();
			tempServerIDs.insert(tempServerIDs.end(), childIDs.begin(), childIDs.end());
		}
		return tempServerIDs;
	}

	void addDataInFlightToTeam(int64_t delta) override {
		for (auto& team : teams) {
			team->addDataInFlightToTeam(delta);
		}
	}

	int64_t getDataInFlightToTeam() const override {
		return sum([](IDataDistributionTeam const& team) { return team.getDataInFlightToTeam(); });
	}

	int64_t getLoadBytes(bool includeInFlight = true, double inflightPenalty = 1.0) const override {
		return sum([includeInFlight, inflightPenalty](IDataDistributionTeam const& team) {
			return team.getLoadBytes(includeInFlight, inflightPenalty);
		});
	}

	int64_t getMinAvailableSpace(bool includeInFlight = true) const override {
		int64_t result = std::numeric_limits<int64_t>::max();
		for (const auto& team : teams) {
			result = std::min(result, team->getMinAvailableSpace(includeInFlight));
		}
		return result;
	}

	double getMinAvailableSpaceRatio(bool includeInFlight = true) const override {
		double result = std::numeric_limits<double>::max();
		for (const auto& team : teams) {
			result = std::min(result, team->getMinAvailableSpaceRatio(includeInFlight));
		}
		return result;
	}

	bool hasHealthyAvailableSpace(double minRatio) const {
		return all([minRatio](IDataDistributionTeam const& team) { return team.hasHealthyAvailableSpace(minRatio); });
	}

	virtual Future<Void> updateStorageMetrics() {
		vector<Future<Void>> futures;

		for (auto& team : teams) {
			futures.push_back(team->updateStorageMetrics());
		}
		return waitForAll(futures);
	}

	bool isOptimal() const override {
		return all([](IDataDistributionTeam const& team) { return team.isOptimal(); });
	}

	bool isWrongConfiguration() const override {
		return any([](IDataDistributionTeam const& team) { return team.isWrongConfiguration(); });
	}
	void setWrongConfiguration(bool wrongConfiguration) override {
		for (auto it = teams.begin(); it != teams.end(); it++) {
			(*it)->setWrongConfiguration(wrongConfiguration);
		}
	}

	bool isHealthy() const override {
		return all([](IDataDistributionTeam const& team) { return team.isHealthy(); });
	}

	void setHealthy(bool h) override {
		for (auto it = teams.begin(); it != teams.end(); it++) {
			(*it)->setHealthy(h);
		}
	}

	int getPriority() const override {
		int priority = 0;
		for (auto it = teams.begin(); it != teams.end(); it++) {
			priority = std::max(priority, (*it)->getPriority());
		}
		return priority;
	}

	void setPriority(int p) override {
		for (auto it = teams.begin(); it != teams.end(); it++) {
			(*it)->setPriority(p);
		}
	}
	virtual void addref() { ReferenceCounted<ParallelTCInfo>::addref(); }
	virtual void delref() { ReferenceCounted<ParallelTCInfo>::delref(); }

	void addServers(const std::vector<UID>& servers) override {
		ASSERT(!teams.empty());
		teams[0]->addServers(servers);
	}

	std::string getTeamID() override {
		std::string id;
		for (int i = 0; i < teams.size(); i++) {
			auto const& team = teams[i];
			id += (i == teams.size() - 1) ? team->getTeamID() : format("%s, ", team->getTeamID().c_str());
		}
		return id;
	}
};

struct Busyness {
	vector<int> ledger;

	Busyness() : ledger( 10, 0 ) {}

	bool canLaunch( int prio, int work ) {
		ASSERT( prio > 0 && prio < 1000 );
		return ledger[ prio / 100 ] <= WORK_FULL_UTILIZATION - work;  // allow for rounding errors in double division
	}
	void addWork( int prio, int work ) {
		ASSERT( prio > 0 && prio < 1000 );
		for( int i = 0; i <= (prio / 100); i++ )
			ledger[i] += work;
	}
	void removeWork( int prio, int work ) {
		addWork( prio, -work );
	}
	std::string toString() {
		std::string result;
		for(int i = 1; i < ledger.size();) {
			int j = i+1;
			while(j < ledger.size() && ledger[i] == ledger[j])
				j++;
			if(i != 1)
				result += ", ";
			result += i+1 == j ? format("%03d", i*100) : format("%03d/%03d", i*100, (j-1)*100);
			result += format("=%1.02f", (float)ledger[i] / WORK_FULL_UTILIZATION);
			i = j;
		}
		return result;
	}
};

// find the "workFactor" for this, were it launched now
int getWorkFactor( RelocateData const& relocation, int singleRegionTeamSize ) {
	if( relocation.healthPriority == SERVER_KNOBS->PRIORITY_TEAM_1_LEFT || relocation.healthPriority == SERVER_KNOBS->PRIORITY_TEAM_0_LEFT )
		return WORK_FULL_UTILIZATION / SERVER_KNOBS->RELOCATION_PARALLELISM_PER_SOURCE_SERVER;
	else if( relocation.healthPriority == SERVER_KNOBS->PRIORITY_TEAM_2_LEFT )
		return WORK_FULL_UTILIZATION / 2 / SERVER_KNOBS->RELOCATION_PARALLELISM_PER_SOURCE_SERVER;
	else // for now we assume that any message at a lower priority can best be assumed to have a full team left for work
		return WORK_FULL_UTILIZATION / singleRegionTeamSize / SERVER_KNOBS->RELOCATION_PARALLELISM_PER_SOURCE_SERVER;
}

// Data movement's resource control: Do not overload source servers used for the RelocateData
// return true if servers are not too busy to launch the relocation
// This ensure source servers will not be overloaded.
bool canLaunch( RelocateData & relocation, int teamSize, int singleRegionTeamSize, std::map<UID, Busyness> & busymap,
		std::vector<RelocateData> cancellableRelocations ) {
	// assert this has not already been launched
	ASSERT( relocation.workFactor == 0 );
	ASSERT( relocation.src.size() != 0 );
	ASSERT( teamSize >= singleRegionTeamSize );

	// find the "workFactor" for this, were it launched now
	int workFactor = getWorkFactor( relocation, singleRegionTeamSize );
	int neededServers = std::min<int>( relocation.src.size(), teamSize - singleRegionTeamSize + 1 );
	if(SERVER_KNOBS->USE_OLD_NEEDED_SERVERS) {
		neededServers = std::max( 1, (int)relocation.src.size() - teamSize + 1 );
	}
	// see if each of the SS can launch this task
	for( int i = 0; i < relocation.src.size(); i++ ) {
		// For each source server for this relocation, copy and modify its busyness to reflect work that WOULD be cancelled
		auto busyCopy = busymap[ relocation.src[i] ];
		for( int j = 0; j < cancellableRelocations.size(); j++ ) {
			auto& servers = cancellableRelocations[j].src;
			if( std::count( servers.begin(), servers.end(), relocation.src[i] ) )
				busyCopy.removeWork( cancellableRelocations[j].priority, cancellableRelocations[j].workFactor );
		}
		// Use this modified busyness to check if this relocation could be launched
		if( busyCopy.canLaunch( relocation.priority, workFactor ) ) {
			--neededServers;
			if( neededServers == 0 )
				return true;
		}
	}
	return false;
}

// update busyness for each server
void launch( RelocateData & relocation, std::map<UID, Busyness> & busymap, int singleRegionTeamSize ) {
	// if we are here this means that we can launch and should adjust all the work the servers can do
	relocation.workFactor = getWorkFactor( relocation, singleRegionTeamSize );
	for( int i = 0; i < relocation.src.size(); i++ )
		busymap[ relocation.src[i] ].addWork( relocation.priority, relocation.workFactor );
}

void complete( RelocateData const& relocation, std::map<UID, Busyness> & busymap ) {
	ASSERT( relocation.workFactor > 0 );
	for( int i = 0; i < relocation.src.size(); i++ )
		busymap[ relocation.src[i] ].removeWork( relocation.priority, relocation.workFactor );
}

Future<Void> dataDistributionRelocator( struct DDQueueData* const& self, RelocateData const& rd );

struct DDQueueData {
	UID distributorId;
	MoveKeysLock lock;
	Database cx;

	std::vector<TeamCollectionInterface> teamCollections;
	Reference<ShardsAffectedByTeamFailure> shardsAffectedByTeamFailure;
	PromiseStream<Promise<int64_t>> getAverageShardBytes;

	FlowLock startMoveKeysParallelismLock;
	FlowLock finishMoveKeysParallelismLock;
	Reference<FlowLock> fetchSourceLock;

	int activeRelocations;
	int queuedRelocations;
	int64_t bytesWritten;
	int teamSize;
	int singleRegionTeamSize;

	std::map<UID, Busyness> busymap; // UID is serverID

	KeyRangeMap< RelocateData > queueMap;
	std::set<RelocateData, std::greater<RelocateData>> fetchingSourcesQueue;
	std::set<RelocateData, std::greater<RelocateData>> fetchKeysComplete;
	KeyRangeActorMap getSourceActors;
	std::map<UID, std::set<RelocateData, std::greater<RelocateData>>> queue; //Key UID is serverID, value is the serverID's set of RelocateData to relocate

	KeyRangeMap< RelocateData > inFlight;
	// Track all actors that relocates specified keys to a good place; Key: keyRange; Value: actor
	KeyRangeActorMap inFlightActors;

	Promise<Void> error;
	PromiseStream<RelocateData> dataTransferComplete;
	PromiseStream<RelocateData> relocationComplete;
	PromiseStream<RelocateData> fetchSourceServersComplete;

	PromiseStream<RelocateShard> output;
	FutureStream<RelocateShard> input;
	PromiseStream<GetMetricsRequest> getShardMetrics;

	double* lastLimited;
	double lastInterval;
	int suppressIntervals;

	Reference<AsyncVar<bool>> rawProcessingUnhealthy; //many operations will remove relocations before adding a new one, so delay a small time before settling on a new number.

	std::map<int, int> priority_relocations;
	int unhealthyRelocations;
	void startRelocation(int priority, int healthPriority) {
		// Although PRIORITY_TEAM_REDUNDANT has lower priority than split and merge shard movement,
		// we must count it into unhealthyRelocations; because team removers relies on unhealthyRelocations to
		// ensure a team remover will not start before the previous one finishes removing a team and move away data
		// NOTE: split and merge shard have higher priority. If they have to wait for unhealthyRelocations = 0,
		// deadlock may happen: split/merge shard waits for unhealthyRelocations, while blocks team_redundant.
		if (healthPriority == SERVER_KNOBS->PRIORITY_POPULATE_REGION || healthPriority == SERVER_KNOBS->PRIORITY_TEAM_UNHEALTHY || healthPriority == SERVER_KNOBS->PRIORITY_TEAM_2_LEFT ||
		 healthPriority == SERVER_KNOBS->PRIORITY_TEAM_1_LEFT || healthPriority == SERVER_KNOBS->PRIORITY_TEAM_0_LEFT || healthPriority == SERVER_KNOBS->PRIORITY_TEAM_REDUNDANT) { 
			unhealthyRelocations++;
			rawProcessingUnhealthy->set(true);
		}
		priority_relocations[priority]++;
	}
	void finishRelocation(int priority, int healthPriority) {
		if (healthPriority == SERVER_KNOBS->PRIORITY_POPULATE_REGION || healthPriority == SERVER_KNOBS->PRIORITY_TEAM_UNHEALTHY || healthPriority == SERVER_KNOBS->PRIORITY_TEAM_2_LEFT ||
		 healthPriority == SERVER_KNOBS->PRIORITY_TEAM_1_LEFT || healthPriority == SERVER_KNOBS->PRIORITY_TEAM_0_LEFT || healthPriority == SERVER_KNOBS->PRIORITY_TEAM_REDUNDANT) {
			unhealthyRelocations--;
			ASSERT(unhealthyRelocations >= 0);
			if(unhealthyRelocations == 0) {
				rawProcessingUnhealthy->set(false);
			}
		} 
		priority_relocations[priority]--;
	}

	DDQueueData( UID mid, MoveKeysLock lock, Database cx, std::vector<TeamCollectionInterface> teamCollections,
		Reference<ShardsAffectedByTeamFailure> sABTF, PromiseStream<Promise<int64_t>> getAverageShardBytes,
		int teamSize, int singleRegionTeamSize, PromiseStream<RelocateShard> output, FutureStream<RelocateShard> input, PromiseStream<GetMetricsRequest> getShardMetrics, double* lastLimited ) :
			activeRelocations( 0 ), queuedRelocations( 0 ), bytesWritten ( 0 ), teamCollections( teamCollections ),
			shardsAffectedByTeamFailure( sABTF ), getAverageShardBytes( getAverageShardBytes ), distributorId( mid ), lock( lock ),
			cx( cx ), teamSize( teamSize ), singleRegionTeamSize( singleRegionTeamSize ), output( output ), input( input ), getShardMetrics( getShardMetrics ), startMoveKeysParallelismLock( SERVER_KNOBS->DD_MOVE_KEYS_PARALLELISM ),
			finishMoveKeysParallelismLock( SERVER_KNOBS->DD_MOVE_KEYS_PARALLELISM ), fetchSourceLock( new FlowLock(SERVER_KNOBS->DD_FETCH_SOURCE_PARALLELISM) ), lastLimited(lastLimited),
			suppressIntervals(0), lastInterval(0), unhealthyRelocations(0), rawProcessingUnhealthy( new AsyncVar<bool>(false) ) {}

	void validate() {
		if( EXPENSIVE_VALIDATION ) {
			for( auto it = fetchingSourcesQueue.begin(); it != fetchingSourcesQueue.end(); ++it ) {
				// relocates in the fetching queue do not have src servers yet.
				if( it->src.size() )
					TraceEvent(SevError, "DDQueueValidateError1").detail("Problem", "relocates in the fetching queue do not have src servers yet");

				// relocates in the fetching queue do not have a work factor yet.
				if( it->workFactor != 0.0 )
					TraceEvent(SevError, "DDQueueValidateError2").detail("Problem", "relocates in the fetching queue do not have a work factor yet");

				// relocates in the fetching queue are in the queueMap.
				auto range = queueMap.rangeContaining( it->keys.begin );
				if( range.value() != *it || range.range() != it->keys )
					TraceEvent(SevError, "DDQueueValidateError3").detail("Problem", "relocates in the fetching queue are in the queueMap");
			}

			/*
			for( auto it = queue.begin(); it != queue.end(); ++it ) {
				for( auto rdit = it->second.begin(); rdit != it->second.end(); ++rdit ) {
					// relocates in the queue are in the queueMap exactly.
					auto range = queueMap.rangeContaining( rdit->keys.begin );
					if( range.value() != *rdit || range.range() != rdit->keys )
						TraceEvent(SevError, "DDQueueValidateError4").detail("Problem", "relocates in the queue are in the queueMap exactly")
						.detail("RangeBegin", range.range().begin)
						.detail("RangeEnd", range.range().end)
						.detail("RelocateBegin2", range.value().keys.begin)
						.detail("RelocateEnd2", range.value().keys.end)
						.detail("RelocateStart", range.value().startTime)
						.detail("MapStart", rdit->startTime)
						.detail("RelocateWork", range.value().workFactor)
						.detail("MapWork", rdit->workFactor)
						.detail("RelocateSrc", range.value().src.size())
						.detail("MapSrc", rdit->src.size())
						.detail("RelocatePrio", range.value().priority)
						.detail("MapPrio", rdit->priority);

					// relocates in the queue have src servers
					if( !rdit->src.size() )
						TraceEvent(SevError, "DDQueueValidateError5").detail("Problem", "relocates in the queue have src servers");

					// relocates in the queue do not have a work factor yet.
					if( rdit->workFactor != 0.0 )
						TraceEvent(SevError, "DDQueueValidateError6").detail("Problem", "relocates in the queue do not have a work factor yet");

					bool contains = false;
					for( int i = 0; i < rdit->src.size(); i++ ) {
						if( rdit->src[i] == it->first ) {
							contains = true;
							break;
						}
					}
					if( !contains )
						TraceEvent(SevError, "DDQueueValidateError7").detail("Problem", "queued relocate data does not include ss under which its filed");
				}
			}*/

			auto inFlightRanges = inFlight.ranges();
			for( auto it = inFlightRanges.begin(); it != inFlightRanges.end(); ++it ) {
				for( int i = 0; i < it->value().src.size(); i++ ) {
					// each server in the inFlight map is in the busymap
					if( !busymap.count( it->value().src[i] ) )
						TraceEvent(SevError, "DDQueueValidateError8").detail("Problem", "each server in the inFlight map is in the busymap");

					// relocate data that is inFlight is not also in the queue
					if( queue[it->value().src[i]].count( it->value() ) )
						TraceEvent(SevError, "DDQueueValidateError9").detail("Problem", "relocate data that is inFlight is not also in the queue");
				}

				// in flight relocates have source servers
				if( it->value().startTime != -1 && !it->value().src.size() )
					TraceEvent(SevError, "DDQueueValidateError10").detail("Problem", "in flight relocates have source servers");

				if( inFlightActors.liveActorAt( it->range().begin ) ) {
					// the key range in the inFlight map matches the key range in the RelocateData message
					if( it->value().keys != it->range() )
						TraceEvent(SevError, "DDQueueValidateError11").detail("Problem", "the key range in the inFlight map matches the key range in the RelocateData message");
				}
			}

			for( auto it = busymap.begin(); it != busymap.end(); ++it ) {
				for( int i = 0; i < it->second.ledger.size() - 1; i++ ) {
					if( it->second.ledger[i] < it->second.ledger[i+1] )
						TraceEvent(SevError, "DDQueueValidateError12").detail("Problem", "ascending ledger problem")
						.detail("LedgerLevel", i).detail("LedgerValueA", it->second.ledger[i]).detail("LedgerValueB", it->second.ledger[i+1]);
					if( it->second.ledger[i] < 0.0 )
						TraceEvent(SevError, "DDQueueValidateError13").detail("Problem", "negative ascending problem")
						.detail("LedgerLevel", i).detail("LedgerValue", it->second.ledger[i]);
				}
			}

			std::set<RelocateData, std::greater<RelocateData>> queuedRelocationsMatch;
			for(auto it = queue.begin(); it != queue.end(); ++it)
				queuedRelocationsMatch.insert( it->second.begin(), it->second.end() );
			ASSERT( queuedRelocations == queuedRelocationsMatch.size() + fetchingSourcesQueue.size() );

			int testActive = 0;
			for(auto it = priority_relocations.begin(); it != priority_relocations.end(); ++it )
				testActive += it->second;
			ASSERT( activeRelocations + queuedRelocations == testActive );
		}
	}

	ACTOR Future<Void> getSourceServersForRange( Database cx, RelocateData input, PromiseStream<RelocateData> output, Reference<FlowLock> fetchLock ) {
		state std::set<UID> servers;
		state Transaction tr(cx);

		// FIXME: is the merge case needed
		if( input.priority == SERVER_KNOBS->PRIORITY_MERGE_SHARD ) {
			wait( delay( 0.5, TaskPriority::DataDistributionVeryLow ) );
		} else {
			wait( delay( 0.0001, TaskPriority::DataDistributionLaunch ) );
		}

		wait( fetchLock->take( TaskPriority::DataDistributionLaunch ) );
		state FlowLock::Releaser releaser( *fetchLock );

		loop {
			servers.clear();
			tr.setOption( FDBTransactionOptions::PRIORITY_SYSTEM_IMMEDIATE );
			try {
				state Standalone<RangeResultRef> UIDtoTagMap = wait( tr.getRange( serverTagKeys, CLIENT_KNOBS->TOO_MANY ) );
				ASSERT( !UIDtoTagMap.more && UIDtoTagMap.size() < CLIENT_KNOBS->TOO_MANY );
				Standalone<RangeResultRef> keyServersEntries  = wait(
					tr.getRange( lastLessOrEqual( keyServersKey( input.keys.begin ) ),
						firstGreaterOrEqual( keyServersKey( input.keys.end ) ), SERVER_KNOBS->DD_QUEUE_MAX_KEY_SERVERS ) );

				if(keyServersEntries.size() < SERVER_KNOBS->DD_QUEUE_MAX_KEY_SERVERS) {
					for( int shard = 0; shard < keyServersEntries.size(); shard++ ) {
						vector<UID> src, dest;
						decodeKeyServersValue( UIDtoTagMap, keyServersEntries[shard].value, src, dest );
						ASSERT( src.size() );
						for( int i = 0; i < src.size(); i++ ) {
							servers.insert( src[i] );
						}
						if(shard == 0) {
							input.completeSources = src;
						} else {
							for(int i = 0; i < input.completeSources.size(); i++) {
								if(std::find(src.begin(), src.end(), input.completeSources[i]) == src.end()) {
									swapAndPop(&input.completeSources, i--);
								}
							}
						}
					}

					ASSERT(servers.size() > 0);
				}

				// If the size of keyServerEntries is large, then just assume we are using all storage servers
				// Why the size can be large?
				// When a shard is inflight and DD crashes, some destination servers may have already got the data.
				// The new DD will treat the destination servers as source servers. So the size can be large.
				else {
					Standalone<RangeResultRef> serverList = wait( tr.getRange( serverListKeys, CLIENT_KNOBS->TOO_MANY ) );
					ASSERT( !serverList.more && serverList.size() < CLIENT_KNOBS->TOO_MANY );

					for(auto s = serverList.begin(); s != serverList.end(); ++s)
						servers.insert(decodeServerListValue( s->value ).id());

					ASSERT(servers.size() > 0);
				}

				break;
			} catch( Error& e ) {
				wait( tr.onError(e) );
			}
		}

		input.src = std::vector<UID>( servers.begin(), servers.end() );
		output.send( input );
		return Void();
	}

	//This function cannot handle relocation requests which split a shard into three pieces
	void queueRelocation( RelocateShard rs, std::set<UID> &serversToLaunchFrom ) {
		//TraceEvent("QueueRelocationBegin").detail("Begin", rd.keys.begin).detail("End", rd.keys.end);

		// remove all items from both queues that are fully contained in the new relocation (i.e. will be overwritten)
		RelocateData rd(rs);
		bool hasHealthPriority = RelocateData::isHealthPriority( rd.priority );
		bool hasBoundaryPriority = RelocateData::isBoundaryPriority( rd.priority );
		
		auto ranges = queueMap.intersectingRanges( rd.keys );
		for(auto r = ranges.begin(); r != ranges.end(); ++r ) {
			RelocateData& rrs = r->value();

			auto fetchingSourcesItr = fetchingSourcesQueue.find(rrs);
			bool foundActiveFetching = fetchingSourcesItr != fetchingSourcesQueue.end();
			std::set<RelocateData, std::greater<RelocateData>>* firstQueue;
			std::set<RelocateData, std::greater<RelocateData>>::iterator firstRelocationItr;
			bool foundActiveRelocation = false;

			if( !foundActiveFetching && rrs.src.size() ) {
				firstQueue = &queue[rrs.src[0]];
				firstRelocationItr = firstQueue->find( rrs );
				foundActiveRelocation = firstRelocationItr != firstQueue->end();
			}

			// If there is a queued job that wants data relocation which we are about to cancel/modify,
			//  make sure that we keep the relocation intent for the job that we queue up
			if( foundActiveFetching || foundActiveRelocation ) {
				rd.wantsNewServers |= rrs.wantsNewServers;
				rd.startTime = std::min( rd.startTime, rrs.startTime );
				if(!hasHealthPriority) {
					rd.healthPriority = std::max(rd.healthPriority, rrs.healthPriority);
				}
				if(!hasBoundaryPriority) {
					rd.boundaryPriority = std::max(rd.boundaryPriority, rrs.boundaryPriority);
				}
				rd.priority = std::max(rd.priority, std::max(rd.boundaryPriority, rd.healthPriority));
			}

			if( rd.keys.contains( rrs.keys ) ) {
				if(foundActiveFetching)
					fetchingSourcesQueue.erase( fetchingSourcesItr );
				else if(foundActiveRelocation) {
					firstQueue->erase( firstRelocationItr );
					for( int i = 1; i < rrs.src.size(); i++ )
						queue[rrs.src[i]].erase( rrs );
				}
			}

			if( foundActiveFetching || foundActiveRelocation ) {
				serversToLaunchFrom.insert( rrs.src.begin(), rrs.src.end() );
				/*TraceEvent(rrs.interval.end(), mi.id()).detail("Result","Cancelled")
					.detail("WasFetching", foundActiveFetching).detail("Contained", rd.keys.contains( rrs.keys ));*/
				queuedRelocations--;
				finishRelocation(rrs.priority, rrs.healthPriority);
			}
		}

		// determine the final state of the relocations map
		auto affectedQueuedItems = queueMap.getAffectedRangesAfterInsertion( rd.keys, rd );

		// put the new request into the global map of requests (modifies the ranges already present)
		queueMap.insert( rd.keys, rd );

		// cancel all the getSourceServers actors that intersect the new range that we will be getting
		getSourceActors.cancel( KeyRangeRef( affectedQueuedItems.front().begin, affectedQueuedItems.back().end ) );

		// update fetchingSourcesQueue and the per-server queue based on truncated ranges after insertion, (re-)launch getSourceServers
		auto queueMapItr = queueMap.rangeContaining(affectedQueuedItems[0].begin);
		for(int r = 0; r < affectedQueuedItems.size(); ++r, ++queueMapItr) {
			//ASSERT(queueMapItr->value() == queueMap.rangeContaining(affectedQueuedItems[r].begin)->value());
			RelocateData& rrs = queueMapItr->value();

			if( rrs.src.size() == 0 && ( rrs.keys == rd.keys || fetchingSourcesQueue.erase(rrs) > 0 ) ) {
				rrs.keys = affectedQueuedItems[r];

				rrs.interval = TraceInterval("QueuedRelocation");
				/*TraceEvent(rrs.interval.begin(), distributorId);
				  .detail("KeyBegin", rrs.keys.begin).detail("KeyEnd", rrs.keys.end)
					.detail("Priority", rrs.priority).detail("WantsNewServers", rrs.wantsNewServers);*/
				queuedRelocations++;
				startRelocation(rrs.priority, rrs.healthPriority);

				fetchingSourcesQueue.insert( rrs );
				getSourceActors.insert( rrs.keys, getSourceServersForRange( cx, rrs, fetchSourceServersComplete, fetchSourceLock ) );
			} else {
				RelocateData newData( rrs );
				newData.keys = affectedQueuedItems[r];
				ASSERT( rrs.src.size() || rrs.startTime == -1 );

				bool foundActiveRelocation = false;
				for( int i = 0; i < rrs.src.size(); i++ ) {
					auto& serverQueue = queue[rrs.src[i]];

					if( serverQueue.erase(rrs) > 0 ) {
						if( !foundActiveRelocation ) {
							newData.interval = TraceInterval("QueuedRelocation");
							/*TraceEvent(newData.interval.begin(), distributorId);
							  .detail("KeyBegin", newData.keys.begin).detail("KeyEnd", newData.keys.end)
								.detail("Priority", newData.priority).detail("WantsNewServers", newData.wantsNewServers);*/
							queuedRelocations++;
							startRelocation(newData.priority, newData.healthPriority);
							foundActiveRelocation = true;
						}

						serverQueue.insert( newData );
					}
					else
						break;
				}

				// We update the keys of a relocation even if it is "dead" since it helps validate()
				rrs.keys = affectedQueuedItems[r];
				rrs.interval = newData.interval;
			}
		}

		/*TraceEvent("ReceivedRelocateShard", distributorId)
		  .detail("KeyBegin", rd.keys.begin)
		  .detail("KeyEnd", rd.keys.end)
			.detail("Priority", rd.priority)
			.detail("AffectedRanges", affectedQueuedItems.size()); */
	}

	void completeSourceFetch( const RelocateData& results ) {
		ASSERT( fetchingSourcesQueue.count( results ) );

		//logRelocation( results, "GotSourceServers" );

		fetchingSourcesQueue.erase( results );
		queueMap.insert( results.keys, results );
		for( int i = 0; i < results.src.size(); i++ ) {
			queue[results.src[i]].insert( results );
		}
	}

	void logRelocation( const RelocateData& rd, const char *title ) {
		std::string busyString;
		for(int i = 0; i < rd.src.size() && i < teamSize * 2; i++)
			busyString += describe(rd.src[i]) + " - (" + busymap[ rd.src[i] ].toString() + "); ";

		TraceEvent(title, distributorId)
			.detail("KeyBegin", rd.keys.begin)
			.detail("KeyEnd", rd.keys.end)
			.detail("Priority", rd.priority)
			.detail("WorkFactor", rd.workFactor)
			.detail("SourceServerCount", rd.src.size())
			.detail("SourceServers", describe(rd.src, teamSize * 2))
			.detail("SourceBusyness", busyString);
	}

	void launchQueuedWork( KeyRange keys ) {
		//combine all queued work in the key range and check to see if there is anything to launch
		std::set<RelocateData, std::greater<RelocateData>> combined;
		auto f = queueMap.intersectingRanges( keys );
		for(auto it = f.begin(); it != f.end(); ++it) {
			if( it->value().src.size() && queue[it->value().src[0]].count( it->value() ) )
				combined.insert( it->value() );
		}
		launchQueuedWork( combined );
	}

	void launchQueuedWork( std::set<UID> serversToLaunchFrom ) {
		//combine all work from the source servers to see if there is anything new to launch
		std::set<RelocateData, std::greater<RelocateData>> combined;
		for( auto id : serversToLaunchFrom ) {
			auto& queuedWork = queue[id];
			auto it = queuedWork.begin();
			for( int j = 0; j < teamSize && it != queuedWork.end(); j++) {
				combined.insert( *it );
				++it;
			}
		}
		launchQueuedWork( combined );
	}

	void launchQueuedWork( RelocateData launchData ) {
		//check a single RelocateData to see if it can be launched
		std::set<RelocateData, std::greater<RelocateData>> combined;
		combined.insert( launchData );
		launchQueuedWork( combined );
	}

	// For each relocateData rd in the queue, check if there exist inflight relocate data whose keyrange is overlapped
	// with rd. If there exist, cancel them by cancel their actors and reduce the src servers' busyness of those
	// canceled inflight relocateData Launch the relocation for the rd.
	void launchQueuedWork( std::set<RelocateData, std::greater<RelocateData>> combined ) {
		int startedHere = 0;
		double startTime = now();
		// kick off relocators from items in the queue as need be
		std::set<RelocateData, std::greater<RelocateData>>::iterator it = combined.begin();
		for(; it != combined.end(); it++ ) {
			RelocateData rd( *it );

			// Check if there is an inflight shard that is overlapped with the queued relocateShard (rd)
			bool overlappingInFlight = false;
			auto intersectingInFlight = inFlight.intersectingRanges( rd.keys );
			for(auto it = intersectingInFlight.begin(); it != intersectingInFlight.end(); ++it) {
				if (fetchKeysComplete.count(it->value()) && inFlightActors.liveActorAt(it->range().begin) &&
				    !rd.keys.contains(it->range()) && it->value().priority >= rd.priority &&
				    rd.healthPriority < SERVER_KNOBS->PRIORITY_TEAM_UNHEALTHY) {
					/*TraceEvent("OverlappingInFlight", distributorId)
						.detail("KeyBegin", it->value().keys.begin)
						.detail("KeyEnd", it->value().keys.end)
						.detail("Priority", it->value().priority);*/
					overlappingInFlight = true;
					break;
				}
			}

			if( overlappingInFlight ) {
				//logRelocation( rd, "SkippingOverlappingInFlight" );
				continue;
			}

			// Because the busyness of a server is decreased when a superseding relocation is issued, we
			//  need to consider what the busyness of a server WOULD be if
			auto containedRanges = inFlight.containedRanges( rd.keys );
			std::vector<RelocateData> cancellableRelocations;
			for(auto it = containedRanges.begin(); it != containedRanges.end(); ++it) {
				if( inFlightActors.liveActorAt( it->range().begin ) ) {
					cancellableRelocations.push_back( it->value() );
				}
			}

			// Data movement avoids overloading source servers in moving data.
			// SOMEDAY: the list of source servers may be outdated since they were fetched when the work was put in the
			// queue
			// FIXME: we need spare capacity even when we're just going to be cancelling work via TEAM_HEALTHY
			if( !canLaunch( rd, teamSize, singleRegionTeamSize, busymap, cancellableRelocations ) ) {
				//logRelocation( rd, "SkippingQueuedRelocation" );
				continue;
			}

			// From now on, the source servers for the RelocateData rd have enough resource to move the data away,
			// because they do not have too much inflight data movement.

			//logRelocation( rd, "LaunchingRelocation" );

			//TraceEvent(rd.interval.end(), distributorId).detail("Result","Success");
			queuedRelocations--;
			finishRelocation(rd.priority, rd.healthPriority);

			// now we are launching: remove this entry from the queue of all the src servers
			for( int i = 0; i < rd.src.size(); i++ ) {
				ASSERT( queue[rd.src[i]].erase(rd) );
			}

			// If there is a job in flight that wants data relocation which we are about to cancel/modify,
			//     make sure that we keep the relocation intent for the job that we launch
			auto f = inFlight.intersectingRanges( rd.keys );
			for(auto it = f.begin(); it != f.end(); ++it) {
				if( inFlightActors.liveActorAt( it->range().begin ) ) {
					rd.wantsNewServers |= it->value().wantsNewServers;
				}
			}
			startedHere++;

			// update both inFlightActors and inFlight key range maps, cancelling deleted RelocateShards
			vector<KeyRange> ranges;
			inFlightActors.getRangesAffectedByInsertion( rd.keys, ranges );
			inFlightActors.cancel( KeyRangeRef( ranges.front().begin, ranges.back().end ) );
			inFlight.insert( rd.keys, rd );
			for(int r=0; r<ranges.size(); r++) {
				RelocateData& rrs = inFlight.rangeContaining(ranges[r].begin)->value();
				rrs.keys = ranges[r];

				launch( rrs, busymap, singleRegionTeamSize );
				activeRelocations++;
				startRelocation(rrs.priority, rrs.healthPriority);
				// Start the actor that relocates data in the rrs.keys
				inFlightActors.insert( rrs.keys, dataDistributionRelocator( this, rrs ) );
			}

			//logRelocation( rd, "LaunchedRelocation" );
		}
		if( now() - startTime > .001 && deterministicRandom()->random01()<0.001 )
			TraceEvent(SevWarnAlways, "LaunchingQueueSlowx1000").detail("Elapsed", now() - startTime );

		/*if( startedHere > 0 ) {
			TraceEvent("StartedDDRelocators", distributorId)
				.detail("QueueSize", queuedRelocations)
				.detail("StartedHere", startedHere)
				.detail("ActiveRelocations", activeRelocations);
		} */

		validate();
	}
};

extern bool noUnseed;

// This actor relocates the specified keys to a good place.
// The inFlightActor key range map stores the actor for each RelocateData
ACTOR Future<Void> dataDistributionRelocator( DDQueueData *self, RelocateData rd )
{
	state Promise<Void> errorOut( self->error );
	state TraceInterval relocateShardInterval("RelocateShard");
	state PromiseStream<RelocateData> dataTransferComplete( self->dataTransferComplete );
	state PromiseStream<RelocateData> relocationComplete( self->relocationComplete );
	state bool signalledTransferComplete = false;
	state UID distributorId = self->distributorId;
	state ParallelTCInfo healthyDestinations;

	state bool anyHealthy = false;
	state bool allHealthy = true;
	state bool anyWithSource = false;
	state std::vector<std::pair<Reference<IDataDistributionTeam>,bool>> bestTeams;
	state double startTime = now();
	state std::vector<UID> destIds;

	try {
		if(now() - self->lastInterval < 1.0) {
			relocateShardInterval.severity = SevDebug;
			self->suppressIntervals++;
		}

		TraceEvent(relocateShardInterval.begin(), distributorId)
			.detail("KeyBegin", rd.keys.begin).detail("KeyEnd", rd.keys.end)
			.detail("Priority", rd.priority).detail("RelocationID", relocateShardInterval.pairID).detail("SuppressedEventCount", self->suppressIntervals);

		if(relocateShardInterval.severity != SevDebug) {
			self->lastInterval = now();
			self->suppressIntervals = 0;
		}

		state StorageMetrics metrics = wait( brokenPromiseToNever( self->getShardMetrics.getReply( GetMetricsRequest( rd.keys ) ) ) );

		ASSERT( rd.src.size() );
		loop {
			state int stuckCount = 0;
			// state int bestTeamStuckThreshold = 50;
			loop {
				state int tciIndex = 0;
				state bool foundTeams = true;
				anyHealthy = false;
				allHealthy = true;
				anyWithSource = false;
				bestTeams.clear();
				// Get team from teamCollections in diffrent DCs and find the best one
				while( tciIndex < self->teamCollections.size() ) {
					double inflightPenalty = SERVER_KNOBS->INFLIGHT_PENALTY_HEALTHY;
					if(rd.healthPriority == SERVER_KNOBS->PRIORITY_TEAM_UNHEALTHY || rd.healthPriority == SERVER_KNOBS->PRIORITY_TEAM_2_LEFT) inflightPenalty = SERVER_KNOBS->INFLIGHT_PENALTY_UNHEALTHY;
					if(rd.healthPriority == SERVER_KNOBS->PRIORITY_POPULATE_REGION || rd.healthPriority == SERVER_KNOBS->PRIORITY_TEAM_1_LEFT || rd.healthPriority == SERVER_KNOBS->PRIORITY_TEAM_0_LEFT) inflightPenalty = SERVER_KNOBS->INFLIGHT_PENALTY_ONE_LEFT;

					auto req = GetTeamRequest(rd.wantsNewServers, rd.priority == SERVER_KNOBS->PRIORITY_REBALANCE_UNDERUTILIZED_TEAM, true, false, inflightPenalty);
					req.src = rd.src;
					req.completeSources = rd.completeSources;
					// bestTeam.second = false if the bestTeam in the teamCollection (in the DC) does not have any
					// server that hosts the relocateData. This is possible, for example, in a fearless configuration
					// when the remote DC is just brought up.
					std::pair<Optional<Reference<IDataDistributionTeam>>,bool> bestTeam = wait(brokenPromiseToNever(self->teamCollections[tciIndex].getTeam.getReply(req)));
					// If a DC has no healthy team, we stop checking the other DCs until
					// the unhealthy DC is healthy again or is excluded.
					if(!bestTeam.first.present()) {
						foundTeams = false;
						break;
					}
					if(!bestTeam.first.get()->isHealthy()) {
						allHealthy = false;
					} else {
						anyHealthy = true;
					}

					if(bestTeam.second) {
						anyWithSource = true;
					}

					bestTeams.push_back(std::make_pair(bestTeam.first.get(), bestTeam.second));
					tciIndex++;
				}
				if (foundTeams && anyHealthy) {
					break;
				}

				TEST(true); //did not find a healthy destination team on the first attempt
				stuckCount++;
				TraceEvent(stuckCount > 50 ? SevWarnAlways : SevWarn, "BestTeamStuck", distributorId)
				    .suppressFor(1.0)
				    .detail("Count", stuckCount)
				    .detail("TeamCollectionId", tciIndex)
				    .detail("NumOfTeamCollections", self->teamCollections.size());
				wait( delay( SERVER_KNOBS->BEST_TEAM_STUCK_DELAY, TaskPriority::DataDistributionLaunch ) );
			}

			destIds.clear();
			state std::vector<UID> healthyIds;
			state std::vector<UID> extraIds;
			state std::vector<ShardsAffectedByTeamFailure::Team> destinationTeams;

			for(int i = 0; i < bestTeams.size(); i++) {
				auto& serverIds = bestTeams[i].first->getServerIDs();
				destinationTeams.push_back(ShardsAffectedByTeamFailure::Team(serverIds, i == 0));

				if (allHealthy && anyWithSource && !bestTeams[i].second) {
					// When all servers in bestTeams[i] do not hold the shard (!bestTeams[i].second), it indicates
					// the bestTeams[i] is in a new DC where data has not been replicated to.
					// To move data (specified in RelocateShard) to bestTeams[i] in the new DC AND reduce data movement
					// across DC, we randomly choose a server in bestTeams[i] as the shard's destination, and
					// move the shard to the randomly chosen server (in the remote DC), which will later
					// propogate its data to the servers in the same team. This saves data movement bandwidth across DC
					int idx = deterministicRandom()->randomInt(0, serverIds.size());
					destIds.push_back(serverIds[idx]);
					healthyIds.push_back(serverIds[idx]);
					for(int j = 0; j < serverIds.size(); j++) {
						if(j != idx) {
							extraIds.push_back(serverIds[j]);
						}
					}
					healthyDestinations.addTeam(bestTeams[i].first);
				} else {
					destIds.insert(destIds.end(), serverIds.begin(), serverIds.end());
					if(bestTeams[i].first->isHealthy()) {
						healthyIds.insert(healthyIds.end(), serverIds.begin(), serverIds.end());
						healthyDestinations.addTeam(bestTeams[i].first);
					}
				}
			}

			// Sanity check
			state int totalIds = 0;
			for (auto& destTeam : destinationTeams) {
				totalIds += destTeam.servers.size();
			}
			if (totalIds != self->teamSize) {
				TraceEvent(SevWarn, "IncorrectDestTeamSize")
				    .suppressFor(1.0)
				    .detail("ExpectedTeamSize", self->teamSize)
				    .detail("DestTeamSize", totalIds);
			}

			self->shardsAffectedByTeamFailure->moveShard(rd.keys, destinationTeams);

			//FIXME: do not add data in flight to servers that were already in the src.
			healthyDestinations.addDataInFlightToTeam(+metrics.bytes);

			if (SERVER_KNOBS->DD_ENABLE_VERBOSE_TRACING) {
				// StorageMetrics is the rd shard's metrics, e.g., bytes and write bandwidth
				TraceEvent(SevInfo, "RelocateShardDecision", distributorId)
				    .detail("PairId", relocateShardInterval.pairID)
				    .detail("Priority", rd.priority)
				    .detail("KeyBegin", rd.keys.begin)
				    .detail("KeyEnd", rd.keys.end)
				    .detail("StorageMetrics", metrics.toString())
				    .detail("SourceServers", describe(rd.src))
				    .detail("DestinationTeam", describe(destIds))
				    .detail("ExtraIds", describe(extraIds));
			} else {
				TraceEvent(relocateShardInterval.severity, "RelocateShardHasDestination", distributorId)
				    .detail("PairId", relocateShardInterval.pairID)
				    .detail("KeyBegin", rd.keys.begin)
				    .detail("KeyEnd", rd.keys.end)
				    .detail("SourceServers", describe(rd.src))
				    .detail("DestinationTeam", describe(destIds))
				    .detail("ExtraIds", describe(extraIds));
			}

			state Error error = success();
			state Promise<Void> dataMovementComplete;
			// Move keys from source to destination by changing the serverKeyList and keyServerList system keys
			state Future<Void> doMoveKeys = moveKeys(self->cx, rd.keys, destIds, healthyIds, self->lock, dataMovementComplete, &self->startMoveKeysParallelismLock, &self->finishMoveKeysParallelismLock, self->teamCollections.size() > 1, relocateShardInterval.pairID );
			state Future<Void> pollHealth = signalledTransferComplete ? Never() : delay( SERVER_KNOBS->HEALTH_POLL_TIME, TaskPriority::DataDistributionLaunch );
			try {
				loop {
					choose {
						when( wait( doMoveKeys ) ) {
							if(extraIds.size()) {
								destIds.insert(destIds.end(), extraIds.begin(), extraIds.end());
								healthyIds.insert(healthyIds.end(), extraIds.begin(), extraIds.end());
								extraIds.clear();
								ASSERT(totalIds == destIds.size()); // Sanity check the destIDs before we move keys
								doMoveKeys = moveKeys(self->cx, rd.keys, destIds, healthyIds, self->lock, Promise<Void>(), &self->startMoveKeysParallelismLock, &self->finishMoveKeysParallelismLock, self->teamCollections.size() > 1, relocateShardInterval.pairID );
							} else {
								self->fetchKeysComplete.insert( rd );
								break;
							}
						}
						when( wait( pollHealth ) ) {
							if (!healthyDestinations.isHealthy()) {
								if (!signalledTransferComplete) {
									signalledTransferComplete = true;
									self->dataTransferComplete.send(rd);
								}
							}
							pollHealth = signalledTransferComplete ? Never() : delay( SERVER_KNOBS->HEALTH_POLL_TIME, TaskPriority::DataDistributionLaunch );
						}
						when( wait( signalledTransferComplete ? Never() : dataMovementComplete.getFuture() ) ) {
							self->fetchKeysComplete.insert( rd );
							if( !signalledTransferComplete ) {
								signalledTransferComplete = true;
								self->dataTransferComplete.send( rd );
							}
						}
					}
				}
			} catch( Error& e ) {
				error = e;
			}

			//TraceEvent("RelocateShardFinished", distributorId).detail("RelocateId", relocateShardInterval.pairID);

			if( error.code() != error_code_move_to_removed_server ) {
				if( !error.code() ) {
					try {
						wait( healthyDestinations.updateStorageMetrics() ); //prevent a gap between the polling for an increase in storage metrics and decrementing data in flight
					} catch( Error& e ) {
						error = e;
					}
				}

				healthyDestinations.addDataInFlightToTeam( -metrics.bytes );

				// onFinished.send( rs );
				if( !error.code() ) {
					TraceEvent(relocateShardInterval.end(), distributorId).detail("Duration", now() - startTime).detail("Result","Success");
					if(now() - startTime > 600) {
						TraceEvent(SevWarnAlways, "RelocateShardTooLong").detail("Duration", now() - startTime).detail("Dest", describe(destIds)).detail("Src", describe(rd.src));
					}
					if(rd.keys.begin == keyServersPrefix) {
						TraceEvent("MovedKeyServerKeys").detail("Dest", describe(destIds)).trackLatest("MovedKeyServers");
					}

					if( !signalledTransferComplete ) {
						signalledTransferComplete = true;
						dataTransferComplete.send( rd );
					}

					self->bytesWritten += metrics.bytes;
					self->shardsAffectedByTeamFailure->finishMove(rd.keys);
					relocationComplete.send( rd );
					return Void();
				} else {
					throw error;
				}
			} else {
				TEST(true);  // move to removed server
				healthyDestinations.addDataInFlightToTeam( -metrics.bytes );
				wait( delay( SERVER_KNOBS->RETRY_RELOCATESHARD_DELAY, TaskPriority::DataDistributionLaunch ) );
			}
		}
	} catch (Error& e) {
		TraceEvent(relocateShardInterval.end(), distributorId).error(e, true).detail("Duration", now() - startTime);
		if(now() - startTime > 600) {
			TraceEvent(SevWarnAlways, "RelocateShardTooLong").error(e, true).detail("Duration", now() - startTime).detail("Dest", describe(destIds)).detail("Src", describe(rd.src));
		}
		if( !signalledTransferComplete )
			dataTransferComplete.send( rd );

		relocationComplete.send( rd );

		if( e.code() != error_code_actor_cancelled ) {
			if (errorOut.canBeSet()) {
				errorOut.sendError(e);
			}
		}
		throw;
	}
}

// Move a random shard of sourceTeam's to destTeam if sourceTeam has much more data than destTeam
ACTOR Future<bool> rebalanceTeams( DDQueueData* self, int priority, Reference<IDataDistributionTeam> sourceTeam, 
                                   Reference<IDataDistributionTeam> destTeam, bool primary, TraceEvent *traceEvent ) {
	if(g_network->isSimulated() && g_simulator.speedUpSimulation) {
		traceEvent->detail("CancelingDueToSimulationSpeedup", true);
		return false;
	}

	Promise<int64_t> req;
	self->getAverageShardBytes.send( req );

	state int64_t averageShardBytes = wait(req.getFuture());
	state std::vector<KeyRange> shards = self->shardsAffectedByTeamFailure->getShardsFor( ShardsAffectedByTeamFailure::Team( sourceTeam->getServerIDs(), primary ) );

	traceEvent->detail("AverageShardBytes", averageShardBytes)
		.detail("ShardsInSource", shards.size());

	if( !shards.size() )
		return false;

	state KeyRange moveShard;
	state StorageMetrics metrics;
	state int retries = 0;
	while(retries < SERVER_KNOBS->REBALANCE_MAX_RETRIES) {
		state KeyRange testShard = deterministicRandom()->randomChoice( shards );
		StorageMetrics testMetrics = wait( brokenPromiseToNever( self->getShardMetrics.getReply(GetMetricsRequest(testShard)) ) );
		if(testMetrics.bytes > metrics.bytes) {
			moveShard = testShard;
			metrics = testMetrics;
			if(metrics.bytes > averageShardBytes) {
				break;
			}
		}
		retries++;
	}

	int64_t sourceBytes = sourceTeam->getLoadBytes(false);
	int64_t destBytes = destTeam->getLoadBytes();

	bool sourceAndDestTooSimilar = sourceBytes - destBytes <= 3 * std::max<int64_t>(SERVER_KNOBS->MIN_SHARD_BYTES, metrics.bytes);
	traceEvent->detail("SourceBytes", sourceBytes)
		.detail("DestBytes", destBytes)
		.detail("ShardBytes", metrics.bytes)
		.detail("SourceAndDestTooSimilar", sourceAndDestTooSimilar);

	if( sourceAndDestTooSimilar || metrics.bytes == 0 ) {
		return false;
	}

	//verify the shard is still in sabtf
	shards = self->shardsAffectedByTeamFailure->getShardsFor( ShardsAffectedByTeamFailure::Team( sourceTeam->getServerIDs(), primary ) );
	for( int i = 0; i < shards.size(); i++ ) {
		if( moveShard == shards[i] ) {
			traceEvent->detail("ShardStillPresent", true);
			self->output.send( RelocateShard( moveShard, priority ) );
			return true;
		}
	}

	traceEvent->detail("ShardStillPresent", false);
	return false;
}

ACTOR Future<Void> BgDDMountainChopper( DDQueueData* self, int teamCollectionIndex ) {
	state double rebalancePollingInterval = SERVER_KNOBS->BG_REBALANCE_POLLING_INTERVAL;
	state int resetCount = SERVER_KNOBS->DD_REBALANCE_RESET_AMOUNT;
	state Transaction tr(self->cx);
	state double lastRead = 0;
	state bool skipCurrentLoop = false;
	loop {
		state std::pair<Optional<Reference<IDataDistributionTeam>>, bool> randomTeam;
		state bool moved = false;
		state TraceEvent traceEvent("BgDDMountainChopper", self->distributorId);
		traceEvent.suppressFor(5.0)
			.detail("PollingInterval", rebalancePollingInterval);

		if(*self->lastLimited > 0) {
			traceEvent.detail("SecondsSinceLastLimited", now() - *self->lastLimited);
		}

		try {
			state Future<Void> delayF = delay(rebalancePollingInterval, TaskPriority::DataDistributionLaunch);
			if ((now() - lastRead) > SERVER_KNOBS->BG_REBALANCE_SWITCH_CHECK_INTERVAL) {
				tr.setOption(FDBTransactionOptions::LOCK_AWARE);
				Optional<Value> val = wait(tr.get(rebalanceDDIgnoreKey));
				lastRead = now();
				if (skipCurrentLoop && !val.present()) {
					// reset loop interval
					rebalancePollingInterval = SERVER_KNOBS->BG_REBALANCE_POLLING_INTERVAL;
				}
				skipCurrentLoop = val.present();
			}

			traceEvent.detail("Enabled", !skipCurrentLoop);

			wait(delayF);
			if (skipCurrentLoop) {
				// set loop interval to avoid busy wait here.
				rebalancePollingInterval =
				    std::max(rebalancePollingInterval, SERVER_KNOBS->BG_REBALANCE_SWITCH_CHECK_INTERVAL);
				continue;
			}

			traceEvent.detail("QueuedRelocations", self->priority_relocations[SERVER_KNOBS->PRIORITY_REBALANCE_OVERUTILIZED_TEAM]);
			if (self->priority_relocations[SERVER_KNOBS->PRIORITY_REBALANCE_OVERUTILIZED_TEAM] <
			    SERVER_KNOBS->DD_REBALANCE_PARALLELISM) {
				std::pair<Optional<Reference<IDataDistributionTeam>>,bool> _randomTeam = wait(brokenPromiseToNever(
				    self->teamCollections[teamCollectionIndex].getTeam.getReply(GetTeamRequest(true, false, true, false))));
				randomTeam = _randomTeam;
				traceEvent.detail("DestTeam", printable(randomTeam.first.map<std::string>([](const Reference<IDataDistributionTeam>& team){
					return team->getDesc();
				})));

				if (randomTeam.first.present()) {
					std::pair<Optional<Reference<IDataDistributionTeam>>,bool> loadedTeam =
						wait(brokenPromiseToNever(self->teamCollections[teamCollectionIndex].getTeam.getReply(
							GetTeamRequest(true, true, false, true))));

					traceEvent.detail("SourceTeam", printable(loadedTeam.first.map<std::string>([](const Reference<IDataDistributionTeam>& team){
						return team->getDesc();
					})));

					if (loadedTeam.first.present()) {
						bool _moved =
							wait(rebalanceTeams(self, SERVER_KNOBS->PRIORITY_REBALANCE_OVERUTILIZED_TEAM, loadedTeam.first.get(),
												randomTeam.first.get(), teamCollectionIndex == 0, &traceEvent));
						moved = _moved;	
						if (moved) {
							resetCount = 0;
						} else {
							resetCount++;
						}
					}
				}
			}

			if (now() - (*self->lastLimited) < SERVER_KNOBS->BG_DD_SATURATION_DELAY) {
				rebalancePollingInterval = std::min(SERVER_KNOBS->BG_DD_MAX_WAIT,
				                                    rebalancePollingInterval * SERVER_KNOBS->BG_DD_INCREASE_RATE);
			} else {
				rebalancePollingInterval = std::max(SERVER_KNOBS->BG_DD_MIN_WAIT,
				                                    rebalancePollingInterval / SERVER_KNOBS->BG_DD_DECREASE_RATE);
			}

			if (resetCount >= SERVER_KNOBS->DD_REBALANCE_RESET_AMOUNT &&
			    rebalancePollingInterval < SERVER_KNOBS->BG_REBALANCE_POLLING_INTERVAL) {
				rebalancePollingInterval = SERVER_KNOBS->BG_REBALANCE_POLLING_INTERVAL;
				resetCount = SERVER_KNOBS->DD_REBALANCE_RESET_AMOUNT;
			}

			traceEvent.detail("ResetCount", resetCount);
			tr.reset();
		} catch (Error& e) {
			traceEvent.error(e, true); // Log actor_cancelled because it's not legal to suppress an event that's initialized
			wait(tr.onError(e));
		}

		traceEvent.detail("Moved", moved);
		traceEvent.log();
	}
}

ACTOR Future<Void> BgDDValleyFiller( DDQueueData* self, int teamCollectionIndex) {
	state double rebalancePollingInterval = SERVER_KNOBS->BG_REBALANCE_POLLING_INTERVAL;
	state int resetCount = SERVER_KNOBS->DD_REBALANCE_RESET_AMOUNT;
	state Transaction tr(self->cx);
	state double lastRead = 0;
	state bool skipCurrentLoop = false;

	loop {
		state std::pair<Optional<Reference<IDataDistributionTeam>>, bool> randomTeam;
		state bool moved = false;
		state TraceEvent traceEvent("BgDDValleyFiller", self->distributorId);
		traceEvent.suppressFor(5.0)
			.detail("PollingInterval", rebalancePollingInterval);

		if(*self->lastLimited > 0) {	
			traceEvent.detail("SecondsSinceLastLimited", now() - *self->lastLimited);
		}

		try {
			state Future<Void> delayF = delay(rebalancePollingInterval, TaskPriority::DataDistributionLaunch);
			if ((now() - lastRead) > SERVER_KNOBS->BG_REBALANCE_SWITCH_CHECK_INTERVAL) {
				tr.setOption(FDBTransactionOptions::LOCK_AWARE);
				Optional<Value> val = wait(tr.get(rebalanceDDIgnoreKey));
				lastRead = now();
				if (skipCurrentLoop && !val.present()) {
					// reset loop interval
					rebalancePollingInterval = SERVER_KNOBS->BG_REBALANCE_POLLING_INTERVAL;
				}
				skipCurrentLoop = val.present();
			}

			traceEvent.detail("Enabled", !skipCurrentLoop);

			wait(delayF);
			if (skipCurrentLoop) {
				// set loop interval to avoid busy wait here.
				rebalancePollingInterval =
				    std::max(rebalancePollingInterval, SERVER_KNOBS->BG_REBALANCE_SWITCH_CHECK_INTERVAL);
				continue;
			}

			traceEvent.detail("QueuedRelocations", self->priority_relocations[SERVER_KNOBS->PRIORITY_REBALANCE_UNDERUTILIZED_TEAM]);
			if (self->priority_relocations[SERVER_KNOBS->PRIORITY_REBALANCE_UNDERUTILIZED_TEAM] <
			    SERVER_KNOBS->DD_REBALANCE_PARALLELISM) {
				std::pair<Optional<Reference<IDataDistributionTeam>>,bool> _randomTeam = wait(brokenPromiseToNever(
				    self->teamCollections[teamCollectionIndex].getTeam.getReply(GetTeamRequest(true, false, false, true))));
				randomTeam = _randomTeam;
				traceEvent.detail("SourceTeam", printable(randomTeam.first.map<std::string>([](const Reference<IDataDistributionTeam>& team){
					return team->getDesc();
				})));

				if (randomTeam.first.present()) {
					std::pair<Optional<Reference<IDataDistributionTeam>>,bool> unloadedTeam = wait(brokenPromiseToNever(
					    self->teamCollections[teamCollectionIndex].getTeam.getReply(GetTeamRequest(true, true, true, false))));

					traceEvent.detail("DestTeam", printable(unloadedTeam.first.map<std::string>([](const Reference<IDataDistributionTeam>& team){
						return team->getDesc();
					})));

					if (unloadedTeam.first.present()) {
						bool _moved =
							wait(rebalanceTeams(self, SERVER_KNOBS->PRIORITY_REBALANCE_UNDERUTILIZED_TEAM, randomTeam.first.get(),
												unloadedTeam.first.get(), teamCollectionIndex == 0, &traceEvent));
						moved = _moved;
						if (moved) {
							resetCount = 0;
						} else {
							resetCount++;
						}
					}
				}
			}

			if (now() - (*self->lastLimited) < SERVER_KNOBS->BG_DD_SATURATION_DELAY) {
				rebalancePollingInterval = std::min(SERVER_KNOBS->BG_DD_MAX_WAIT,
				                                    rebalancePollingInterval * SERVER_KNOBS->BG_DD_INCREASE_RATE);
			} else {
				rebalancePollingInterval = std::max(SERVER_KNOBS->BG_DD_MIN_WAIT,
				                                    rebalancePollingInterval / SERVER_KNOBS->BG_DD_DECREASE_RATE);
			}

			if (resetCount >= SERVER_KNOBS->DD_REBALANCE_RESET_AMOUNT &&
			    rebalancePollingInterval < SERVER_KNOBS->BG_REBALANCE_POLLING_INTERVAL) {
				rebalancePollingInterval = SERVER_KNOBS->BG_REBALANCE_POLLING_INTERVAL;
				resetCount = SERVER_KNOBS->DD_REBALANCE_RESET_AMOUNT;
			}

			traceEvent.detail("ResetCount", resetCount);
			tr.reset();
		} catch (Error& e) {
			traceEvent.error(e, true); // Log actor_cancelled because it's not legal to suppress an event that's initialized
			wait(tr.onError(e));
		}

		traceEvent.detail("Moved", moved);
		traceEvent.log();
	}
}

ACTOR Future<Void> dataDistributionQueue(
	Database cx,
	PromiseStream<RelocateShard> output,
	FutureStream<RelocateShard> input,
	PromiseStream<GetMetricsRequest> getShardMetrics,
	Reference<AsyncVar<bool>> processingUnhealthy,
	std::vector<TeamCollectionInterface> teamCollections,
	Reference<ShardsAffectedByTeamFailure> shardsAffectedByTeamFailure,
	MoveKeysLock lock,
	PromiseStream<Promise<int64_t>> getAverageShardBytes,
	UID distributorId,
	int teamSize,
	int singleRegionTeamSize,
	double* lastLimited)
{
	state DDQueueData self( distributorId, lock, cx, teamCollections, shardsAffectedByTeamFailure, getAverageShardBytes, teamSize, singleRegionTeamSize, output, input, getShardMetrics, lastLimited );
	state std::set<UID> serversToLaunchFrom;
	state KeyRange keysToLaunchFrom;
	state RelocateData launchData;
	state Future<Void> recordMetrics = delay(SERVER_KNOBS->DD_QUEUE_LOGGING_INTERVAL);

	state vector<Future<Void>> balancingFutures;

	state ActorCollectionNoErrors actors;
	state PromiseStream<KeyRange> rangesComplete;
	state Future<Void> launchQueuedWorkTimeout = Never();

	for (int i = 0; i < teamCollections.size(); i++) {
		balancingFutures.push_back(BgDDMountainChopper(&self, i));
		balancingFutures.push_back(BgDDValleyFiller(&self, i));
	}
	balancingFutures.push_back(delayedAsyncVar(self.rawProcessingUnhealthy, processingUnhealthy, 0));

	try {
		loop {
			self.validate();

			// For the given servers that caused us to go around the loop, find the next item(s) that can be launched.
			if( launchData.startTime != -1 ) {
				// Launch dataDistributionRelocator actor to relocate the launchData
				self.launchQueuedWork( launchData );
				launchData = RelocateData();
			}
			else if( !keysToLaunchFrom.empty() ) {
				self.launchQueuedWork( keysToLaunchFrom );
				keysToLaunchFrom = KeyRangeRef();
			}

			ASSERT( launchData.startTime == -1 && keysToLaunchFrom.empty() );

			choose {
				when ( RelocateShard rs = waitNext( self.input ) ) {
					bool wasEmpty = serversToLaunchFrom.empty();
					self.queueRelocation( rs, serversToLaunchFrom );
					if(wasEmpty && !serversToLaunchFrom.empty())
						launchQueuedWorkTimeout = delay(0, TaskPriority::DataDistributionLaunch);
				}
				when ( wait(launchQueuedWorkTimeout) ) {
					self.launchQueuedWork( serversToLaunchFrom );
					serversToLaunchFrom = std::set<UID>();
					launchQueuedWorkTimeout = Never();
				}
				when ( RelocateData results = waitNext( self.fetchSourceServersComplete.getFuture() ) ) {
					// This when is triggered by queueRelocation() which is triggered by sending self.input
					self.completeSourceFetch( results );
					launchData = results;
				}
				when ( RelocateData done = waitNext( self.dataTransferComplete.getFuture() ) ) {
					complete( done, self.busymap );
					if(serversToLaunchFrom.empty() && !done.src.empty())
						launchQueuedWorkTimeout = delay(0, TaskPriority::DataDistributionLaunch);
					serversToLaunchFrom.insert(done.src.begin(), done.src.end());
				}
				when ( RelocateData done = waitNext( self.relocationComplete.getFuture() ) ) {
					self.activeRelocations--;
					self.finishRelocation(done.priority, done.healthPriority);
					self.fetchKeysComplete.erase( done );
					//self.logRelocation( done, "ShardRelocatorDone" );
					actors.add( tag( delay(0, TaskPriority::DataDistributionLaunch), done.keys, rangesComplete ) );
					if( g_network->isSimulated() && debug_isCheckRelocationDuration() && now() - done.startTime > 60 ) {
						TraceEvent(SevWarnAlways, "RelocationDurationTooLong").detail("Duration", now() - done.startTime);
						debug_setCheckRelocationDuration(false);
					}
				}
				when ( KeyRange done = waitNext( rangesComplete.getFuture() ) ) {
					keysToLaunchFrom = done;
				}
				when ( wait( recordMetrics ) ) {
					Promise<int64_t> req;
					getAverageShardBytes.send( req );

					recordMetrics = delay(SERVER_KNOBS->DD_QUEUE_LOGGING_INTERVAL, TaskPriority::FlushTrace);

					int highestPriorityRelocation = 0;
					for( auto it = self.priority_relocations.begin(); it != self.priority_relocations.end(); ++it ) {
						if (it->second) {
							highestPriorityRelocation = std::max(highestPriorityRelocation, it->first);
						}
					}

					TraceEvent("MovingData", distributorId)
						.detail( "InFlight", self.activeRelocations )
						.detail( "InQueue", self.queuedRelocations )
						.detail( "AverageShardSize", req.getFuture().isReady() ? req.getFuture().get() : -1 )
						.detail( "UnhealthyRelocations", self.unhealthyRelocations )
						.detail( "HighestPriority", highestPriorityRelocation )
						.detail( "BytesWritten", self.bytesWritten )
						.detail( "PriorityRecoverMove", self.priority_relocations[SERVER_KNOBS->PRIORITY_RECOVER_MOVE] )
						.detail( "PriorityRebalanceUnderutilizedTeam", self.priority_relocations[SERVER_KNOBS->PRIORITY_REBALANCE_UNDERUTILIZED_TEAM] )
						.detail( "PriorityRebalanceOverutilizedTeam", self.priority_relocations[SERVER_KNOBS->PRIORITY_REBALANCE_OVERUTILIZED_TEAM] )
						.detail( "PriorityTeamHealthy", self.priority_relocations[SERVER_KNOBS->PRIORITY_TEAM_HEALTHY] )
						.detail( "PriorityTeamContainsUndesiredServer", self.priority_relocations[SERVER_KNOBS->PRIORITY_TEAM_CONTAINS_UNDESIRED_SERVER] )
						.detail( "PriorityTeamRedundant", self.priority_relocations[SERVER_KNOBS->PRIORITY_TEAM_REDUNDANT] )
						.detail( "PriorityMergeShard", self.priority_relocations[SERVER_KNOBS->PRIORITY_MERGE_SHARD] )
						.detail( "PriorityPopulateRegion", self.priority_relocations[SERVER_KNOBS->PRIORITY_POPULATE_REGION] )
						.detail( "PriorityTeamUnhealthy", self.priority_relocations[SERVER_KNOBS->PRIORITY_TEAM_UNHEALTHY] )
						.detail( "PriorityTeam2Left", self.priority_relocations[SERVER_KNOBS->PRIORITY_TEAM_2_LEFT] )
						.detail( "PriorityTeam1Left", self.priority_relocations[SERVER_KNOBS->PRIORITY_TEAM_1_LEFT] )
						.detail( "PriorityTeam0Left", self.priority_relocations[SERVER_KNOBS->PRIORITY_TEAM_0_LEFT] )
						.detail( "PrioritySplitShard", self.priority_relocations[SERVER_KNOBS->PRIORITY_SPLIT_SHARD] )
						.trackLatest( "MovingData" );
				}
				when ( wait( self.error.getFuture() ) ) {}  // Propagate errors from dataDistributionRelocator
				when ( wait(waitForAll( balancingFutures ) )) {}
			}
		}
	} catch (Error& e) {
		if (e.code() != error_code_broken_promise && // FIXME: Get rid of these broken_promise errors every time we are killed by the master dying
			e.code() != error_code_movekeys_conflict)
			TraceEvent(SevError, "DataDistributionQueueError", distributorId).error(e);
		throw e;
	}
}<|MERGE_RESOLUTION|>--- conflicted
+++ resolved
@@ -83,8 +83,6 @@
 
 class ParallelTCInfo : public ReferenceCounted<ParallelTCInfo>, public IDataDistributionTeam {
 	vector<Reference<IDataDistributionTeam>> teams;
-<<<<<<< HEAD
-=======
 	vector<UID> tempServerIDs;
 
 	ParallelTCInfo() {}
@@ -92,7 +90,6 @@
 	void addTeam(Reference<IDataDistributionTeam> team) {
 		teams.push_back(team);
 	}
->>>>>>> 07e354c4
 
 	int64_t sum(std::function<int64_t(IDataDistributionTeam const&)> func) const {
 		int64_t result = 0;

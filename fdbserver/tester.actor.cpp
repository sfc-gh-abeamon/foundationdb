/*
 * tester.actor.cpp
 *
 * This source file is part of the FoundationDB open source project
 *
 * Copyright 2013-2018 Apple Inc. and the FoundationDB project authors
 *
 * Licensed under the Apache License, Version 2.0 (the "License");
 * you may not use this file except in compliance with the License.
 * You may obtain a copy of the License at
 *
 *     http://www.apache.org/licenses/LICENSE-2.0
 *
 * Unless required by applicable law or agreed to in writing, software
 * distributed under the License is distributed on an "AS IS" BASIS,
 * WITHOUT WARRANTIES OR CONDITIONS OF ANY KIND, either express or implied.
 * See the License for the specific language governing permissions and
 * limitations under the License.
 */

#include <fstream>
#include "flow/ActorCollection.h"
#include "fdbrpc/sim_validation.h"
#include "fdbrpc/simulator.h"
#include "fdbclient/ClusterInterface.h"
#include "fdbclient/NativeAPI.actor.h"
#include "fdbclient/SystemData.h"
#include "fdbserver/TesterInterface.actor.h"
#include "fdbserver/WorkerInterface.actor.h"
#include "fdbserver/ClusterRecruitmentInterface.h"
#include "fdbserver/workloads/workloads.actor.h"
#include "fdbserver/Status.h"
#include "fdbserver/QuietDatabase.h"
#include "fdbclient/MonitorLeader.h"
#include "fdbclient/FailureMonitorClient.h"
#include "fdbserver/CoordinationInterface.h"
#include "fdbclient/ManagementAPI.actor.h"
#include "flow/actorcompiler.h"  // This must be the last #include.

using namespace std;


WorkloadContext::WorkloadContext() {}

WorkloadContext::WorkloadContext( const WorkloadContext& r )
	: options(r.options), clientId(r.clientId), clientCount(r.clientCount),
	dbInfo(r.dbInfo), sharedRandomNumber(r.sharedRandomNumber)
{
}

WorkloadContext::~WorkloadContext() {}

const char HEX_CHAR_LOOKUP[16] = { '0', '1', '2', '3', '4', '5', '6', '7', '8', '9', 'a', 'b', 'c', 'd', 'e', 'f' };

void emplaceIndex( uint8_t *data, int offset, int64_t index ) {
	for( int i = 0; i < 16; i++ ) {
		data[(15-i) + offset] = HEX_CHAR_LOOKUP[index & 0xf];
		index = index>>4;
	}		
}

Key doubleToTestKey( double p ) {
	return StringRef(format("%016llx", *(uint64_t*)&p));
}

double testKeyToDouble( const KeyRef& p ) {
	uint64_t x = 0;
	sscanf( p.toString().c_str(), "%llx", &x );
	return *(double*)&x;
}

Key doubleToTestKey(double p, const KeyRef& prefix) {
	return doubleToTestKey(p).withPrefix(prefix);
}

Key KVWorkload::getRandomKey() {
	return getRandomKey(absentFrac);
}

Key KVWorkload::getRandomKey(double absentFrac) {
	if ( absentFrac > 0.0000001 ) {
		return getRandomKey(g_random->random01() < absentFrac);
	} else {
		return getRandomKey(false);
	}
}

Key KVWorkload::getRandomKey(bool absent) {
	return keyForIndex(g_random->randomInt( 0, nodeCount ), absent);
}

Key KVWorkload::keyForIndex( uint64_t index ) {
	if ( absentFrac > 0.0000001 ) {
		return keyForIndex(index, g_random->random01() < absentFrac);
	} else {
		return keyForIndex(index, false);
	}
}

Key KVWorkload::keyForIndex( uint64_t index, bool absent ) {
	int adjustedKeyBytes = (absent) ? (keyBytes + 1) : keyBytes;
	Key result = makeString( adjustedKeyBytes );
	uint8_t* data = mutateString( result );
	memset(data, '.', adjustedKeyBytes);

	int idx = 0;
	if( nodePrefix > 0 ) {
		ASSERT(keyBytes >= 32);
		emplaceIndex( data, 0, nodePrefix );
		idx += 16;
	}
	ASSERT(keyBytes >= 16);
	double d = double(index) / nodeCount;
	emplaceIndex( data, idx, *(int64_t*)&d );

	return result;
}

double testKeyToDouble(const KeyRef& p, const KeyRef& prefix) {
	return testKeyToDouble(p.removePrefix(prefix));
}

ACTOR Future<Void> poisson( double *last, double meanInterval ) {
	*last += meanInterval*-log( g_random->random01() );
	wait( delayUntil( *last ) );
	return Void();
}

ACTOR Future<Void> uniform( double *last, double meanInterval ) {
	*last += meanInterval;
	wait( delayUntil( *last ) );
	return Void();
}

Value getOption( VectorRef<KeyValueRef> options, Key key, Value defaultValue) {
	for(int i = 0; i < options.size(); i++)
		if( options[i].key == key ) {
			Value value = options[i].value;
			options[i].value = LiteralStringRef("");
			return value;
		}

	return defaultValue;
}

int getOption( VectorRef<KeyValueRef> options, Key key, int defaultValue) {
	for(int i = 0; i < options.size(); i++)
		if( options[i].key == key ) {
			int r;
			if( sscanf(options[i].value.toString().c_str(), "%d", &r) ) {
				options[i].value = LiteralStringRef("");
				return r;
			} else {
				TraceEvent(SevError, "InvalidTestOption").detail("OptionName", printable(key));
				throw test_specification_invalid();
			}
		}

	return defaultValue;
}

uint64_t getOption( VectorRef<KeyValueRef> options, Key key, uint64_t defaultValue) {
	for(int i = 0; i < options.size(); i++)
		if( options[i].key == key ) {
			uint64_t r;
			if( sscanf(options[i].value.toString().c_str(), "%lld", &r) ) {
				options[i].value = LiteralStringRef("");
				return r;
			} else {
				TraceEvent(SevError, "InvalidTestOption").detail("OptionName", printable(key));
				throw test_specification_invalid();
			}
		}

	return defaultValue;
}

int64_t getOption( VectorRef<KeyValueRef> options, Key key, int64_t defaultValue) {
	for(int i = 0; i < options.size(); i++)
		if( options[i].key == key ) {
			int64_t r;
			if( sscanf(options[i].value.toString().c_str(), "%lld", &r) ) {
				options[i].value = LiteralStringRef("");
				return r;
			} else {
				TraceEvent(SevError, "InvalidTestOption").detail("OptionName", printable(key));
				throw test_specification_invalid();
			}
		}

	return defaultValue;
}

double getOption( VectorRef<KeyValueRef> options, Key key, double defaultValue) {
	for(int i = 0; i < options.size(); i++)
		if( options[i].key == key ) {
			float r;
			if( sscanf(options[i].value.toString().c_str(), "%f", &r) ) {
				options[i].value = LiteralStringRef("");
				return r;
			}
		}

	return defaultValue;
}

bool getOption( VectorRef<KeyValueRef> options, Key key, bool defaultValue ) {
	Value p = getOption(options, key, defaultValue ? LiteralStringRef("true") : LiteralStringRef("false"));
	if (p == LiteralStringRef("true"))
		return true;
	if (p == LiteralStringRef("false"))
		return false;
	ASSERT(false);
	return false; // Assure that compiler is fine with the function
}

vector<std::string> getOption( VectorRef<KeyValueRef> options, Key key, vector<std::string> defaultValue ) {
	for(int i = 0; i < options.size(); i++)
		if( options[i].key == key ) {
			vector<std::string> v;
			int begin = 0;
			for(int c=0; c<options[i].value.size(); c++)
				if (options[i].value[c] == ',') {
					v.push_back( options[i].value.substr(begin, c-begin).toString() );
					begin = c+1;
				}
			v.push_back(options[i].value.substr(begin).toString());
			options[i].value = LiteralStringRef("");
			return v;
		}
	return defaultValue;
}

// returns unconsumed options
Standalone<VectorRef<KeyValueRef>> checkAllOptionsConsumed( VectorRef<KeyValueRef> options ) {
	static StringRef nothing = LiteralStringRef("");
	Standalone<VectorRef<KeyValueRef>> unconsumed;
	for(int i = 0; i < options.size(); i++)
		if( !(options[i].value == nothing) ) {
			TraceEvent(SevError,"OptionNotConsumed").detail("Key", options[i].key.toString().c_str()).detail("Value", options[i].value.toString().c_str());
			unconsumed.push_back_deep( unconsumed.arena(), options[i] );
		}
	return unconsumed;
}

struct CompoundWorkload : TestWorkload {
	vector<TestWorkload*> workloads;

	CompoundWorkload( WorkloadContext& wcx ) : TestWorkload( wcx ) {}
	CompoundWorkload* add( TestWorkload* w ) { workloads.push_back(w); return this; }

	virtual ~CompoundWorkload() { for(int w=0; w<workloads.size(); w++) delete workloads[w]; }
	virtual std::string description() {
		std::string d;
		for(int w=0; w<workloads.size(); w++)
			d += workloads[w]->description() + (w==workloads.size()-1?"":";");
		return d;
	}
	virtual Future<Void> setup( Database const& cx ) {
		vector<Future<Void>> all;
		for(int w=0; w<workloads.size(); w++)
			all.push_back( workloads[w]->setup(cx) );
		return waitForAll(all);
	}
	virtual Future<Void> start( Database const& cx ) {
		vector<Future<Void>> all;
		for(int w=0; w<workloads.size(); w++)
			all.push_back( workloads[w]->start(cx) );
		return waitForAll(all);
	}
	virtual Future<bool> check( Database const& cx ) {
		vector<Future<bool>> all;
		for(int w=0; w<workloads.size(); w++)
			all.push_back( workloads[w]->check(cx) );
		return allTrue(all);
	}
	virtual void getMetrics( vector<PerfMetric>& m ) {
		for(int w=0; w<workloads.size(); w++) {
			vector<PerfMetric> p;
			workloads[w]->getMetrics(p);
			for(int i=0; i<p.size(); i++)
				m.push_back( p[i].withPrefix( workloads[w]->description()+"." ) );
		}
	}
	virtual double getCheckTimeout() {
		double m = 0;
		for(int w=0; w<workloads.size(); w++)
			m = std::max( workloads[w]->getCheckTimeout(), m );
		return m;
	}
};

TestWorkload *getWorkloadIface( WorkloadRequest work, VectorRef<KeyValueRef> options, Reference<AsyncVar<ServerDBInfo>> dbInfo ) {
	Value testName = getOption( options, LiteralStringRef("testName"), LiteralStringRef("no-test-specified") );
	WorkloadContext wcx;
	wcx.clientId = work.clientId;
	wcx.clientCount = work.clientCount;
	wcx.dbInfo = dbInfo;
	wcx.options = options;
	wcx.sharedRandomNumber = work.sharedRandomNumber;

	TestWorkload *workload = IWorkloadFactory::create( testName.toString(), wcx );

	auto unconsumedOptions = checkAllOptionsConsumed( workload ? workload->options : VectorRef<KeyValueRef>() );
	if( !workload || unconsumedOptions.size() ) {
		TraceEvent evt(SevError,"TestCreationError");
		evt.detail("TestName", printable(testName));
		if( !workload ) {
			evt.detail("Reason", "Null workload");
			fprintf(stderr, "ERROR: Workload could not be created, perhaps testName (%s) is not a valid workload\n", printable(testName).c_str());
		}
		else {
			evt.detail("Reason", "Not all options consumed");
			fprintf(stderr, "ERROR: Workload had invalid options. The following were unrecognized:\n");
			for(int i = 0; i < unconsumedOptions.size(); i++)
				fprintf(stderr, " '%s' = '%s'\n", unconsumedOptions[i].key.toString().c_str(), unconsumedOptions[i].value.toString().c_str());
			delete workload;
		}
		throw test_specification_invalid();
	}
	return workload;
}

TestWorkload *getWorkloadIface( WorkloadRequest work, Reference<AsyncVar<ServerDBInfo>> dbInfo ) {
	if( work.options.size() < 1 ) {
		TraceEvent(SevError,"TestCreationError").detail("Reason", "No options provided");
		fprintf(stderr, "ERROR: No options were provided for workload.\n");
		throw test_specification_invalid();
	}
	if( work.options.size() == 1 )
		return getWorkloadIface( work, work.options[0], dbInfo );

	WorkloadContext wcx;
	wcx.clientId = work.clientId;
	wcx.clientCount = work.clientCount;
	wcx.sharedRandomNumber = work.sharedRandomNumber;
	// FIXME: Other stuff not filled in; why isn't this constructed here and passed down to the other getWorkloadIface()?
	CompoundWorkload *compound = new CompoundWorkload( wcx );
	for( int i = 0; i < work.options.size(); i++ ) {
		TestWorkload *workload = getWorkloadIface( work, work.options[i], dbInfo );
		compound->add( workload );
	}
	return compound;
}

ACTOR Future<Void> databaseWarmer( Database cx ) {
	loop {
		state Transaction tr( cx );
		Version v = wait( tr.getReadVersion() );
		wait( delay( 0.25 ) );
	}
}



// Tries indefinitly to commit a simple, self conflicting transaction
ACTOR Future<Void> pingDatabase( Database cx ) {
	state Transaction tr( cx );
	loop {
		try {
			tr.setOption( FDBTransactionOptions::PRIORITY_SYSTEM_IMMEDIATE );
			Optional<Value> v = wait( tr.get( StringRef("/Liveness/" + g_random->randomUniqueID().toString() ) ) );
			tr.makeSelfConflicting();
			wait( tr.commit() );
			return Void();
		} catch( Error& e ) {
			TraceEvent("PingingDatabaseTransactionError").error(e);
			wait( tr.onError( e ) );
		}
	}
}

ACTOR Future<Void> testDatabaseLiveness( Database cx, double databasePingDelay, string context, double startDelay = 0.0 ) {
	wait( delay( startDelay ) );
	loop {
		try {
			state double start = now();
			TraceEvent(("PingingDatabaseLiveness_" + context).c_str());
			wait( timeoutError( pingDatabase( cx ), databasePingDelay ) );
			double pingTime = now() - start;
			ASSERT( pingTime > 0 );
			TraceEvent(("PingingDatabaseLivenessDone_" + context).c_str()).detail("TimeTaken", pingTime);
			wait( delay( databasePingDelay - pingTime ) );
		} catch( Error& e ) {
			if( e.code() != error_code_actor_cancelled )
				TraceEvent(SevError, ("PingingDatabaseLivenessError_" + context).c_str()).error(e)
					.detail("PingDelay", databasePingDelay);
			throw;
		}
	}
}

template <class T>
void sendResult( ReplyPromise<T>& reply, Optional<ErrorOr<T>> const& result ) {
	auto& res = result.get();
	if (res.isError()) 
		reply.sendError(res.getError());
	else 
		reply.send(res.get());
}

ACTOR Future<Void> runWorkloadAsync( Database cx, WorkloadInterface workIface, TestWorkload *workload, double databasePingDelay ) {
	state unique_ptr<TestWorkload> delw(workload);
	state Optional<ErrorOr<Void>> setupResult;
	state Optional<ErrorOr<Void>> startResult;
	state Optional<ErrorOr<bool>> checkResult;
	state ReplyPromise<Void> setupReq;
	state ReplyPromise<Void> startReq;
	state ReplyPromise<bool> checkReq;

	TraceEvent("TestBeginAsync", workIface.id()).detail("Workload", workload->description()).detail("DatabasePingDelay", databasePingDelay);

	state Future<Void> databaseError = databasePingDelay == 0.0 ? Never() : testDatabaseLiveness( cx, databasePingDelay, "RunWorkloadAsync" );

	loop choose {
		when( ReplyPromise<Void> req = waitNext( workIface.setup.getFuture() ) ) {
			printf("Test received trigger for setup...\n");
			TraceEvent("TestSetupBeginning", workIface.id()).detail("Workload", workload->description());
			setupReq = req;
			if (!setupResult.present()) {
				try {
					wait( workload->setup(cx) || databaseError );
					TraceEvent("TestSetupComplete", workIface.id()).detail("Workload", workload->description());
					setupResult = Void();
				} catch (Error& e) {
					setupResult = operation_failed();
					TraceEvent(SevError, "TestSetupError", workIface.id()).error(e).detail("Workload", workload->description());
					if( e.code() == error_code_please_reboot || e.code() == error_code_please_reboot_delete) throw;
				}
			}
			sendResult( setupReq, setupResult );
		}
		when( ReplyPromise<Void> req = waitNext( workIface.start.getFuture() ) ) {
			startReq = req;
			if (!startResult.present()) {
				try {
					TraceEvent("TestStarting", workIface.id()).detail("Workload", workload->description());
					wait( workload->start(cx) || databaseError );
					startResult = Void();
				} catch( Error& e ) {
					startResult = operation_failed();
					if( e.code() == error_code_please_reboot || e.code() == error_code_please_reboot_delete) throw;
					TraceEvent(SevError,"TestFailure", workIface.id())
						.error(e, true)
						.detail("Reason", "Error starting workload")
						.detail("Workload", workload->description());
					//ok = false;
				}
				TraceEvent("TestComplete", workIface.id()).detail("Workload", workload->description()).detail("OK", !startResult.get().isError());
				printf("%s complete\n", workload->description().c_str());
			}
			sendResult( startReq, startResult );
		}
		when( ReplyPromise<bool> req = waitNext( workIface.check.getFuture() ) ) {
			checkReq = req;
			if (!checkResult.present()) {
				try {
					bool check = wait( timeoutError( workload->check(cx), workload->getCheckTimeout() ) );
					checkResult = (!startResult.present() || !startResult.get().isError()) && check;
				} catch (Error& e) {
					checkResult = operation_failed();  // was: checkResult = false;
					if( e.code() == error_code_please_reboot || e.code() == error_code_please_reboot_delete) throw;
					TraceEvent(SevError,"TestFailure", workIface.id())
						.error(e)
						.detail("Reason", "Error checking workload")
						.detail("Workload", workload->description());
					//ok = false;
				}
			}

			sendResult( checkReq, checkResult );
		}
		when( ReplyPromise<vector<PerfMetric>> req = waitNext( workIface.metrics.getFuture() ) ) {
			state ReplyPromise<vector<PerfMetric>> s_req = req;
			try {
				vector<PerfMetric> m;
				workload->getMetrics( m );
				TraceEvent("WorkloadSendMetrics", workIface.id()).detail( "Count", m.size() );
				req.send( m );
			} catch (Error& e) {
				if( e.code() == error_code_please_reboot || e.code() == error_code_please_reboot_delete) throw;
				TraceEvent(SevError, "WorkloadSendMetrics", workIface.id()).error(e);
				s_req.sendError( operation_failed() );
			}
		}
		when( ReplyPromise<Void> r = waitNext( workIface.stop.getFuture() ) ) {
			r.send(Void());
			break;
		}
	}
	return Void();
}

ACTOR Future<Void> testerServerWorkload( WorkloadRequest work, Reference<ClusterConnectionFile> ccf, Reference<AsyncVar<struct ServerDBInfo>> dbInfo, LocalityData locality ) {
	state WorkloadInterface workIface;
	state bool replied = false;
	state Database cx;
	try {
		std::map<std::string, std::string> details;
		details["WorkloadTitle"] = printable(work.title);
		details["ClientId"] = format("%d", work.clientId);
		details["ClientCount"] = format("%d", work.clientCount);
		details["WorkloadTimeout"] = format("%d", work.timeout);
		startRole(Role::TESTER, workIface.id(), UID(), details);

		if( work.useDatabase ) {
			cx = Database::createDatabase(ccf, -1, locality);
			wait( delay(1.0) );
		}

		// add test for "done" ?
		TraceEvent("WorkloadReceived", workIface.id()).detail("Title", printable(work.title) );
		TestWorkload *workload = getWorkloadIface( work, dbInfo );
		if(!workload) {
			TraceEvent("TestCreationError").detail("Reason", "Workload could not be created");
			fprintf(stderr, "ERROR: The workload could not be created.\n");
			throw test_specification_invalid();
		}
		Future<Void> test = runWorkloadAsync(cx, workIface, workload, work.databasePingDelay);
		work.reply.send(workIface);
		replied = true;

		if(work.timeout > 0) {
			test = timeoutError(test,work.timeout);
		}

		wait(test);
		
		endRole(Role::TESTER, workIface.id(), "Complete");
	} catch (Error& e) {
		if (!replied) {
			if (e.code() == error_code_test_specification_invalid)
				work.reply.sendError(e);
			else
				work.reply.sendError( operation_failed() );
		}

		bool ok = e.code() == error_code_please_reboot || e.code() == error_code_please_reboot_delete || e.code() == error_code_actor_cancelled;
		endRole(Role::TESTER, workIface.id(), "Error", ok, e);

		if (e.code() != error_code_test_specification_invalid && e.code() != error_code_timed_out) {
			throw;  // fatal errors will kill the testerServer as well
		}
	}
	return Void();
}

ACTOR Future<Void> testerServerCore( TesterInterface interf, Reference<ClusterConnectionFile> ccf, Reference<AsyncVar<struct ServerDBInfo>> dbInfo, LocalityData locality ) {
	state PromiseStream<Future<Void>> addWorkload;
	state Future<Void> workerFatalError = actorCollection(addWorkload.getFuture());

	TraceEvent("StartingTesterServerCore", interf.id());
	loop choose {
		when (wait(workerFatalError)) {}
		when (WorkloadRequest work = waitNext( interf.recruitments.getFuture() )) {
			addWorkload.send(testerServerWorkload(work, ccf, dbInfo, locality));
		}
	}
}

ACTOR Future<Void> clearData( Database cx ) {
	state Transaction tr( cx );
	loop {
		try {
			// This transaction needs to be self-conflicting, but not conflict consistently with
			// any other transactions
			tr.clear( normalKeys );
			tr.makeSelfConflicting();
			Version v = wait( tr.getReadVersion() );  // required since we use addReadConflictRange but not get
			wait( tr.commit() );
			TraceEvent("TesterClearingDatabase").detail("AtVersion", tr.getCommittedVersion());
			break;
		} catch (Error& e) {
			TraceEvent(SevWarn, "TesterClearingDatabaseError").error(e);
			wait( tr.onError(e) );
		}
	}
	return Void();
}

Future<Void> dumpDatabase( Database const& cx, std::string const& outputFilename, KeyRange const& range );

int passCount = 0;
int failCount = 0;

vector<PerfMetric> aggregateMetrics( vector<vector<PerfMetric>> metrics ) {
	std::map<std::string, vector<PerfMetric>> metricMap;
	for(int i = 0; i < metrics.size(); i++) {
		vector<PerfMetric> workloadMetrics = metrics[i];
		TraceEvent("MetricsReturned").detail( "Count", workloadMetrics.size() );
		for(int m=0; m<workloadMetrics.size(); m++) {
			printf( "Metric (%d, %d): %s, %f, %s\n", i, m, workloadMetrics[m].name().c_str(),
				workloadMetrics[m].value(), workloadMetrics[m].formatted().c_str() );
			metricMap[workloadMetrics[m].name()].push_back( workloadMetrics[m] );
		}
	}
	TraceEvent("Metric")
			.detail( "Name", "Reporting Clients" )
			.detail( "Value", (double)metrics.size() )
			.detail( "Formatted", format("%d", metrics.size()).c_str() );

	vector<PerfMetric> result;
	std::map<std::string, vector<PerfMetric>>::iterator it;
	for( it = metricMap.begin(); it != metricMap.end(); it++ ) {
		auto& vec = it->second;
		if( !vec.size() )
			continue;
		double sum = 0;
		for(int i = 0; i < vec.size(); i++ )
			sum += vec[i].value();
		if( vec[0].averaged() && vec.size() )
			sum /= vec.size();
		result.push_back( PerfMetric( vec[0].name(), sum, false, vec[0].format_code() ) );
	}
	return result;
}

void logMetrics( vector<PerfMetric> metrics ) {
	for(int idx=0; idx < metrics.size(); idx++ ) 
		TraceEvent("Metric")
				.detail( "Name", metrics[idx].name() )
				.detail( "Value", metrics[idx].value() )
				.detail( "Formatted", format(metrics[idx].format_code().c_str(), metrics[idx].value() ) );
}

template <class T>
void throwIfError(const std::vector<Future<ErrorOr<T>>> &futures, std::string errorMsg) {
	for(auto &future:futures) {
		if(future.get().isError()) {
			TraceEvent(SevError, errorMsg.c_str()).error(future.get().getError());
			throw future.get().getError();
		}
	}
}

ACTOR Future<DistributedTestResults> runWorkload( Database cx, std::vector< TesterInterface > testers, 
	TestSpec spec ) {
	TraceEvent("TestRunning").detail( "WorkloadTitle", printable(spec.title) )
		.detail("TesterCount", testers.size()).detail("Phases", spec.phases)
		.detail("TestTimeout", spec.timeout);

	state vector< Future< WorkloadInterface > > workRequests;
	state vector<vector<PerfMetric>> metricsResults;

	state int i = 0;
	state int success = 0;
	state int failure = 0;
	int64_t sharedRandom = g_random->randomInt64(0,10000000);
	for(; i < testers.size(); i++) {
		WorkloadRequest req;
		req.title = spec.title;
		req.useDatabase = spec.useDB;
		req.timeout = spec.timeout;
		req.databasePingDelay = spec.databasePingDelay;
		req.options = spec.options;
		req.clientId = i;
		req.clientCount = testers.size();
		req.sharedRandomNumber = sharedRandom;
		workRequests.push_back( testers[i].recruitments.getReply( req ) );
	}

	state vector< WorkloadInterface > workloads = wait( getAll( workRequests ) );
	state double waitForFailureTime = g_network->isSimulated() ? 24*60*60 : 60;
	if( g_network->isSimulated() && spec.simCheckRelocationDuration )
		debug_setCheckRelocationDuration( true );

	if( spec.phases & TestWorkload::SETUP ) {
		state std::vector< Future<ErrorOr<Void>> > setups;
		printf("setting up test (%s)...\n", printable(spec.title).c_str());
		TraceEvent("TestSetupStart").detail("WorkloadTitle", printable(spec.title));
		for(int i= 0; i < workloads.size(); i++)
			setups.push_back( workloads[i].setup.template getReplyUnlessFailedFor<Void>( waitForFailureTime, 0) );
		wait( waitForAll( setups ) );
		throwIfError(setups, "SetupFailedForWorkload" + printable(spec.title));
		TraceEvent("TestSetupComplete").detail("WorkloadTitle", printable(spec.title));
	}

	if( spec.phases & TestWorkload::EXECUTION ) {
		TraceEvent("TestStarting").detail("WorkloadTitle", printable(spec.title));
		printf("running test (%s)...\n", printable(spec.title).c_str());
		state std::vector< Future<ErrorOr<Void>> > starts;
		for(int i= 0; i < workloads.size(); i++)
			starts.push_back( workloads[i].start.template getReplyUnlessFailedFor<Void>(waitForFailureTime, 0) );
		wait( waitForAll( starts ) );
		throwIfError(starts, "StartFailedForWorkload" + printable(spec.title));
		printf("%s complete\n", printable(spec.title).c_str());
		TraceEvent("TestComplete").detail("WorkloadTitle", printable(spec.title));
	}

	if( spec.phases & TestWorkload::CHECK ) {
		if( spec.useDB && ( spec.phases & TestWorkload::EXECUTION ) ) {
			wait( delay(3.0) );
		}

		state std::vector< Future<ErrorOr<bool>> > checks;
		TraceEvent("CheckingResults");
		printf("checking test (%s)...\n", printable(spec.title).c_str());
		for(int i= 0; i < workloads.size(); i++)
			checks.push_back( workloads[i].check.template getReplyUnlessFailedFor<bool>(waitForFailureTime, 0) );
		wait( waitForAll( checks ) );
		throwIfError(checks, "CheckFailedForWorkload" + printable(spec.title));

		for(int i = 0; i < checks.size(); i++) {
			if(checks[i].get().get())
				success++;
			else
				failure++;
		}
	}

	if( spec.phases & TestWorkload::METRICS ) {
		state std::vector< Future<ErrorOr<vector<PerfMetric>>> > metricTasks;
		printf("fetching metrics (%s)...\n", printable(spec.title).c_str());
		TraceEvent("TestFetchingMetrics").detail("WorkloadTitle", printable(spec.title));
		for(int i= 0; i < workloads.size(); i++)
<<<<<<< HEAD
			metricTasks.push_back( workloads[i].metrics.template getReply<vector<PerfMetric>>() );
		wait( waitForAllReady( metricTasks ) );
=======
			metricTasks.push_back( workloads[i].metrics.template getReplyUnlessFailedFor<vector<PerfMetric>>(waitForFailureTime, 0) );
		wait( waitForAll( metricTasks ) );
		throwIfError(metricTasks, "MetricFailedForWorkload" + printable(spec.title));
>>>>>>> 324438cf
		for(int i = 0; i < metricTasks.size(); i++) {
			metricsResults.push_back( metricTasks[i].get().get() );
		}
	}

	// Stopping the workloads is unreliable, but they have a timeout
	// FIXME: stop if one of the above phases throws an exception
	for(int i=0; i<workloads.size(); i++)
		workloads[i].stop.send(ReplyPromise<Void>());

	return DistributedTestResults( aggregateMetrics( metricsResults ), success, failure );
}

//Sets the database configuration by running the ChangeConfig workload
ACTOR Future<Void> changeConfiguration(Database cx, std::vector< TesterInterface > testers, StringRef configMode) {
	state TestSpec spec;
	Standalone<VectorRef<KeyValueRef>> options;
	spec.title = LiteralStringRef("ChangeConfig");
	options.push_back_deep(options.arena(), KeyValueRef(LiteralStringRef("testName"), LiteralStringRef("ChangeConfig")));
	options.push_back_deep(options.arena(), KeyValueRef(LiteralStringRef("configMode"), configMode));
	spec.options.push_back_deep(spec.options.arena(), options);

	DistributedTestResults testResults = wait(runWorkload(cx, testers, spec));

	return Void();
}

//Runs the consistency check workload, which verifies that the database is in a consistent state
ACTOR Future<Void> checkConsistency(Database cx, std::vector< TesterInterface > testers, bool doQuiescentCheck,
									double quiescentWaitTimeout, double softTimeLimit, double databasePingDelay, Reference<AsyncVar<ServerDBInfo>> dbInfo) {
	state TestSpec spec;

	state double connectionFailures;
	if( g_network->isSimulated() ) {
		connectionFailures = g_simulator.connectionFailuresDisableDuration;
		g_simulator.connectionFailuresDisableDuration = 1e6;
		g_simulator.speedUpSimulation = true;
	}
	
	Standalone<VectorRef<KeyValueRef>> options;
	spec.title = LiteralStringRef("ConsistencyCheck");
	spec.databasePingDelay = databasePingDelay;
	spec.timeout = 32000;
	options.push_back_deep(options.arena(), KeyValueRef(LiteralStringRef("testName"), LiteralStringRef("ConsistencyCheck")));
	options.push_back_deep(options.arena(), KeyValueRef(LiteralStringRef("performQuiescentChecks"), ValueRef(format("%s", LiteralStringRef(doQuiescentCheck ? "true" : "false").toString().c_str()))));
	options.push_back_deep(options.arena(), KeyValueRef(LiteralStringRef("quiescentWaitTimeout"), ValueRef(format("%f", quiescentWaitTimeout))));
	options.push_back_deep(options.arena(), KeyValueRef(LiteralStringRef("distributed"), LiteralStringRef("false")));
	spec.options.push_back_deep(spec.options.arena(), options);

	state double start = now();
	state bool lastRun = false;
	loop {
		DistributedTestResults testResults = wait(runWorkload(cx, testers, spec));
		if(testResults.ok() || lastRun) {
			if( g_network->isSimulated() ) {
				g_simulator.connectionFailuresDisableDuration = connectionFailures;
			}
			return Void();
		}
		if(now() - start > softTimeLimit) {
			spec.options[0].push_back_deep(spec.options.arena(), KeyValueRef(LiteralStringRef("failureIsError"), LiteralStringRef("true")));
			lastRun = true;
		}

		wait( repairDeadDatacenter(cx, dbInfo, "ConsistencyCheck") );
	}
}

ACTOR Future<bool> runTest( Database cx, std::vector< TesterInterface > testers, TestSpec spec, Reference<AsyncVar<ServerDBInfo>> dbInfo )
{
	state DistributedTestResults testResults;

	try {
		Future<DistributedTestResults> fTestResults = runWorkload( cx, testers, spec );
		if( spec.timeout > 0 ) {
			fTestResults = timeoutError( fTestResults, spec.timeout );
		}
		DistributedTestResults _testResults = wait( fTestResults );
		testResults = _testResults;
		logMetrics( testResults.metrics );
	} catch(Error& e) {
		if( e.code() == error_code_timed_out ) {
			TraceEvent(SevError, "TestFailure").error(e).detail("Reason", "Test timed out").detail("Timeout", spec.timeout);
			fprintf(stderr, "ERROR: Test timed out after %d seconds.\n", spec.timeout);
			testResults.failures = testers.size();
			testResults.successes = 0;
		} else
			throw;
	}

	state bool ok = testResults.ok();

	if( spec.useDB ) {
		if( spec.dumpAfterTest ) {
			try {
				wait( timeoutError( dumpDatabase( cx, "dump after " + printable(spec.title) + ".html", allKeys ), 30.0 ) );
			} catch (Error& e) {
				TraceEvent(SevError, "TestFailure").error(e).detail("Reason", "Unable to dump database");
				ok = false;
			}

			wait( delay(1.0) );
		}

		//Run the consistency check workload
		if(spec.runConsistencyCheck) {
			try {
				bool quiescent = g_network->isSimulated() ? !BUGGIFY : spec.waitForQuiescenceEnd;
				wait(timeoutError(checkConsistency(cx, testers, quiescent, 10000.0, 18000, spec.databasePingDelay, dbInfo), 20000.0));
			}
			catch(Error& e) {
				TraceEvent(SevError, "TestFailure").error(e).detail("Reason", "Unable to perform consistency check");
				ok = false;
			}
		}
	}

	TraceEvent(ok ? SevInfo : SevWarnAlways, "TestResults")
		.detail("Workload", printable(spec.title))
		.detail("Passed", (int)ok);
		//.detail("Metrics", metricSummary);

	if (ok) { passCount++; }
	else { failCount++; }

	printf("%d test clients passed; %d test clients failed\n", testResults.successes, testResults.failures);

	if( spec.useDB && spec.clearAfterTest ) {
		try {
			TraceEvent("TesterClearingDatabase");
			wait( timeoutError(clearData(cx), 1000.0) );
		} catch (Error& e) {
			TraceEvent(SevError, "ErrorClearingDatabaseAfterTest").error(e);
			throw;   // If we didn't do this, we don't want any later tests to run on this DB
		}

		wait( delay(1.0) );
	}

	return ok;
}

vector<TestSpec> readTests( ifstream& ifs ) {
	TestSpec spec;
	vector<TestSpec> result;
	Standalone< VectorRef< KeyValueRef > > workloadOptions;
	std::string cline;

	while( ifs.good() ) {
		getline(ifs, cline);
		string line = removeWhitespace( string(cline) );
		if( !line.size() || line.find( ';' ) == 0 )
			continue;

		size_t found = line.find( '=' );
		if( found == string::npos )
			// hmmm, not good
			continue;
		string attrib = removeWhitespace(line.substr( 0, found ));
		string value = removeWhitespace(line.substr( found + 1 ));

		if( attrib == "testTitle" ) {
			if( workloadOptions.size() ) {
				spec.options.push_back_deep( spec.options.arena(), workloadOptions );
				workloadOptions = Standalone< VectorRef< KeyValueRef > >();
			}
			if( spec.options.size() && spec.title.size() ) {
				result.push_back( spec );
				spec = TestSpec();
			}

			spec.title = StringRef( value );
			TraceEvent("TestParserTest").detail("ParsedTest", printable( spec.title ));
		} else if( attrib == "timeout" ) {
			sscanf( value.c_str(), "%d", &(spec.timeout) );
			ASSERT( spec.timeout > 0 );
			TraceEvent("TestParserTest").detail("ParsedTimeout", spec.timeout);
		}  else if( attrib == "databasePingDelay" ) {
			double databasePingDelay;
			sscanf( value.c_str(), "%lf", &databasePingDelay );
			ASSERT( databasePingDelay >= 0 );
			if( !spec.useDB && databasePingDelay > 0 ) {
				TraceEvent(SevError, "TestParserError")
					.detail("Reason", "Cannot have non-zero ping delay on test that does not use database")
					.detail("PingDelay", databasePingDelay).detail("UseDB", spec.useDB);
				ASSERT( false );
			}
			spec.databasePingDelay = databasePingDelay;
			TraceEvent("TestParserTest").detail("ParsedPingDelay", spec.databasePingDelay);
		} else if( attrib == "runSetup" ) {
			spec.phases = TestWorkload::EXECUTION | TestWorkload::CHECK | TestWorkload::METRICS;
			if( value == "true" )
				spec.phases |= TestWorkload::SETUP;
			TraceEvent("TestParserTest").detail("ParsedSetupFlag", (spec.phases & TestWorkload::SETUP) != 0);
		} else if( attrib == "dumpAfterTest" ) {
			spec.dumpAfterTest = ( value == "true" );
			TraceEvent("TestParserTest").detail("ParsedDumpAfter", spec.dumpAfterTest);
		} else if( attrib == "clearAfterTest" ) {
			spec.clearAfterTest = ( value == "true" );
			TraceEvent("TestParserTest").detail("ParsedClearAfter", spec.clearAfterTest);
		} else if( attrib == "useDB" ) {
			spec.useDB = ( value == "true" );
			TraceEvent("TestParserTest").detail("ParsedUseDB", spec.useDB);
			if( !spec.useDB )
				spec.databasePingDelay = 0.0;
		} else if( attrib == "startDelay" ) {
			sscanf( value.c_str(), "%lf", &spec.startDelay );
			TraceEvent("TestParserTest").detail("ParsedStartDelay", spec.startDelay);
		} else if( attrib == "runConsistencyCheck" ) {
			spec.runConsistencyCheck = ( value == "true" );
			TraceEvent("TestParserTest").detail("ParsedRunConsistencyCheck", spec.runConsistencyCheck);
		} else if( attrib == "waitForQuiescence" ) {
			bool toWait = value == "true";
			spec.waitForQuiescenceBegin = toWait;
			spec.waitForQuiescenceEnd = toWait;
			TraceEvent("TestParserTest").detail("ParsedWaitForQuiescence", toWait);
		} else if( attrib == "waitForQuiescenceBegin" ) {
			bool toWait = value == "true";
			spec.waitForQuiescenceBegin = toWait;
			TraceEvent("TestParserTest").detail("ParsedWaitForQuiescenceBegin", toWait);
		} else if( attrib == "waitForQuiescenceEnd" ) {
			bool toWait = value == "true";
			spec.waitForQuiescenceEnd = toWait;
			TraceEvent("TestParserTest").detail("ParsedWaitForQuiescenceEnd", toWait);
		} else if( attrib == "simCheckRelocationDuration" ) {
			spec.simCheckRelocationDuration = (value == "true");
			TraceEvent("TestParserTest").detail("ParsedSimCheckRelocationDuration", spec.simCheckRelocationDuration);
		} else if( attrib == "connectionFailuresDisableDuration" ) {
			double connectionFailuresDisableDuration;
			sscanf( value.c_str(), "%lf", &connectionFailuresDisableDuration );
			ASSERT( connectionFailuresDisableDuration >= 0 );
			spec.simConnectionFailuresDisableDuration = connectionFailuresDisableDuration;
			if(g_network->isSimulated())
				g_simulator.connectionFailuresDisableDuration = spec.simConnectionFailuresDisableDuration;
			TraceEvent("TestParserTest").detail("ParsedSimConnectionFailuresDisableDuration", spec.simConnectionFailuresDisableDuration);
		} else if( attrib == "simBackupAgents" ) {
			if (value == "BackupToFile" || value == "BackupToFileAndDB")
				spec.simBackupAgents = ISimulator::BackupToFile;
			else
				spec.simBackupAgents = ISimulator::NoBackupAgents;
			TraceEvent("TestParserTest").detail("ParsedSimBackupAgents", spec.simBackupAgents);

			if (value == "BackupToDB" || value == "BackupToFileAndDB")
				spec.simDrAgents = ISimulator::BackupToDB;
			else
				spec.simDrAgents = ISimulator::NoBackupAgents;
			TraceEvent("TestParserTest").detail("ParsedSimDrAgents", spec.simDrAgents);
		} else if( attrib == "extraDB" ) {
			TraceEvent("TestParserTest").detail("ParsedExtraDB", "");
		} else if( attrib == "minimumReplication" ) {
			TraceEvent("TestParserTest").detail("ParsedMinimumReplication", "");
		} else if( attrib == "minimumRegions" ) {
			TraceEvent("TestParserTest").detail("ParsedMinimumRegions", "");
		} else if( attrib == "buggify" ) {
			TraceEvent("TestParserTest").detail("ParsedBuggify", "");
		} else if( attrib == "checkOnly" ) {
			if(value == "true")
				spec.phases = TestWorkload::CHECK;
		} else if( attrib == "StderrSeverity" ) {
			TraceEvent("StderrSeverity").detail("NewSeverity", value);
		}
		else if (attrib == "ClientInfoLogging") {
			if (value == "false") {
				setNetworkOption(FDBNetworkOptions::DISABLE_CLIENT_STATISTICS_LOGGING);
			}
			// else { } It is enable by default for tester
			TraceEvent("TestParserTest").detail("ClientInfoLogging", value);
		}
		else {
			if( attrib == "testName" ) {
				if( workloadOptions.size() ) {
					TraceEvent("TestParserFlush").detail("Reason", "new (compound) test");
					spec.options.push_back_deep( spec.options.arena(), workloadOptions );
					workloadOptions = Standalone< VectorRef< KeyValueRef > >();
				}
			}

			workloadOptions.push_back_deep( workloadOptions.arena(), 
				KeyValueRef( StringRef( attrib ), StringRef( value ) ) );
			TraceEvent("TestParserOption").detail("ParsedKey", attrib).detail("ParsedValue", value);
		}
	}
	if( workloadOptions.size() )
		spec.options.push_back_deep( spec.options.arena(), workloadOptions );
	if( spec.options.size() && spec.title.size() ) {
		result.push_back( spec );
	}

	return result;
}

ACTOR Future<Void> runTests( Reference<AsyncVar<Optional<struct ClusterControllerFullInterface>>> cc, Reference<AsyncVar<Optional<struct ClusterInterface>>> ci, vector< TesterInterface > testers, vector<TestSpec> tests, StringRef startingConfiguration, LocalityData locality ) {
	state Database cx;
	state Reference<AsyncVar<ServerDBInfo>> dbInfo( new AsyncVar<ServerDBInfo> );
	state Future<Void> ccMonitor = monitorServerDBInfo( cc, Reference<ClusterConnectionFile>(), LocalityData(), dbInfo );  // FIXME: locality

	state bool useDB = false;
	state bool waitForQuiescenceBegin = false;
	state bool waitForQuiescenceEnd = false;
	state double startDelay = 0.0;
	state double databasePingDelay = 1e9;
	state ISimulator::BackupAgentType simBackupAgents = ISimulator::NoBackupAgents;
	state ISimulator::BackupAgentType simDrAgents = ISimulator::NoBackupAgents;
	if (tests.empty()) useDB = true;
	for( auto iter = tests.begin(); iter != tests.end(); ++iter ) {
		if( iter->useDB ) useDB = true;
		if( iter->waitForQuiescenceBegin ) waitForQuiescenceBegin = true;
		if( iter->waitForQuiescenceEnd ) waitForQuiescenceEnd = true;
		startDelay = std::max( startDelay, iter->startDelay );
		databasePingDelay = std::min( databasePingDelay, iter->databasePingDelay );
		if (iter->simBackupAgents != ISimulator::NoBackupAgents) simBackupAgents = iter->simBackupAgents;

		if (iter->simDrAgents != ISimulator::NoBackupAgents) {
			simDrAgents = iter->simDrAgents;
		}
	}

	if (g_network->isSimulated()) {
		g_simulator.backupAgents = simBackupAgents;
		g_simulator.drAgents = simDrAgents;
	}

	// turn off the database ping functionality if the suite of tests are not going to be using the database
	if( !useDB )
		databasePingDelay = 0.0;
	
	if (useDB) {
		cx = DatabaseContext::create(ci, Reference<ClusterConnectionFile>(), locality);
	}

	state Future<Void> disabler = disableConnectionFailuresAfter(450, "Tester");

	//Change the configuration (and/or create the database) if necessary
	printf("startingConfiguration:%s start\n", startingConfiguration.toString().c_str());
	if(useDB && startingConfiguration != StringRef()) {
		try {
			wait(timeoutError(changeConfiguration(cx, testers, startingConfiguration), 2000.0));
		}
		catch(Error& e) {
			TraceEvent(SevError, "TestFailure").error(e).detail("Reason", "Unable to set starting configuration");
		}
	}

	if (useDB && waitForQuiescenceBegin) {
		TraceEvent("TesterStartingPreTestChecks").detail("DatabasePingDelay", databasePingDelay).detail("StartDelay", startDelay);
		try {
			wait( quietDatabase( cx, dbInfo, "Start") || 
				( databasePingDelay == 0.0 ? Never() : testDatabaseLiveness( cx, databasePingDelay, "QuietDatabaseStart", startDelay ) ) );
		} catch( Error& e ) {
			TraceEvent("QuietDatabaseStartExternalError").error(e);
			throw;
		}
	}

	TraceEvent("TestsExpectedToPass").detail("Count", tests.size());
	state int idx = 0;
	for(; idx < tests.size(); idx++ ) {
		bool ok = wait( runTest( cx, testers, tests[idx], dbInfo ) );
		// do we handle a failure here?
	}

	printf("\n%d tests passed; %d tests failed, waiting for DD to end...\n\n", passCount, failCount);
	
	//If the database was deleted during the workload we need to recreate the database
	if(tests.empty() || useDB) {
		if(waitForQuiescenceEnd) {
			try {
				wait(quietDatabase(cx, dbInfo, "End", 0, 2e6, 2e6) ||
				     (databasePingDelay == 0.0 ? Never()
				                               : testDatabaseLiveness(cx, databasePingDelay, "QuietDatabaseEnd")));
			} catch( Error& e ) {
				TraceEvent("QuietDatabaseEndExternalError").error(e);
				throw;
			}
		}
	}

	return Void();
}

ACTOR Future<Void> runTests( Reference<AsyncVar<Optional<struct ClusterControllerFullInterface>>> cc, 
		Reference<AsyncVar<Optional<struct ClusterInterface>>> ci, vector<TestSpec> tests, test_location_t at, 
		int minTestersExpected, StringRef startingConfiguration, LocalityData locality ) {
	state int flags = (at == TEST_ON_SERVERS ? 0 : GetWorkersRequest::TESTER_CLASS_ONLY) | GetWorkersRequest::NON_EXCLUDED_PROCESSES_ONLY;
	state Future<Void> testerTimeout = delay(600.0); // wait 600 sec for testers to show up
	state vector<WorkerDetails> workers;

	loop {
		choose {
			when( vector<WorkerDetails> w = wait( cc->get().present() ? brokenPromiseToNever( cc->get().get().getWorkers.getReply( GetWorkersRequest( flags ) ) ) : Never() ) ) { 
				if (w.size() >= minTestersExpected) {
					workers = w;
					break; 
				}
				wait( delay(SERVER_KNOBS->WORKER_POLL_DELAY) );
			}
			when( wait( cc->onChange() ) ) {}
			when( wait( testerTimeout ) ) {
				TraceEvent(SevError, "TesterRecruitmentTimeout");
				throw timed_out();
			}
		}
	}

	vector<TesterInterface> ts;
	for(int i=0; i<workers.size(); i++)
		ts.push_back(workers[i].interf.testerInterface);

	wait( runTests( cc, ci, ts, tests, startingConfiguration, locality) );
	return Void();
}

ACTOR Future<Void> runTests( Reference<ClusterConnectionFile> connFile, test_type_t whatToRun, test_location_t at, 
		int minTestersExpected, std::string fileName, StringRef startingConfiguration, LocalityData locality ) {
	state vector<TestSpec> testSpecs;
	Reference<AsyncVar<Optional<ClusterControllerFullInterface>>> cc( new AsyncVar<Optional<ClusterControllerFullInterface>> );
	Reference<AsyncVar<Optional<ClusterInterface>>> ci( new AsyncVar<Optional<ClusterInterface>> );
	vector<Future<Void>> actors;
	actors.push_back( reportErrors(monitorLeader( connFile, cc ), "MonitorLeader") );
	actors.push_back( reportErrors(extractClusterInterface( cc,ci ),"ExtractClusterInterface") );
	actors.push_back( reportErrors(failureMonitorClient( ci, false ),"FailureMonitorClient") );

	if(whatToRun == TEST_TYPE_CONSISTENCY_CHECK) {
		TestSpec spec;
		Standalone<VectorRef<KeyValueRef>> options;
		spec.title = LiteralStringRef("ConsistencyCheck");
		spec.databasePingDelay = 0;
		spec.timeout = 0;
		spec.waitForQuiescenceBegin = false;
		spec.waitForQuiescenceEnd = false;
		std::string rateLimitMax = format("%d", CLIENT_KNOBS->CONSISTENCY_CHECK_RATE_LIMIT_MAX);
		options.push_back_deep(options.arena(), KeyValueRef(LiteralStringRef("testName"), LiteralStringRef("ConsistencyCheck")));
		options.push_back_deep(options.arena(), KeyValueRef(LiteralStringRef("performQuiescentChecks"), LiteralStringRef("false")));
		options.push_back_deep(options.arena(), KeyValueRef(LiteralStringRef("distributed"), LiteralStringRef("false")));
		options.push_back_deep(options.arena(), KeyValueRef(LiteralStringRef("failureIsError"), LiteralStringRef("true")));
		options.push_back_deep(options.arena(), KeyValueRef(LiteralStringRef("indefinite"), LiteralStringRef("true")));
		options.push_back_deep(options.arena(), KeyValueRef(LiteralStringRef("rateLimitMax"), StringRef(rateLimitMax)));
		options.push_back_deep(options.arena(), KeyValueRef(LiteralStringRef("shuffleShards"), LiteralStringRef("true")));
		spec.options.push_back_deep(spec.options.arena(), options);
		testSpecs.push_back(spec);
	} else {
		ifstream ifs;
		ifs.open( fileName.c_str(), ifstream::in );
		if( !ifs.good() ) {
			TraceEvent(SevError, "TestHarnessFail").detail("Reason", "file open failed").detail("File", fileName.c_str());
			fprintf(stderr, "ERROR: Could not open test spec file `%s'\n", fileName.c_str());
			return Void();
		}
		enableClientInfoLogging(); // Enable Client Info logging by default for tester
		testSpecs = readTests( ifs );
		ifs.close();
	}

	Future<Void> tests;
	if (at == TEST_HERE) {
		Reference<AsyncVar<ServerDBInfo>> db( new AsyncVar<ServerDBInfo> );
		vector<TesterInterface> iTesters(1);
		actors.push_back( reportErrors(monitorServerDBInfo( cc, Reference<ClusterConnectionFile>(), LocalityData(), db ), "MonitorServerDBInfo") );  // FIXME: Locality
		actors.push_back( reportErrors(testerServerCore( iTesters[0], connFile, db, locality ), "TesterServerCore") );
		tests = runTests( cc, ci, iTesters, testSpecs, startingConfiguration, locality );
	} else {
		tests = reportErrors(runTests(cc, ci, testSpecs, at, minTestersExpected, startingConfiguration, locality), "RunTests");
	}

	choose {
		when (wait(tests)) { return Void(); }
		when (wait(quorum(actors, 1))) { ASSERT(false); throw internal_error(); }
	}
}<|MERGE_RESOLUTION|>--- conflicted
+++ resolved
@@ -713,14 +713,9 @@
 		printf("fetching metrics (%s)...\n", printable(spec.title).c_str());
 		TraceEvent("TestFetchingMetrics").detail("WorkloadTitle", printable(spec.title));
 		for(int i= 0; i < workloads.size(); i++)
-<<<<<<< HEAD
-			metricTasks.push_back( workloads[i].metrics.template getReply<vector<PerfMetric>>() );
-		wait( waitForAllReady( metricTasks ) );
-=======
 			metricTasks.push_back( workloads[i].metrics.template getReplyUnlessFailedFor<vector<PerfMetric>>(waitForFailureTime, 0) );
 		wait( waitForAll( metricTasks ) );
 		throwIfError(metricTasks, "MetricFailedForWorkload" + printable(spec.title));
->>>>>>> 324438cf
 		for(int i = 0; i < metricTasks.size(); i++) {
 			metricsResults.push_back( metricTasks[i].get().get() );
 		}

/*
 * Knobs.h
 *
 * This source file is part of the FoundationDB open source project
 *
 * Copyright 2013-2018 Apple Inc. and the FoundationDB project authors
 *
 * Licensed under the Apache License, Version 2.0 (the "License");
 * you may not use this file except in compliance with the License.
 * You may obtain a copy of the License at
 *
 *     http://www.apache.org/licenses/LICENSE-2.0
 *
 * Unless required by applicable law or agreed to in writing, software
 * distributed under the License is distributed on an "AS IS" BASIS,
 * WITHOUT WARRANTIES OR CONDITIONS OF ANY KIND, either express or implied.
 * See the License for the specific language governing permissions and
 * limitations under the License.
 */

#ifndef FDBSERVER_KNOBS_H
#define FDBSERVER_KNOBS_H
#pragma once

#include "flow/Knobs.h"
#include "fdbrpc/fdbrpc.h"
#include "fdbclient/Knobs.h"

// Disk queue
static const int _PAGE_SIZE = 4096;

class ServerKnobs : public Knobs {
public:
	// Versions
	int64_t VERSIONS_PER_SECOND;
	int64_t MAX_VERSIONS_IN_FLIGHT;
	int64_t MAX_VERSIONS_IN_FLIGHT_FORCED;
	int64_t MAX_READ_TRANSACTION_LIFE_VERSIONS;
	int64_t MAX_WRITE_TRANSACTION_LIFE_VERSIONS;
	double MAX_COMMIT_BATCH_INTERVAL; // Each commit proxy generates a CommitTransactionBatchRequest at least this
	                                  // often, so that versions always advance smoothly

	// TLogs
<<<<<<< HEAD
	double TLOG_TIMEOUT; // tlog OR commit proxy failure - master's reaction time
=======
	double TLOG_TIMEOUT; // tlog OR master proxy failure - master's reaction time
	double TLOG_SLOW_REJOIN_WARN_TIMEOUT_SECS; // Warns if a tlog takes too long to rejoin
>>>>>>> 59a79e69
	double RECOVERY_TLOG_SMART_QUORUM_DELAY; // smaller might be better for bug amplification
	double TLOG_STORAGE_MIN_UPDATE_INTERVAL;
	double BUGGIFY_TLOG_STORAGE_MIN_UPDATE_INTERVAL;
	int DESIRED_TOTAL_BYTES;
	int DESIRED_UPDATE_BYTES;
	double UPDATE_DELAY;
	int MAXIMUM_PEEK_BYTES;
	int APPLY_MUTATION_BYTES;
	int RECOVERY_DATA_BYTE_LIMIT;
	int BUGGIFY_RECOVERY_DATA_LIMIT;
	double LONG_TLOG_COMMIT_TIME;
	int64_t LARGE_TLOG_COMMIT_BYTES;
	double BUGGIFY_RECOVER_MEMORY_LIMIT;
	double BUGGIFY_WORKER_REMOVED_MAX_LAG;
	int64_t UPDATE_STORAGE_BYTE_LIMIT;
	int64_t REFERENCE_SPILL_UPDATE_STORAGE_BYTE_LIMIT;
	double TLOG_PEEK_DELAY;
	int LEGACY_TLOG_UPGRADE_ENTRIES_PER_VERSION;
	int VERSION_MESSAGES_OVERHEAD_FACTOR_1024THS; // Multiplicative factor to bound total space used to store a version
	                                              // message (measured in 1/1024ths, e.g. a value of 2048 yields a
	                                              // factor of 2).
	int64_t VERSION_MESSAGES_ENTRY_BYTES_WITH_OVERHEAD;
	double TLOG_MESSAGE_BLOCK_OVERHEAD_FACTOR;
	int64_t TLOG_MESSAGE_BLOCK_BYTES;
	int64_t MAX_MESSAGE_SIZE;
	int LOG_SYSTEM_PUSHED_DATA_BLOCK_SIZE;
	double PEEK_TRACKER_EXPIRATION_TIME;
	int PARALLEL_GET_MORE_REQUESTS;
	int MULTI_CURSOR_PRE_FETCH_LIMIT;
	int64_t MAX_QUEUE_COMMIT_BYTES;
	int DESIRED_OUTSTANDING_MESSAGES;
	double DESIRED_GET_MORE_DELAY;
	int CONCURRENT_LOG_ROUTER_READS;
	int LOG_ROUTER_PEEK_FROM_SATELLITES_PREFERRED; // 0==peek from primary, non-zero==peek from satellites
	double DISK_QUEUE_ADAPTER_MIN_SWITCH_TIME;
	double DISK_QUEUE_ADAPTER_MAX_SWITCH_TIME;
	int64_t TLOG_SPILL_REFERENCE_MAX_PEEK_MEMORY_BYTES;
	int64_t TLOG_SPILL_REFERENCE_MAX_BATCHES_PER_PEEK;
	int64_t TLOG_SPILL_REFERENCE_MAX_BYTES_PER_BATCH;
	int64_t DISK_QUEUE_FILE_EXTENSION_BYTES; // When we grow the disk queue, by how many bytes should it grow?
	int64_t DISK_QUEUE_FILE_SHRINK_BYTES; // When we shrink the disk queue, by how many bytes should it shrink?
	int DISK_QUEUE_MAX_TRUNCATE_BYTES; // A truncate larger than this will cause the file to be replaced instead.
	double TLOG_DEGRADED_DURATION;
	int64_t MAX_CACHE_VERSIONS;
	double TXS_POPPED_MAX_DELAY;
	double TLOG_MAX_CREATE_DURATION;
	int PEEK_LOGGING_AMOUNT;
	double PEEK_LOGGING_DELAY;
	double PEEK_RESET_INTERVAL;
	double PEEK_MAX_LATENCY;
	bool PEEK_COUNT_SMALL_MESSAGES;
	double PEEK_STATS_INTERVAL;
	double PEEK_STATS_SLOW_AMOUNT;
	double PEEK_STATS_SLOW_RATIO;
	double PUSH_RESET_INTERVAL;
	double PUSH_MAX_LATENCY;
	double PUSH_STATS_INTERVAL;
	double PUSH_STATS_SLOW_AMOUNT;
	double PUSH_STATS_SLOW_RATIO;
	int TLOG_POP_BATCH_SIZE;

	// Data distribution queue
	double HEALTH_POLL_TIME;
	double BEST_TEAM_STUCK_DELAY;
	double BG_REBALANCE_POLLING_INTERVAL;
	double BG_REBALANCE_SWITCH_CHECK_INTERVAL;
	double DD_QUEUE_LOGGING_INTERVAL;
	double RELOCATION_PARALLELISM_PER_SOURCE_SERVER;
	int DD_QUEUE_MAX_KEY_SERVERS;
	int DD_REBALANCE_PARALLELISM;
	int DD_REBALANCE_RESET_AMOUNT;
	double BG_DD_MAX_WAIT;
	double BG_DD_MIN_WAIT;
	double BG_DD_INCREASE_RATE;
	double BG_DD_DECREASE_RATE;
	double BG_DD_SATURATION_DELAY;
	double INFLIGHT_PENALTY_HEALTHY;
	double INFLIGHT_PENALTY_REDUNDANT;
	double INFLIGHT_PENALTY_UNHEALTHY;
	double INFLIGHT_PENALTY_ONE_LEFT;
	bool USE_OLD_NEEDED_SERVERS;

	// Higher priorities are executed first
	// Priority/100 is the "priority group"/"superpriority".  Priority inversion
	//   is possible within but not between priority groups; fewer priority groups
	//   mean better worst case time bounds
	// Maximum allowable priority is 999.
	int PRIORITY_RECOVER_MOVE;
	int PRIORITY_REBALANCE_UNDERUTILIZED_TEAM;
	int PRIORITY_REBALANCE_OVERUTILIZED_TEAM;
	int PRIORITY_TEAM_HEALTHY;
	int PRIORITY_TEAM_CONTAINS_UNDESIRED_SERVER;
	int PRIORITY_TEAM_REDUNDANT;
	int PRIORITY_MERGE_SHARD;
	int PRIORITY_POPULATE_REGION;
	int PRIORITY_TEAM_UNHEALTHY;
	int PRIORITY_TEAM_2_LEFT;
	int PRIORITY_TEAM_1_LEFT;
	int PRIORITY_TEAM_FAILED; // Priority when a server in the team is excluded as failed
	int PRIORITY_TEAM_0_LEFT;
	int PRIORITY_SPLIT_SHARD;

	// Data distribution
	double RETRY_RELOCATESHARD_DELAY;
	double DATA_DISTRIBUTION_FAILURE_REACTION_TIME;
	int MIN_SHARD_BYTES, SHARD_BYTES_RATIO, SHARD_BYTES_PER_SQRT_BYTES, MAX_SHARD_BYTES, KEY_SERVER_SHARD_BYTES;
	int64_t SHARD_MAX_BYTES_PER_KSEC, // Shards with more than this bandwidth will be split immediately
	    SHARD_MIN_BYTES_PER_KSEC, // Shards with more than this bandwidth will not be merged
	    SHARD_SPLIT_BYTES_PER_KSEC; // When splitting a shard, it is split into pieces with less than this bandwidth
	double SHARD_MAX_READ_DENSITY_RATIO;
	int64_t SHARD_READ_HOT_BANDWITH_MIN_PER_KSECONDS;
	double SHARD_MAX_BYTES_READ_PER_KSEC_JITTER;
	double STORAGE_METRIC_TIMEOUT;
	double METRIC_DELAY;
	double ALL_DATA_REMOVED_DELAY;
	double INITIAL_FAILURE_REACTION_DELAY;
	double CHECK_TEAM_DELAY;
	double LOG_ON_COMPLETION_DELAY;
	int BEST_TEAM_MAX_TEAM_TRIES;
	int BEST_TEAM_OPTION_COUNT;
	int BEST_OF_AMT;
	double SERVER_LIST_DELAY;
	double RECRUITMENT_IDLE_DELAY;
	double STORAGE_RECRUITMENT_DELAY;
	double DATA_DISTRIBUTION_LOGGING_INTERVAL;
	double DD_ENABLED_CHECK_DELAY;
	double DD_STALL_CHECK_DELAY;
	double DD_LOW_BANDWIDTH_DELAY;
	double DD_MERGE_COALESCE_DELAY;
	double STORAGE_METRICS_POLLING_DELAY;
	double STORAGE_METRICS_RANDOM_DELAY;
	double AVAILABLE_SPACE_RATIO_CUTOFF;
	int DESIRED_TEAMS_PER_SERVER;
	int MAX_TEAMS_PER_SERVER;
	int64_t DD_SHARD_SIZE_GRANULARITY;
	int64_t DD_SHARD_SIZE_GRANULARITY_SIM;
	int DD_MOVE_KEYS_PARALLELISM;
	int DD_FETCH_SOURCE_PARALLELISM;
	int DD_MERGE_LIMIT;
	double DD_SHARD_METRICS_TIMEOUT;
	int64_t DD_LOCATION_CACHE_SIZE;
	double MOVEKEYS_LOCK_POLLING_DELAY;
	double DEBOUNCE_RECRUITING_DELAY;
	int REBALANCE_MAX_RETRIES;
	int DD_OVERLAP_PENALTY;
	int DD_EXCLUDE_MIN_REPLICAS;
	bool DD_VALIDATE_LOCALITY;
	int DD_CHECK_INVALID_LOCALITY_DELAY;
	bool DD_ENABLE_VERBOSE_TRACING;
	int64_t
	    DD_SS_FAILURE_VERSIONLAG; // Allowed SS version lag from the current read version before marking it as failed.
	int64_t DD_SS_ALLOWED_VERSIONLAG; // SS will be marked as healthy if it's version lag goes below this value.
	double DD_SS_STUCK_TIME_LIMIT; // If a storage server is not getting new versions for this amount of time, then it
	                               // becomes undesired.
	int DD_TEAMS_INFO_PRINT_INTERVAL;
	int DD_TEAMS_INFO_PRINT_YIELD_COUNT;
	int DD_TEAM_ZERO_SERVER_LEFT_LOG_DELAY;

	// TeamRemover to remove redundant teams
	bool TR_FLAG_DISABLE_MACHINE_TEAM_REMOVER; // disable the machineTeamRemover actor
	double TR_REMOVE_MACHINE_TEAM_DELAY; // wait for the specified time before try to remove next machine team
	bool TR_FLAG_REMOVE_MT_WITH_MOST_TEAMS; // guard to select which machineTeamRemover logic to use

	bool TR_FLAG_DISABLE_SERVER_TEAM_REMOVER; // disable the serverTeamRemover actor
	double TR_REMOVE_SERVER_TEAM_DELAY; // wait for the specified time before try to remove next server team
	double TR_REMOVE_SERVER_TEAM_EXTRA_DELAY; // serverTeamRemover waits for the delay and check DD healthyness again to
	                                          // ensure it runs after machineTeamRemover

	// Remove wrong storage engines
	double DD_REMOVE_STORE_ENGINE_DELAY; // wait for the specified time before remove the next batch

	double DD_FAILURE_TIME;
	double DD_ZERO_HEALTHY_TEAM_DELAY;

	// Redwood Storage Engine
	int PREFIX_TREE_IMMEDIATE_KEY_SIZE_LIMIT;
	int PREFIX_TREE_IMMEDIATE_KEY_SIZE_MIN;

	// KeyValueStore SQLITE
	int CLEAR_BUFFER_SIZE;
	double READ_VALUE_TIME_ESTIMATE;
	double READ_RANGE_TIME_ESTIMATE;
	double SET_TIME_ESTIMATE;
	double CLEAR_TIME_ESTIMATE;
	double COMMIT_TIME_ESTIMATE;
	int CHECK_FREE_PAGE_AMOUNT;
	double DISK_METRIC_LOGGING_INTERVAL;
	int64_t SOFT_HEAP_LIMIT;

	int SQLITE_PAGE_SCAN_ERROR_LIMIT;
	int SQLITE_BTREE_PAGE_USABLE;
	int SQLITE_BTREE_CELL_MAX_LOCAL;
	int SQLITE_BTREE_CELL_MIN_LOCAL;
	int SQLITE_FRAGMENT_PRIMARY_PAGE_USABLE;
	int SQLITE_FRAGMENT_OVERFLOW_PAGE_USABLE;
	double SQLITE_FRAGMENT_MIN_SAVINGS;
	int SQLITE_CHUNK_SIZE_PAGES;
	int SQLITE_CHUNK_SIZE_PAGES_SIM;
	int SQLITE_READER_THREADS;
	int SQLITE_WRITE_WINDOW_LIMIT;
	double SQLITE_WRITE_WINDOW_SECONDS;

	// KeyValueStoreSqlite spring cleaning
	double SPRING_CLEANING_NO_ACTION_INTERVAL;
	double SPRING_CLEANING_LAZY_DELETE_INTERVAL;
	double SPRING_CLEANING_VACUUM_INTERVAL;
	double SPRING_CLEANING_LAZY_DELETE_TIME_ESTIMATE;
	double SPRING_CLEANING_VACUUM_TIME_ESTIMATE;
	double SPRING_CLEANING_VACUUMS_PER_LAZY_DELETE_PAGE;
	int SPRING_CLEANING_MIN_LAZY_DELETE_PAGES;
	int SPRING_CLEANING_MAX_LAZY_DELETE_PAGES;
	int SPRING_CLEANING_LAZY_DELETE_BATCH_SIZE;
	int SPRING_CLEANING_MIN_VACUUM_PAGES;
	int SPRING_CLEANING_MAX_VACUUM_PAGES;

	// KeyValueStoreMemory
	int64_t REPLACE_CONTENTS_BYTES;

	// KeyValueStoreRocksDB
	int ROCKSDB_BACKGROUND_PARALLELISM;
	int ROCKSDB_READ_PARALLELISM;
	int64_t ROCKSDB_MEMTABLE_BYTES;
	bool ROCKSDB_UNSAFE_AUTO_FSYNC;
	int64_t ROCKSDB_PERIODIC_COMPACTION_SECONDS;
	int ROCKSDB_PREFIX_LEN;
	int64_t ROCKSDB_BLOCK_CACHE_SIZE;

	// Leader election
	int MAX_NOTIFICATIONS;
	int MIN_NOTIFICATIONS;
	double NOTIFICATION_FULL_CLEAR_TIME;
	double CANDIDATE_MIN_DELAY;
	double CANDIDATE_MAX_DELAY;
	double CANDIDATE_GROWTH_RATE;
	double POLLING_FREQUENCY;
	double HEARTBEAT_FREQUENCY;

	// Commit CommitProxy
	double START_TRANSACTION_BATCH_INTERVAL_MIN;
	double START_TRANSACTION_BATCH_INTERVAL_MAX;
	double START_TRANSACTION_BATCH_INTERVAL_LATENCY_FRACTION;
	double START_TRANSACTION_BATCH_INTERVAL_SMOOTHER_ALPHA;
	double START_TRANSACTION_BATCH_QUEUE_CHECK_INTERVAL;
	double START_TRANSACTION_MAX_TRANSACTIONS_TO_START;
	int START_TRANSACTION_MAX_REQUESTS_TO_START;
	double START_TRANSACTION_RATE_WINDOW;
	double START_TRANSACTION_MAX_EMPTY_QUEUE_BUDGET;
	int START_TRANSACTION_MAX_QUEUE_SIZE;
	int KEY_LOCATION_MAX_QUEUE_SIZE;

	double COMMIT_TRANSACTION_BATCH_INTERVAL_FROM_IDLE;
	double COMMIT_TRANSACTION_BATCH_INTERVAL_MIN;
	double COMMIT_TRANSACTION_BATCH_INTERVAL_MAX;
	double COMMIT_TRANSACTION_BATCH_INTERVAL_LATENCY_FRACTION;
	double COMMIT_TRANSACTION_BATCH_INTERVAL_SMOOTHER_ALPHA;
	int COMMIT_TRANSACTION_BATCH_COUNT_MAX;
	int COMMIT_TRANSACTION_BATCH_BYTES_MIN;
	int COMMIT_TRANSACTION_BATCH_BYTES_MAX;
	double COMMIT_TRANSACTION_BATCH_BYTES_SCALE_BASE;
	double COMMIT_TRANSACTION_BATCH_BYTES_SCALE_POWER;
	int64_t COMMIT_BATCHES_MEM_BYTES_HARD_LIMIT;
	double COMMIT_BATCHES_MEM_FRACTION_OF_TOTAL;
	double COMMIT_BATCHES_MEM_TO_TOTAL_MEM_SCALE_FACTOR;

	double RESOLVER_COALESCE_TIME;
	int BUGGIFIED_ROW_LIMIT;
	double PROXY_SPIN_DELAY;
	double UPDATE_REMOTE_LOG_VERSION_INTERVAL;
	int MAX_TXS_POP_VERSION_HISTORY;
	double MIN_CONFIRM_INTERVAL;
	double ENFORCED_MIN_RECOVERY_DURATION;
	double REQUIRED_MIN_RECOVERY_DURATION;
	bool ALWAYS_CAUSAL_READ_RISKY;
	int MAX_COMMIT_UPDATES;
	double MAX_PROXY_COMPUTE;
	double MAX_COMPUTE_PER_OPERATION;
	int PROXY_COMPUTE_BUCKETS;
	double PROXY_COMPUTE_GROWTH_RATE;
	int TXN_STATE_SEND_AMOUNT;
	double REPORT_TRANSACTION_COST_ESTIMATION_DELAY;
	bool PROXY_REJECT_BATCH_QUEUED_TOO_LONG;

	int RESET_MASTER_BATCHES;
	int RESET_RESOLVER_BATCHES;
	double RESET_MASTER_DELAY;
	double RESET_RESOLVER_DELAY;

	// Master Server
	double COMMIT_SLEEP_TIME;
	double MIN_BALANCE_TIME;
	int64_t MIN_BALANCE_DIFFERENCE;
	double SECONDS_BEFORE_NO_FAILURE_DELAY;
	int64_t MAX_TXS_SEND_MEMORY;
	int64_t MAX_RECOVERY_VERSIONS;
	double MAX_RECOVERY_TIME;
	double PROVISIONAL_START_DELAY;
	double PROVISIONAL_DELAY_GROWTH;
	double PROVISIONAL_MAX_DELAY;
	double SECONDS_BEFORE_RECRUIT_BACKUP_WORKER;
	double CC_INTERFACE_TIMEOUT;

	// Resolver
	int64_t KEY_BYTES_PER_SAMPLE;
	int64_t SAMPLE_OFFSET_PER_KEY;
	double SAMPLE_EXPIRATION_TIME;
	double SAMPLE_POLL_TIME;
	int64_t RESOLVER_STATE_MEMORY_LIMIT;

	// Backup Worker
	double BACKUP_TIMEOUT; // master's reaction time for backup failure
	double BACKUP_NOOP_POP_DELAY;
	int BACKUP_FILE_BLOCK_BYTES;
	int64_t BACKUP_LOCK_BYTES;
	double BACKUP_UPLOAD_DELAY;

	// Cluster Controller
	double CLUSTER_CONTROLLER_LOGGING_DELAY;
	double MASTER_FAILURE_REACTION_TIME;
	double MASTER_FAILURE_SLOPE_DURING_RECOVERY;
	int WORKER_COORDINATION_PING_DELAY;
	double SIM_SHUTDOWN_TIMEOUT;
	double SHUTDOWN_TIMEOUT;
	double MASTER_SPIN_DELAY;
	double CC_CHANGE_DELAY;
	double CC_CLASS_DELAY;
	double WAIT_FOR_GOOD_RECRUITMENT_DELAY;
	double WAIT_FOR_GOOD_REMOTE_RECRUITMENT_DELAY;
	double ATTEMPT_RECRUITMENT_DELAY;
	double WAIT_FOR_DISTRIBUTOR_JOIN_DELAY;
	double WAIT_FOR_RATEKEEPER_JOIN_DELAY;
	double WORKER_FAILURE_TIME;
	double CHECK_OUTSTANDING_INTERVAL;
	double INCOMPATIBLE_PEERS_LOGGING_INTERVAL;
	double VERSION_LAG_METRIC_INTERVAL;
	int64_t MAX_VERSION_DIFFERENCE;
	double FORCE_RECOVERY_CHECK_DELAY;
	double RATEKEEPER_FAILURE_TIME;
	double REPLACE_INTERFACE_DELAY;
	double REPLACE_INTERFACE_CHECK_DELAY;
	double COORDINATOR_REGISTER_INTERVAL;
	double CLIENT_REGISTER_INTERVAL;

	// Knobs used to select the best policy (via monte carlo)
	int POLICY_RATING_TESTS; // number of tests per policy (in order to compare)
	int POLICY_GENERATIONS; // number of policies to generate

	int EXPECTED_MASTER_FITNESS;
	int EXPECTED_TLOG_FITNESS;
	int EXPECTED_LOG_ROUTER_FITNESS;
	int EXPECTED_COMMIT_PROXY_FITNESS;
	int EXPECTED_GRV_PROXY_FITNESS;
	int EXPECTED_RESOLVER_FITNESS;
	double RECRUITMENT_TIMEOUT;
	int DBINFO_SEND_AMOUNT;
	double DBINFO_BATCH_DELAY;

	// Move Keys
	double SHARD_READY_DELAY;
	double SERVER_READY_QUORUM_INTERVAL;
	double SERVER_READY_QUORUM_TIMEOUT;
	double REMOVE_RETRY_DELAY;
	int MOVE_KEYS_KRM_LIMIT;
	int MOVE_KEYS_KRM_LIMIT_BYTES; // This must be sufficiently larger than CLIENT_KNOBS->KEY_SIZE_LIMIT
	                               // (fdbclient/Knobs.h) to ensure that at least two entries will be returned from an
	                               // attempt to read a key range map
	int MAX_SKIP_TAGS;
	double MAX_ADDED_SOURCES_MULTIPLIER;

	// FdbServer
	double MIN_REBOOT_TIME;
	double MAX_REBOOT_TIME;
	std::string LOG_DIRECTORY;
	int64_t SERVER_MEM_LIMIT;

	// Ratekeeper
	double SMOOTHING_AMOUNT;
	double SLOW_SMOOTHING_AMOUNT;
	double METRIC_UPDATE_RATE;
	double DETAILED_METRIC_UPDATE_RATE;
	double LAST_LIMITED_RATIO;
	double RATEKEEPER_DEFAULT_LIMIT;

	int64_t TARGET_BYTES_PER_STORAGE_SERVER;
	int64_t SPRING_BYTES_STORAGE_SERVER;
	int64_t AUTO_TAG_THROTTLE_STORAGE_QUEUE_BYTES;
	int64_t TARGET_BYTES_PER_STORAGE_SERVER_BATCH;
	int64_t SPRING_BYTES_STORAGE_SERVER_BATCH;
	int64_t STORAGE_HARD_LIMIT_BYTES;
	int64_t STORAGE_DURABILITY_LAG_HARD_MAX;
	int64_t STORAGE_DURABILITY_LAG_SOFT_MAX;

	int64_t LOW_PRIORITY_STORAGE_QUEUE_BYTES;
	int64_t LOW_PRIORITY_DURABILITY_LAG;

	int64_t TARGET_BYTES_PER_TLOG;
	int64_t SPRING_BYTES_TLOG;
	int64_t TARGET_BYTES_PER_TLOG_BATCH;
	int64_t SPRING_BYTES_TLOG_BATCH;
	int64_t TLOG_SPILL_THRESHOLD;
	int64_t TLOG_HARD_LIMIT_BYTES;
	int64_t TLOG_RECOVER_MEMORY_LIMIT;
	double TLOG_IGNORE_POP_AUTO_ENABLE_DELAY;

	int64_t MAX_MANUAL_THROTTLED_TRANSACTION_TAGS;
	int64_t MAX_AUTO_THROTTLED_TRANSACTION_TAGS;
	double MIN_TAG_COST;
	double AUTO_THROTTLE_TARGET_TAG_BUSYNESS;
	double AUTO_THROTTLE_RAMP_TAG_BUSYNESS;
	double AUTO_TAG_THROTTLE_RAMP_UP_TIME;
	double AUTO_TAG_THROTTLE_DURATION;
	double TAG_THROTTLE_PUSH_INTERVAL;
	double AUTO_TAG_THROTTLE_START_AGGREGATION_TIME;
	double AUTO_TAG_THROTTLE_UPDATE_FREQUENCY;
	double TAG_THROTTLE_EXPIRED_CLEANUP_INTERVAL;
	bool AUTO_TAG_THROTTLING_ENABLED;

	double MAX_TRANSACTIONS_PER_BYTE;

	int64_t MIN_AVAILABLE_SPACE;
	double MIN_AVAILABLE_SPACE_RATIO;
	double TARGET_AVAILABLE_SPACE_RATIO;
	double AVAILABLE_SPACE_UPDATE_DELAY;

	double MAX_TL_SS_VERSION_DIFFERENCE; // spring starts at half this value
	double MAX_TL_SS_VERSION_DIFFERENCE_BATCH;
	int MAX_MACHINES_FALLING_BEHIND;

	int MAX_TPS_HISTORY_SAMPLES;
	int NEEDED_TPS_HISTORY_SAMPLES;
	int64_t TARGET_DURABILITY_LAG_VERSIONS;
	int64_t AUTO_TAG_THROTTLE_DURABILITY_LAG_VERSIONS;
	int64_t TARGET_DURABILITY_LAG_VERSIONS_BATCH;
	int64_t DURABILITY_LAG_UNLIMITED_THRESHOLD;
	double INITIAL_DURABILITY_LAG_MULTIPLIER;
	double DURABILITY_LAG_REDUCTION_RATE;
	double DURABILITY_LAG_INCREASE_RATE;

	double STORAGE_SERVER_LIST_FETCH_TIMEOUT;

	// disk snapshot
	int64_t MAX_FORKED_PROCESS_OUTPUT;
	double SNAP_CREATE_MAX_TIMEOUT;

	// Storage Metrics
	double STORAGE_METRICS_AVERAGE_INTERVAL;
	double STORAGE_METRICS_AVERAGE_INTERVAL_PER_KSECONDS;
	double SPLIT_JITTER_AMOUNT;
	int64_t IOPS_UNITS_PER_SAMPLE;
	int64_t BANDWIDTH_UNITS_PER_SAMPLE;
	int64_t BYTES_READ_UNITS_PER_SAMPLE;
	int64_t READ_HOT_SUB_RANGE_CHUNK_SIZE;
	int64_t EMPTY_READ_PENALTY;
	bool READ_SAMPLING_ENABLED;

	// Storage Server
	double STORAGE_LOGGING_DELAY;
	double STORAGE_SERVER_POLL_METRICS_DELAY;
	double FUTURE_VERSION_DELAY;
	int STORAGE_LIMIT_BYTES;
	int BUGGIFY_LIMIT_BYTES;
	int FETCH_BLOCK_BYTES;
	int FETCH_KEYS_PARALLELISM_BYTES;
	int FETCH_KEYS_LOWER_PRIORITY;
	int BUGGIFY_BLOCK_BYTES;
	double STORAGE_DURABILITY_LAG_REJECT_THRESHOLD;
	double STORAGE_DURABILITY_LAG_MIN_RATE;
	int STORAGE_COMMIT_BYTES;
	double STORAGE_COMMIT_INTERVAL;
	double UPDATE_SHARD_VERSION_INTERVAL;
	int BYTE_SAMPLING_FACTOR;
	int BYTE_SAMPLING_OVERHEAD;
	int MAX_STORAGE_SERVER_WATCH_BYTES;
	int MAX_BYTE_SAMPLE_CLEAR_MAP_SIZE;
	double LONG_BYTE_SAMPLE_RECOVERY_DELAY;
	int BYTE_SAMPLE_LOAD_PARALLELISM;
	double BYTE_SAMPLE_LOAD_DELAY;
	double BYTE_SAMPLE_START_DELAY;
	double UPDATE_STORAGE_PROCESS_STATS_INTERVAL;
	double BEHIND_CHECK_DELAY;
	int BEHIND_CHECK_COUNT;
	int64_t BEHIND_CHECK_VERSIONS;
	double WAIT_METRICS_WRONG_SHARD_CHANCE;
	int64_t MIN_TAG_READ_PAGES_RATE;
	int64_t MIN_TAG_WRITE_PAGES_RATE;
	double TAG_MEASUREMENT_INTERVAL;
	int64_t READ_COST_BYTE_FACTOR;
	bool PREFIX_COMPRESS_KVS_MEM_SNAPSHOTS;
	bool REPORT_DD_METRICS;
	double DD_METRICS_REPORT_INTERVAL;
	double FETCH_KEYS_TOO_LONG_TIME_CRITERIA;
	double MAX_STORAGE_COMMIT_TIME;

	// Wait Failure
	int MAX_OUTSTANDING_WAIT_FAILURE_REQUESTS;
	double WAIT_FAILURE_DELAY_LIMIT;

	// Worker
	double WORKER_LOGGING_INTERVAL;
	double HEAP_PROFILER_INTERVAL;
	double DEGRADED_RESET_INTERVAL;
	double DEGRADED_WARNING_LIMIT;
	double DEGRADED_WARNING_RESET_DELAY;
	int64_t TRACE_LOG_FLUSH_FAILURE_CHECK_INTERVAL_SECONDS;
	double TRACE_LOG_PING_TIMEOUT_SECONDS;
	double MIN_DELAY_CC_WORST_FIT_CANDIDACY_SECONDS; // Listen for a leader for N seconds, and if not heard, then try to
	                                                 // become the leader.
	double MAX_DELAY_CC_WORST_FIT_CANDIDACY_SECONDS;
	double DBINFO_FAILED_DELAY;

	// Test harness
	double WORKER_POLL_DELAY;

	// Coordination
	double COORDINATED_STATE_ONCONFLICT_POLL_INTERVAL;

	// Buggification
	double BUGGIFIED_EVENTUAL_CONSISTENCY;
	bool BUGGIFY_ALL_COORDINATION;

	// Status
	double STATUS_MIN_TIME_BETWEEN_REQUESTS;
	double MAX_STATUS_REQUESTS_PER_SECOND;
	int CONFIGURATION_ROWS_TO_FETCH;
	bool DISABLE_DUPLICATE_LOG_WARNING;
	double HISTOGRAM_REPORT_INTERVAL;

	// IPager
	int PAGER_RESERVED_PAGES;

	// IndirectShadowPager
	int FREE_PAGE_VACUUM_THRESHOLD;
	int VACUUM_QUEUE_SIZE;
	int VACUUM_BYTES_PER_SECOND;

	// Timekeeper
	int64_t TIME_KEEPER_DELAY;
	int64_t TIME_KEEPER_MAX_ENTRIES;

	// Fast Restore
	// TODO: After 6.3, review FR knobs, remove unneeded ones and change default value
	int64_t FASTRESTORE_FAILURE_TIMEOUT;
	int64_t FASTRESTORE_HEARTBEAT_INTERVAL;
	double FASTRESTORE_SAMPLING_PERCENT;
	int64_t FASTRESTORE_NUM_LOADERS;
	int64_t FASTRESTORE_NUM_APPLIERS;
	// FASTRESTORE_TXN_BATCH_MAX_BYTES is target txn size used by appliers to apply mutations
	double FASTRESTORE_TXN_BATCH_MAX_BYTES;
	// FASTRESTORE_VERSIONBATCH_MAX_BYTES is the maximum data size in each version batch
	double FASTRESTORE_VERSIONBATCH_MAX_BYTES;
	// FASTRESTORE_VB_PARALLELISM is the number of concurrently running version batches
	int64_t FASTRESTORE_VB_PARALLELISM;
	int64_t FASTRESTORE_VB_MONITOR_DELAY; // How quickly monitor finished version batch
	double FASTRESTORE_VB_LAUNCH_DELAY;
	int64_t FASTRESTORE_ROLE_LOGGING_DELAY;
	int64_t FASTRESTORE_UPDATE_PROCESS_STATS_INTERVAL; // How quickly to update process metrics for restore
	int64_t FASTRESTORE_ATOMICOP_WEIGHT; // workload amplication factor for atomic op
	int64_t FASTRESTORE_APPLYING_PARALLELISM; // number of outstanding txns writing to dest. DB
	int64_t FASTRESTORE_MONITOR_LEADER_DELAY;
	int64_t FASTRESTORE_STRAGGLER_THRESHOLD_SECONDS;
	bool FASTRESTORE_TRACK_REQUEST_LATENCY; // true to track reply latency of each request in a request batch
	bool FASTRESTORE_TRACK_LOADER_SEND_REQUESTS; // track requests of load send mutations to appliers?
	int64_t FASTRESTORE_MEMORY_THRESHOLD_MB_SOFT; // threshold when pipelined actors should be delayed
	int64_t FASTRESTORE_WAIT_FOR_MEMORY_LATENCY;
	int64_t FASTRESTORE_HEARTBEAT_DELAY; // interval for master to ping loaders and appliers
	int64_t
	    FASTRESTORE_HEARTBEAT_MAX_DELAY; // master claim a node is down if no heart beat from the node for this delay
	int64_t FASTRESTORE_APPLIER_FETCH_KEYS_SIZE; // number of keys to fetch in a txn on applier
	int64_t FASTRESTORE_LOADER_SEND_MUTATION_MSG_BYTES; // desired size of mutation message sent from loader to appliers
	bool FASTRESTORE_GET_RANGE_VERSIONS_EXPENSIVE; // parse each range file to get (range, version) it has?
	int64_t FASTRESTORE_REQBATCH_PARALLEL; // number of requests to wait on for getBatchReplies()
	bool FASTRESTORE_REQBATCH_LOG; // verbose log information for getReplyBatches
	int FASTRESTORE_TXN_CLEAR_MAX; // threshold to start tracking each clear op in a txn
	int FASTRESTORE_TXN_RETRY_MAX; // threshold to start output error on too many retries
	double FASTRESTORE_TXN_EXTRA_DELAY; // extra delay to avoid overwhelming fdb
	bool FASTRESTORE_NOT_WRITE_DB; // do not write result to DB. Only for dev testing
	bool FASTRESTORE_USE_RANGE_FILE; // use range file in backup
	bool FASTRESTORE_USE_LOG_FILE; // use log file in backup
	int64_t FASTRESTORE_SAMPLE_MSG_BYTES; // sample message desired size
	double FASTRESTORE_SCHED_UPDATE_DELAY; // delay in seconds in updating process metrics
	int FASTRESTORE_SCHED_TARGET_CPU_PERCENT; // release as many requests as possible when cpu usage is below the knob
	int FASTRESTORE_SCHED_MAX_CPU_PERCENT; // max cpu percent when scheduler shall not release non-urgent requests
	int FASTRESTORE_SCHED_INFLIGHT_LOAD_REQS; // number of inflight requests to load backup files
	int FASTRESTORE_SCHED_INFLIGHT_SEND_REQS; // number of inflight requests for loaders to  send mutations to appliers
	int FASTRESTORE_SCHED_LOAD_REQ_BATCHSIZE; // number of load request to release at once
	int FASTRESTORE_SCHED_INFLIGHT_SENDPARAM_THRESHOLD; // we can send future VB requests if it is less than this knob
	int FASTRESTORE_SCHED_SEND_FUTURE_VB_REQS_BATCH; // number of future VB sendLoadingParam requests to process at once
	int FASTRESTORE_NUM_TRACE_EVENTS;
	bool FASTRESTORE_EXPENSIVE_VALIDATION; // when set true, performance will be heavily affected
	double FASTRESTORE_WRITE_BW_MB; // target aggregated write bandwidth from all appliers
	double FASTRESTORE_RATE_UPDATE_SECONDS; // how long to update appliers target write rate

	int REDWOOD_DEFAULT_PAGE_SIZE; // Page size for new Redwood files
	int REDWOOD_KVSTORE_CONCURRENT_READS; // Max number of simultaneous point or range reads in progress.
	int REDWOOD_COMMIT_CONCURRENT_READS; // Max number of concurrent reads done to support commit operations
	double REDWOOD_PAGE_REBUILD_FILL_FACTOR; // When rebuilding pages, start a new page after this capacity
	int REDWOOD_LAZY_CLEAR_BATCH_SIZE_PAGES; // Number of pages to try to pop from the lazy delete queue and process at
	                                         // once
	int REDWOOD_LAZY_CLEAR_MIN_PAGES; // Minimum number of pages to free before ending a lazy clear cycle, unless the
	                                  // queue is empty
	int REDWOOD_LAZY_CLEAR_MAX_PAGES; // Maximum number of pages to free before ending a lazy clear cycle, unless the
	                                  // queue is empty
	int64_t REDWOOD_REMAP_CLEANUP_WINDOW; // Remap remover lag interval in which to coalesce page writes
	double REDWOOD_REMAP_CLEANUP_LAG; // Maximum allowed remap remover lag behind the cleanup window as a multiple of
	                                  // the window size
	double REDWOOD_LOGGING_INTERVAL;

	// Server request latency measurement
	int LATENCY_SAMPLE_SIZE;
	double LATENCY_METRICS_LOGGING_INTERVAL;

	ServerKnobs();
	void initialize(bool randomize = false, ClientKnobs* clientKnobs = nullptr, bool isSimulated = false);
};

extern std::unique_ptr<ServerKnobs> globalServerKnobs;
extern ServerKnobs const* SERVER_KNOBS;

#endif<|MERGE_RESOLUTION|>--- conflicted
+++ resolved
@@ -41,12 +41,8 @@
 	                                  // often, so that versions always advance smoothly
 
 	// TLogs
-<<<<<<< HEAD
 	double TLOG_TIMEOUT; // tlog OR commit proxy failure - master's reaction time
-=======
-	double TLOG_TIMEOUT; // tlog OR master proxy failure - master's reaction time
 	double TLOG_SLOW_REJOIN_WARN_TIMEOUT_SECS; // Warns if a tlog takes too long to rejoin
->>>>>>> 59a79e69
 	double RECOVERY_TLOG_SMART_QUORUM_DELAY; // smaller might be better for bug amplification
 	double TLOG_STORAGE_MIN_UPDATE_INTERVAL;
 	double BUGGIFY_TLOG_STORAGE_MIN_UPDATE_INTERVAL;

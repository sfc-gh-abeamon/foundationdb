--- conflicted
+++ resolved
@@ -495,11 +495,8 @@
 	int64_t FASTRESTORE_ROLE_LOGGING_DELAY;
 	int64_t FASTRESTORE_UPDATE_PROCESS_STATS_INTERVAL; // How quickly to update process metrics for restore
 	int64_t FASTRESTORE_ATOMICOP_WEIGHT; // workload amplication factor for atomic op
-<<<<<<< HEAD
 	int64_t FASTRESTORE_APPLYING_PARALLELISM; // number of outstanding txns writing to dest. DB
-=======
 	int64_t FASTRESTORE_MONITOR_LEADER_DELAY;
->>>>>>> fe78524b
 
 	ServerKnobs(bool randomize = false, ClientKnobs* clientKnobs = NULL, bool isSimulated = false);
 };

/*
 * CommitProxyServer.actor.cpp
 *
 * This source file is part of the FoundationDB open source project
 *
 * Copyright 2013-2022 Apple Inc. and the FoundationDB project authors
 *
 * Licensed under the Apache License, Version 2.0 (the "License");
 * you may not use this file except in compliance with the License.
 * You may obtain a copy of the License at
 *
 *     http://www.apache.org/licenses/LICENSE-2.0
 *
 * Unless required by applicable law or agreed to in writing, software
 * distributed under the License is distributed on an "AS IS" BASIS,
 * WITHOUT WARRANTIES OR CONDITIONS OF ANY KIND, either express or implied.
 * See the License for the specific language governing permissions and
 * limitations under the License.
 */

#include <algorithm>
#include <tuple>

#include "fdbclient/Atomic.h"
#include "fdbclient/BackupAgent.actor.h"
#include "fdbclient/BlobCipher.h"
#include "fdbclient/BuildIdempotencyIdMutations.h"
#include "fdbclient/CommitTransaction.h"
#include "fdbclient/DatabaseContext.h"
#include "fdbclient/FDBTypes.h"
#include "fdbclient/IdempotencyId.actor.h"
#include "fdbclient/Knobs.h"
#include "fdbclient/CommitProxyInterface.h"
#include "fdbclient/NativeAPI.actor.h"
#include "fdbclient/SystemData.h"
#include "fdbclient/Tenant.h"
#include "fdbclient/TransactionLineage.h"
#include "fdbrpc/TenantInfo.h"
#include "fdbrpc/sim_validation.h"
#include "fdbserver/ApplyMetadataMutation.h"
#include "fdbserver/ConflictSet.h"
#include "fdbserver/DataDistributorInterface.h"
#include "fdbserver/EncryptionOpsUtils.h"
#include "fdbserver/FDBExecHelper.actor.h"
#include "fdbclient/GetEncryptCipherKeys.actor.h"
#include "fdbserver/IKeyValueStore.h"
#include "fdbserver/Knobs.h"
#include "fdbserver/LogSystem.h"
#include "fdbserver/LogSystemDiskQueueAdapter.h"
#include "fdbserver/MasterInterface.h"
#include "fdbserver/MutationTracking.h"
#include "fdbserver/ProxyCommitData.actor.h"
#include "fdbserver/RatekeeperInterface.h"
#include "fdbserver/RecoveryState.h"
#include "fdbserver/RestoreUtil.h"
#include "fdbserver/ServerDBInfo.actor.h"
#include "fdbserver/WaitFailure.h"
#include "fdbserver/WorkerInterface.actor.h"
#include "flow/ActorCollection.h"
#include "flow/CodeProbe.h"
#include "flow/EncryptUtils.h"
#include "flow/Error.h"
#include "flow/IRandom.h"
#include "flow/Knobs.h"
#include "flow/Trace.h"
#include "fdbclient/Tracing.h"

#include "flow/actorcompiler.h" // This must be the last #include.
#include "flow/network.h"

ACTOR Future<Void> broadcastTxnRequest(TxnStateRequest req, int sendAmount, bool sendReply) {
	state ReplyPromise<Void> reply = req.reply;
	resetReply(req);
	std::vector<Future<Void>> replies;
	int currentStream = 0;
	std::vector<Endpoint> broadcastEndpoints = req.broadcastInfo;
	for (int i = 0; i < sendAmount && currentStream < broadcastEndpoints.size(); i++) {
		std::vector<Endpoint> endpoints;
		RequestStream<TxnStateRequest> cur(broadcastEndpoints[currentStream++]);
		while (currentStream < broadcastEndpoints.size() * (i + 1) / sendAmount) {
			endpoints.push_back(broadcastEndpoints[currentStream++]);
		}
		req.broadcastInfo = endpoints;
		replies.push_back(brokenPromiseToNever(cur.getReply(req)));
		resetReply(req);
	}
	wait(waitForAll(replies));
	if (sendReply) {
		reply.send(Void());
	}
	return Void();
}

ACTOR void discardCommit(UID id, Future<LogSystemDiskQueueAdapter::CommitMessage> fcm, Future<Void> dummyCommitState) {
	ASSERT(!dummyCommitState.isReady());
	LogSystemDiskQueueAdapter::CommitMessage cm = wait(fcm);
	TraceEvent("Discarding", id).detail("Count", cm.messages.size());
	cm.acknowledge.send(Void());
	ASSERT(dummyCommitState.isReady());
}

struct ResolutionRequestBuilder {
	const ProxyCommitData* self;

	// One request per resolver.
	std::vector<ResolveTransactionBatchRequest> requests;

	// Txn i to resolvers that have i'th data sent
	std::vector<std::vector<int>> transactionResolverMap;
	std::vector<CommitTransactionRef*> outTr;

	// Used to report conflicting keys, the format is
	// [CommitTransactionRef_Index][Resolver_Index][Read_Conflict_Range_Index_on_Resolver]
	// -> read_conflict_range's original index in the commitTransactionRef
	std::vector<std::vector<std::vector<int>>> txReadConflictRangeIndexMap;

	ResolutionRequestBuilder(ProxyCommitData* self,
	                         Version version,
	                         Version prevVersion,
	                         Version lastReceivedVersion,
	                         Span& parentSpan)
	  : self(self), requests(self->resolvers.size()) {
		for (auto& req : requests) {
			req.spanContext = parentSpan.context;
			req.prevVersion = prevVersion;
			req.version = version;
			req.lastReceivedVersion = lastReceivedVersion;
		}
	}

	CommitTransactionRef& getOutTransaction(int resolver, Version read_snapshot) {
		CommitTransactionRef*& out = outTr[resolver];
		if (!out) {
			ResolveTransactionBatchRequest& request = requests[resolver];
			request.transactions.resize(request.arena, request.transactions.size() + 1);
			out = &request.transactions.back();
			out->read_snapshot = read_snapshot;
		}
		return *out;
	}

	// Returns a read conflict index map: [resolver_index][read_conflict_range_index_on_the_resolver]
	// -> read_conflict_range's original index
	std::vector<std::vector<int>> addReadConflictRanges(CommitTransactionRef& trIn) {
		std::vector<std::vector<int>> rCRIndexMap(requests.size());
		for (int idx = 0; idx < trIn.read_conflict_ranges.size(); ++idx) {
			const auto& r = trIn.read_conflict_ranges[idx];
			auto ranges = self->keyResolvers.intersectingRanges(r);
			std::set<int> resolvers;
			for (auto& ir : ranges) {
				auto& version_resolver = ir.value();
				for (int i = version_resolver.size() - 1; i >= 0; i--) {
					resolvers.insert(version_resolver[i].second);
					if (version_resolver[i].first < trIn.read_snapshot)
						break;
				}
			}
			if (SERVER_KNOBS->PROXY_USE_RESOLVER_PRIVATE_MUTATIONS && systemKeys.intersects(r)) {
				for (int k = 0; k < self->resolvers.size(); k++) {
					resolvers.insert(k);
				}
			}
			ASSERT(resolvers.size());
			for (int resolver : resolvers) {
				getOutTransaction(resolver, trIn.read_snapshot)
				    .read_conflict_ranges.push_back(requests[resolver].arena, r);
				rCRIndexMap[resolver].push_back(idx);
			}
		}
		return rCRIndexMap;
	}

	void addWriteConflictRanges(CommitTransactionRef& trIn) {
		for (auto& r : trIn.write_conflict_ranges) {
			auto ranges = self->keyResolvers.intersectingRanges(r);
			std::set<int> resolvers;
			for (auto& ir : ranges) {
				auto& version_resolver = ir.value();
				if (!version_resolver.empty()) {
					resolvers.insert(version_resolver.back().second);
				}
			}
			if (SERVER_KNOBS->PROXY_USE_RESOLVER_PRIVATE_MUTATIONS && systemKeys.intersects(r)) {
				for (int k = 0; k < self->resolvers.size(); k++) {
					resolvers.insert(k);
				}
			}
			ASSERT(resolvers.size());
			for (int resolver : resolvers)
				getOutTransaction(resolver, trIn.read_snapshot)
				    .write_conflict_ranges.push_back(requests[resolver].arena, r);
		}
	}

	void addTransaction(CommitTransactionRequest& trRequest, Version ver, int transactionNumberInBatch) {
		auto& trIn = trRequest.transaction;
		// SOMEDAY: There are a couple of unnecessary O( # resolvers ) steps here
		outTr.assign(requests.size(), nullptr);
		ASSERT(transactionNumberInBatch >= 0 && transactionNumberInBatch < 32768);

		bool isTXNStateTransaction = false;
		for (auto& m : trIn.mutations) {
			DEBUG_MUTATION("AddTr", ver, m, self->dbgid).detail("Idx", transactionNumberInBatch);
			if (m.type == MutationRef::SetVersionstampedKey) {
				transformVersionstampMutation(m, &MutationRef::param1, requests[0].version, transactionNumberInBatch);
				trIn.write_conflict_ranges.push_back(requests[0].arena, singleKeyRange(m.param1, requests[0].arena));
			} else if (m.type == MutationRef::SetVersionstampedValue) {
				transformVersionstampMutation(m, &MutationRef::param2, requests[0].version, transactionNumberInBatch);
			}
			if (isMetadataMutation(m)) {
				isTXNStateTransaction = true;
				auto& tr = getOutTransaction(0, trIn.read_snapshot);
				tr.mutations.push_back(requests[0].arena, m);
				tr.lock_aware = trRequest.isLockAware();
			}
		}
		if (isTXNStateTransaction && !trRequest.isLockAware()) {
			// This mitigates https://github.com/apple/foundationdb/issues/3647. Since this transaction is not lock
			// aware, if this transaction got a read version then \xff/dbLocked must not have been set at this
			// transaction's read snapshot. If that changes by commit time, then it won't commit on any proxy because of
			// a conflict. A client could set a read version manually so this isn't totally bulletproof.
			trIn.read_conflict_ranges.push_back(trRequest.arena, KeyRangeRef(databaseLockedKey, databaseLockedKeyEnd));
		}

		std::vector<std::vector<int>> rCRIndexMap = addReadConflictRanges(trIn);
		txReadConflictRangeIndexMap.push_back(std::move(rCRIndexMap));

		addWriteConflictRanges(trIn);

		if (isTXNStateTransaction) {
			for (int r = 0; r < requests.size(); r++) {
				int transactionNumberInRequest =
				    &getOutTransaction(r, trIn.read_snapshot) - requests[r].transactions.begin();
				requests[r].txnStateTransactions.push_back(requests[r].arena, transactionNumberInRequest);
			}
			// Note only Resolver 0 got the correct spanContext, which means
			// the reply from Resolver 0 has the right one back.
			getOutTransaction(0, trIn.read_snapshot).spanContext = trRequest.spanContext;
		}

		std::vector<int> resolversUsed;
		for (int r = 0; r < outTr.size(); r++)
			if (outTr[r]) {
				resolversUsed.push_back(r);
				outTr[r]->report_conflicting_keys = trIn.report_conflicting_keys;
			}
		transactionResolverMap.emplace_back(std::move(resolversUsed));
	}
};

ErrorOr<Optional<TenantMapEntry>> getTenantEntry(ProxyCommitData* commitData,
                                                 Optional<TenantNameRef> tenant,
                                                 Optional<int64_t> tenantId,
                                                 bool logOnFailure) {
	if (tenant.present()) {
		auto itr = commitData->tenantMap.find(tenant.get());
		if (itr == commitData->tenantMap.end()) {
			if (logOnFailure) {
				TraceEvent(SevWarn, "CommitProxyUnknownTenant", commitData->dbgid).detail("Tenant", tenant.get());
			}

			return unknown_tenant();
		} else if (tenantId.present() && tenantId.get() != itr->second.id) {
			if (logOnFailure) {
				TraceEvent(SevWarn, "CommitProxyTenantIdMismatch", commitData->dbgid)
				    .detail("Tenant", tenant.get())
				    .detail("TenantId", tenantId)
				    .detail("ExistingId", itr->second.id);
			}

			return unknown_tenant();
		}

		return ErrorOr<Optional<TenantMapEntry>>(Optional<TenantMapEntry>(itr->second));
	}

	return Optional<TenantMapEntry>();
}

bool verifyTenantPrefix(ProxyCommitData* const commitData, const CommitTransactionRequest& req) {
	ErrorOr<Optional<TenantMapEntry>> tenantEntry =
	    getTenantEntry(commitData, req.tenantInfo.name.castTo<TenantNameRef>(), req.tenantInfo.tenantId, true);

	if (tenantEntry.isError()) {
		return true;
	}

	if (tenantEntry.get().present()) {
		Key tenantPrefix = tenantEntry.get().get().prefix;
		for (auto& m : req.transaction.mutations) {
			if (m.param1 != metadataVersionKey) {
				if (!m.param1.startsWith(tenantPrefix)) {
					TraceEvent(SevWarnAlways, "TenantPrefixMismatch")
					    .suppressFor(60)
					    .detail("Tenant", req.tenantInfo.name)
					    .detail("TenantID", req.tenantInfo.tenantId)
					    .detail("Prefix", tenantPrefix)
					    .detail("Key", m.param1);
					return false;
				}

				if (m.type == MutationRef::ClearRange && !m.param2.startsWith(tenantPrefix)) {
					TraceEvent(SevWarnAlways, "TenantClearRangePrefixMismatch")
					    .suppressFor(60)
					    .detail("Tenant", req.tenantInfo.name)
					    .detail("TenantID", req.tenantInfo.tenantId)
					    .detail("Prefix", tenantPrefix)
					    .detail("Key", m.param2);
					return false;
				} else if (m.type == MutationRef::SetVersionstampedKey) {
					ASSERT(m.param1.size() >= 4);
					uint8_t* key = const_cast<uint8_t*>(m.param1.begin());
					int* offset = reinterpret_cast<int*>(&key[m.param1.size() - 4]);
					if (*offset < tenantPrefix.size()) {
						TraceEvent(SevWarnAlways, "TenantVersionstampInvalidOffset")
						    .suppressFor(60)
						    .detail("Tenant", req.tenantInfo.name)
						    .detail("TenantID", req.tenantInfo.tenantId)
						    .detail("Prefix", tenantPrefix)
						    .detail("Key", m.param1)
						    .detail("Offset", *offset);
						return false;
					}
				}
			}
		}

		for (auto& rc : req.transaction.read_conflict_ranges) {
			if (rc.begin != metadataVersionKey &&
			    (!rc.begin.startsWith(tenantPrefix) || !rc.end.startsWith(tenantPrefix))) {
				TraceEvent(SevWarnAlways, "TenantReadConflictPrefixMismatch")
				    .suppressFor(60)
				    .detail("Tenant", req.tenantInfo.name)
				    .detail("TenantID", req.tenantInfo.tenantId)
				    .detail("Prefix", tenantPrefix)
				    .detail("BeginKey", rc.begin)
				    .detail("EndKey", rc.end);
				return false;
			}
		}

		for (auto& wc : req.transaction.write_conflict_ranges) {
			if (wc.begin != metadataVersionKey &&
			    (!wc.begin.startsWith(tenantPrefix) || !wc.end.startsWith(tenantPrefix))) {
				TraceEvent(SevWarnAlways, "TenantWriteConflictPrefixMismatch")
				    .suppressFor(60)
				    .detail("Tenant", req.tenantInfo.name)
				    .detail("TenantID", req.tenantInfo.tenantId)
				    .detail("Prefix", tenantPrefix)
				    .detail("BeginKey", wc.begin)
				    .detail("EndKey", wc.end);
				return false;
			}
		}
	}

	return true;
}

ACTOR Future<Void> commitBatcher(ProxyCommitData* commitData,
                                 PromiseStream<std::pair<std::vector<CommitTransactionRequest>, int>> out,
                                 FutureStream<CommitTransactionRequest> in,
                                 int desiredBytes,
                                 int64_t memBytesLimit) {
	wait(delayJittered(commitData->commitBatchInterval, TaskPriority::ProxyCommitBatcher));

	state double lastBatch = 0;

	loop {
		state Future<Void> timeout;
		state std::vector<CommitTransactionRequest> batch;
		state int batchBytes = 0;
		// TODO: Enable this assertion (currently failing with gcc)
		// static_assert(std::is_nothrow_move_constructible_v<CommitTransactionRequest>);

		if (SERVER_KNOBS->MAX_COMMIT_BATCH_INTERVAL <= 0) {
			timeout = Never();
		} else {
			timeout = delayJittered(SERVER_KNOBS->MAX_COMMIT_BATCH_INTERVAL, TaskPriority::ProxyCommitBatcher);
		}

		while (!timeout.isReady() &&
		       !(batch.size() == SERVER_KNOBS->COMMIT_TRANSACTION_BATCH_COUNT_MAX || batchBytes >= desiredBytes)) {
			choose {
				when(CommitTransactionRequest req = waitNext(in)) {
					// WARNING: this code is run at a high priority, so it needs to do as little work as possible
					int bytes = getBytes(req);

					// Drop requests if memory is under severe pressure
					if (commitData->commitBatchesMemBytesCount + bytes > memBytesLimit) {
						++commitData->stats.txnCommitErrors;
						req.reply.sendError(commit_proxy_memory_limit_exceeded());
						TraceEvent(SevWarnAlways, "ProxyCommitBatchMemoryThresholdExceeded")
						    .suppressFor(60)
						    .detail("MemBytesCount", commitData->commitBatchesMemBytesCount)
						    .detail("MemLimit", memBytesLimit);
						continue;
					}

					if (bytes > FLOW_KNOBS->PACKET_WARNING) {
						TraceEvent(!g_network->isSimulated() ? SevWarnAlways : SevWarn, "LargeTransaction")
						    .suppressFor(1.0)
						    .detail("Size", bytes)
						    .detail("Client", req.reply.getEndpoint().getPrimaryAddress());
					}

					if (!verifyTenantPrefix(commitData, req)) {
						++commitData->stats.txnCommitErrors;
						req.reply.sendError(illegal_tenant_access());
						continue;
					}

					++commitData->stats.txnCommitIn;

					if (req.debugID.present()) {
						g_traceBatch.addEvent("CommitDebug", req.debugID.get().first(), "CommitProxyServer.batcher");
					}

					if (!batch.size()) {
						if (now() - lastBatch > commitData->commitBatchInterval) {
							timeout = delayJittered(SERVER_KNOBS->COMMIT_TRANSACTION_BATCH_INTERVAL_FROM_IDLE,
							                        TaskPriority::ProxyCommitBatcher);
						} else {
							timeout = delayJittered(commitData->commitBatchInterval - (now() - lastBatch),
							                        TaskPriority::ProxyCommitBatcher);
						}
					}

					if ((batchBytes + bytes > CLIENT_KNOBS->TRANSACTION_SIZE_LIMIT || req.firstInBatch()) &&
					    batch.size()) {
						out.send({ std::move(batch), batchBytes });
						lastBatch = now();
						timeout = delayJittered(commitData->commitBatchInterval, TaskPriority::ProxyCommitBatcher);
						batch.clear();
						batchBytes = 0;
					}

					batch.push_back(req);
					batchBytes += bytes;
					commitData->commitBatchesMemBytesCount += bytes;
				}
				when(wait(timeout)) {}
			}
		}
		out.send({ std::move(batch), batchBytes });
		lastBatch = now();
	}
}

void createWhitelistBinPathVec(const std::string& binPath, std::vector<Standalone<StringRef>>& binPathVec) {
	TraceEvent(SevDebug, "BinPathConverter").detail("Input", binPath);
	StringRef input(binPath);
	while (input != StringRef()) {
		StringRef token = input.eat(","_sr);
		if (token != StringRef()) {
			const uint8_t* ptr = token.begin();
			while (ptr != token.end() && *ptr == ' ') {
				ptr++;
			}
			if (ptr != token.end()) {
				Standalone<StringRef> newElement(token.substr(ptr - token.begin()));
				TraceEvent(SevDebug, "BinPathItem").detail("Element", newElement);
				binPathVec.push_back(newElement);
			}
		}
	}
	return;
}

bool isWhitelisted(const std::vector<Standalone<StringRef>>& binPathVec, StringRef binPath) {
	TraceEvent("BinPath").detail("Value", binPath);
	for (const auto& item : binPathVec) {
		TraceEvent("Element").detail("Value", item);
	}
	return std::find(binPathVec.begin(), binPathVec.end(), binPath) != binPathVec.end();
}

ACTOR Future<Void> addBackupMutations(ProxyCommitData* self,
                                      const std::map<Key, MutationListRef>* logRangeMutations,
                                      LogPushData* toCommit,
                                      Version commitVersion,
                                      double* computeDuration,
                                      double* computeStart) {
	state std::map<Key, MutationListRef>::const_iterator logRangeMutation = logRangeMutations->cbegin();
	state int32_t version = commitVersion / CLIENT_KNOBS->LOG_RANGE_BLOCK_SIZE;
	state int yieldBytes = 0;
	state BinaryWriter valueWriter(Unversioned());

	toCommit->addTransactionInfo(SpanContext());

	// Serialize the log range mutations within the map
	for (; logRangeMutation != logRangeMutations->cend(); ++logRangeMutation) {
		// FIXME: this is re-implementing the serialize function of MutationListRef in order to have a yield
		valueWriter = BinaryWriter(IncludeVersion(ProtocolVersion::withBackupMutations()));
		valueWriter << logRangeMutation->second.totalSize();

		state MutationListRef::Blob* blobIter = logRangeMutation->second.blob_begin;
		while (blobIter) {
			if (yieldBytes > SERVER_KNOBS->DESIRED_TOTAL_BYTES) {
				yieldBytes = 0;
				if (g_network->check_yield(TaskPriority::ProxyCommitYield1)) {
					*computeDuration += g_network->timer() - *computeStart;
					wait(delay(0, TaskPriority::ProxyCommitYield1));
					*computeStart = g_network->timer();
				}
			}
			valueWriter.serializeBytes(blobIter->data);
			yieldBytes += blobIter->data.size();
			blobIter = blobIter->next;
		}

		Key val = valueWriter.toValue();

		BinaryWriter wr(Unversioned());

		// Serialize the log destination
		wr.serializeBytes(logRangeMutation->first);

		// Write the log keys and version information
		wr << (uint8_t)hashlittle(&version, sizeof(version), 0);
		wr << bigEndian64(commitVersion);

		MutationRef backupMutation;
		backupMutation.type = MutationRef::SetValue;
		uint32_t* partBuffer = nullptr;

		for (int part = 0; part * CLIENT_KNOBS->MUTATION_BLOCK_SIZE < val.size(); part++) {

			// Assign the second parameter as the part
			backupMutation.param2 = val.substr(
			    part * CLIENT_KNOBS->MUTATION_BLOCK_SIZE,
			    std::min(val.size() - part * CLIENT_KNOBS->MUTATION_BLOCK_SIZE, CLIENT_KNOBS->MUTATION_BLOCK_SIZE));

			// Write the last part of the mutation to the serialization, if the buffer is not defined
			if (!partBuffer) {
				// Serialize the part to the writer
				wr << bigEndian32(part);

				// Define the last buffer part
				partBuffer = (uint32_t*)((char*)wr.getData() + wr.getLength() - sizeof(uint32_t));
			} else {
				*partBuffer = bigEndian32(part);
			}

			// Define the mutation type and and location
			backupMutation.param1 = wr.toValue();
			ASSERT(backupMutation.param1.startsWith(
			    logRangeMutation->first)); // We are writing into the configured destination

			auto& tags = self->tagsForKey(backupMutation.param1);
			toCommit->addTags(tags);
			toCommit->writeTypedMessage(backupMutation);

			//			if (DEBUG_MUTATION("BackupProxyCommit", commitVersion, backupMutation)) {
			//				TraceEvent("BackupProxyCommitTo", self->dbgid).detail("To",
			// describe(tags)).detail("BackupMutation", backupMutation.toString())
			// .detail("BackupMutationSize", val.size()).detail("Version", commitVersion).detail("DestPath",
			// logRangeMutation.first) 					.detail("PartIndex", part).detail("PartIndexEndian",
			// bigEndian32(part)).detail("PartData", backupMutation.param1);
			//			}
		}
	}
	return Void();
}

ACTOR Future<Void> releaseResolvingAfter(ProxyCommitData* self, Future<Void> releaseDelay, int64_t localBatchNumber) {
	wait(releaseDelay);
	ASSERT(self->latestLocalCommitBatchResolving.get() == localBatchNumber - 1);
	self->latestLocalCommitBatchResolving.set(localBatchNumber);
	return Void();
}

ACTOR static Future<ResolveTransactionBatchReply> trackResolutionMetrics(Reference<Histogram> dist,
                                                                         Future<ResolveTransactionBatchReply> in) {
	state double startTime = now();
	ResolveTransactionBatchReply reply = wait(in);
	dist->sampleSeconds(now() - startTime);
	return reply;
}

namespace CommitBatch {

struct CommitBatchContext {
	using StoreCommit_t = std::vector<std::pair<Future<LogSystemDiskQueueAdapter::CommitMessage>, Future<Void>>>;

	ProxyCommitData* const pProxyCommitData;
	std::vector<CommitTransactionRequest> trs;
	int currentBatchMemBytesCount;

	double startTime;

	Optional<UID> debugID;

	bool forceRecovery = false;
	bool rejected = false; // If rejected due to long queue length

	int64_t localBatchNumber;
	LogPushData toCommit;

	int batchOperations = 0;

	Span span;

	int64_t batchBytes = 0;

	int latencyBucket = 0;

	Version commitVersion;
	Version prevVersion;

	int64_t maxTransactionBytes;
	std::vector<std::vector<int>> transactionResolverMap;
	std::vector<std::vector<std::vector<int>>> txReadConflictRangeIndexMap;

	Future<Void> releaseDelay;
	Future<Void> releaseFuture;

	std::vector<ResolveTransactionBatchReply> resolution;

	double computeStart;
	double computeDuration = 0;

	Arena arena;

	/// true if the batch is the 1st batch for this proxy, additional metadata
	/// processing is involved for this batch.
	bool isMyFirstBatch;
	bool firstStateMutations;

	Optional<Value> previousCoordinators;

	StoreCommit_t storeCommits;

	std::vector<uint8_t> committed;

	Optional<Key> lockedKey;
	bool locked;

	int commitCount = 0;

	std::vector<int> nextTr;

	bool lockedAfter;

	Optional<Value> metadataVersionAfter;

	int mutationCount = 0;
	int mutationBytes = 0;

	std::map<Key, MutationListRef> logRangeMutations;
	Arena logRangeMutationsArena;

	int transactionNum = 0;
	int yieldBytes = 0;

	LogSystemDiskQueueAdapter::CommitMessage msg;

	Future<Version> loggingComplete;

	double commitStartTime;

	std::unordered_map<uint16_t, Version> tpcvMap; // obtained from resolver
	std::set<Tag> writtenTags; // final set tags written to in the batch
	std::set<Tag> writtenTagsPreResolution; // tags written to in the batch not including any changes from the resolver.

	// Cipher keys to be used to encrypt mutations
	std::unordered_map<EncryptCipherDomainId, Reference<BlobCipherKey>> cipherKeys;

	IdempotencyIdKVBuilder idempotencyKVBuilder;

	CommitBatchContext(ProxyCommitData*, const std::vector<CommitTransactionRequest>*, const int);

	void setupTraceBatch();

	std::set<Tag> getWrittenTagsPreResolution();

private:
	void evaluateBatchSize();
};

std::set<Tag> CommitBatchContext::getWrittenTagsPreResolution() {
	std::set<Tag> transactionTags;
	std::vector<Tag> cacheVector = { cacheTag };
	for (int transactionNum = 0; transactionNum < trs.size(); transactionNum++) {
		int mutationNum = 0;
		VectorRef<MutationRef>* pMutations = &trs[transactionNum].transaction.mutations;
		for (; mutationNum < pMutations->size(); mutationNum++) {
			auto& m = (*pMutations)[mutationNum];
			if (isSingleKeyMutation((MutationRef::Type)m.type)) {
				auto& tags = pProxyCommitData->tagsForKey(m.param1);
				transactionTags.insert(tags.begin(), tags.end());
				if (pProxyCommitData->cacheInfo[m.param1]) {
					transactionTags.insert(cacheTag);
				}
			} else if (m.type == MutationRef::ClearRange) {
				KeyRangeRef clearRange(KeyRangeRef(m.param1, m.param2));
				auto ranges = pProxyCommitData->keyInfo.intersectingRanges(clearRange);
				auto firstRange = ranges.begin();
				++firstRange;
				if (firstRange == ranges.end()) {
					std::set<Tag> filteredTags;
					ranges.begin().value().populateTags();
					filteredTags.insert(ranges.begin().value().tags.begin(), ranges.begin().value().tags.end());
					transactionTags.insert(ranges.begin().value().tags.begin(), ranges.begin().value().tags.end());
				} else {
					std::set<Tag> allSources;
					for (auto r : ranges) {
						r.value().populateTags();
						allSources.insert(r.value().tags.begin(), r.value().tags.end());
						transactionTags.insert(r.value().tags.begin(), r.value().tags.end());
					}
				}
				if (pProxyCommitData->needsCacheTag(clearRange)) {
					transactionTags.insert(cacheTag);
				}
			} else {
				UNREACHABLE();
			}
		}
	}

	return transactionTags;
}

CommitBatchContext::CommitBatchContext(ProxyCommitData* const pProxyCommitData_,
                                       const std::vector<CommitTransactionRequest>* trs_,
                                       const int currentBatchMemBytesCount)
  : pProxyCommitData(pProxyCommitData_), trs(std::move(*const_cast<std::vector<CommitTransactionRequest>*>(trs_))),
    currentBatchMemBytesCount(currentBatchMemBytesCount), startTime(g_network->now()),
    localBatchNumber(++pProxyCommitData->localCommitBatchesStarted),
    toCommit(pProxyCommitData->logSystem, pProxyCommitData->localTLogCount), span("MP:commitBatch"_loc),
    committed(trs.size()) {

	evaluateBatchSize();

	if (batchOperations != 0) {
		latencyBucket =
		    std::min<int>(SERVER_KNOBS->PROXY_COMPUTE_BUCKETS - 1,
		                  SERVER_KNOBS->PROXY_COMPUTE_BUCKETS * batchBytes /
		                      (batchOperations * (CLIENT_KNOBS->VALUE_SIZE_LIMIT + CLIENT_KNOBS->KEY_SIZE_LIMIT)));
	}

	// since we are using just the former to limit the number of versions actually in flight!
	ASSERT(SERVER_KNOBS->MAX_READ_TRANSACTION_LIFE_VERSIONS <= SERVER_KNOBS->MAX_VERSIONS_IN_FLIGHT);
}

void CommitBatchContext::setupTraceBatch() {
	for (const auto& tr : trs) {
		if (tr.debugID.present()) {
			if (!debugID.present()) {
				debugID = nondeterministicRandom()->randomUniqueID();
			}

			g_traceBatch.addAttach("CommitAttachID", tr.debugID.get().first(), debugID.get().first());
		}
		span.addLink(tr.spanContext);
	}

	if (debugID.present()) {
		g_traceBatch.addEvent("CommitDebug", debugID.get().first(), "CommitProxyServer.commitBatch.Before");
	}
}

void CommitBatchContext::evaluateBatchSize() {
	for (const auto& tr : trs) {
		const auto& mutations = tr.transaction.mutations;
		batchOperations += mutations.size();
		batchBytes += mutations.expectedSize();
	}
}

// Try to identify recovery transaction and backup's apply mutations (blind writes).
// Both cannot be rejected and are approximated by looking at first mutation
// starting with 0xff.
bool canReject(const std::vector<CommitTransactionRequest>& trs) {
	for (const auto& tr : trs) {
		if (tr.transaction.mutations.empty())
			continue;
		if (!tr.tenantInfo.name.present() &&
		    (tr.transaction.mutations[0].param1.startsWith("\xff"_sr) || tr.transaction.read_conflict_ranges.empty())) {
			return false;
		}
	}
	return true;
}

double computeReleaseDelay(CommitBatchContext* self, double latencyBucket) {
	return std::min(SERVER_KNOBS->MAX_PROXY_COMPUTE,
	                self->batchOperations * self->pProxyCommitData->commitComputePerOperation[latencyBucket]);
}

ACTOR Future<Void> preresolutionProcessing(CommitBatchContext* self) {

	state ProxyCommitData* const pProxyCommitData = self->pProxyCommitData;
	state std::vector<CommitTransactionRequest>& trs = self->trs;
	state const int64_t localBatchNumber = self->localBatchNumber;
	state const int latencyBucket = self->latencyBucket;
	state const Optional<UID>& debugID = self->debugID;
	state Span span("MP:preresolutionProcessing"_loc, self->span.context);
	state double timeStart = now();

	if (self->localBatchNumber - self->pProxyCommitData->latestLocalCommitBatchResolving.get() >
	        SERVER_KNOBS->RESET_MASTER_BATCHES &&
	    now() - self->pProxyCommitData->lastMasterReset > SERVER_KNOBS->RESET_MASTER_DELAY) {
		TraceEvent(SevWarnAlways, "ResetMasterNetwork", self->pProxyCommitData->dbgid)
		    .detail("CurrentBatch", self->localBatchNumber)
		    .detail("InProcessBatch", self->pProxyCommitData->latestLocalCommitBatchResolving.get());
		FlowTransport::transport().resetConnection(self->pProxyCommitData->master.address());
		self->pProxyCommitData->lastMasterReset = now();
	}

	// Pre-resolution the commits
	CODE_PROBE(pProxyCommitData->latestLocalCommitBatchResolving.get() < localBatchNumber - 1, "Wait for local batch");
	wait(pProxyCommitData->latestLocalCommitBatchResolving.whenAtLeast(localBatchNumber - 1));
	pProxyCommitData->stats.computeLatency.addMeasurement(now() - timeStart);
	double queuingDelay = g_network->now() - timeStart;
	pProxyCommitData->stats.commitBatchQueuingDist->sampleSeconds(queuingDelay);
	if ((queuingDelay > (double)SERVER_KNOBS->MAX_READ_TRANSACTION_LIFE_VERSIONS / SERVER_KNOBS->VERSIONS_PER_SECOND ||
	     (g_network->isSimulated() && BUGGIFY_WITH_PROB(0.01))) &&
	    SERVER_KNOBS->PROXY_REJECT_BATCH_QUEUED_TOO_LONG && canReject(trs)) {
		// Disabled for the recovery transaction. otherwise, recovery can't finish and keeps doing more recoveries.
		CODE_PROBE(true, "Reject transactions in the batch");
		TraceEvent(SevWarnAlways, "ProxyReject", pProxyCommitData->dbgid)
		    .suppressFor(0.1)
		    .detail("QDelay", queuingDelay)
		    .detail("Transactions", trs.size())
		    .detail("BatchNumber", localBatchNumber);
		ASSERT(pProxyCommitData->latestLocalCommitBatchResolving.get() == localBatchNumber - 1);
		pProxyCommitData->latestLocalCommitBatchResolving.set(localBatchNumber);

		wait(pProxyCommitData->latestLocalCommitBatchLogging.whenAtLeast(localBatchNumber - 1));
		ASSERT(pProxyCommitData->latestLocalCommitBatchLogging.get() == localBatchNumber - 1);
		pProxyCommitData->latestLocalCommitBatchLogging.set(localBatchNumber);
		for (const auto& tr : trs) {
			tr.reply.sendError(transaction_too_old());
		}
		++pProxyCommitData->stats.commitBatchOut;
		pProxyCommitData->stats.txnCommitOut += trs.size();
		pProxyCommitData->stats.txnRejectedForQueuedTooLong += trs.size();
		self->rejected = true;
		return Void();
	}

	self->releaseDelay = delay(computeReleaseDelay(self, latencyBucket), TaskPriority::ProxyMasterVersionReply);

	if (debugID.present()) {
		g_traceBatch.addEvent(
		    "CommitDebug", debugID.get().first(), "CommitProxyServer.commitBatch.GettingCommitVersion");
	}

	if (SERVER_KNOBS->ENABLE_VERSION_VECTOR_TLOG_UNICAST) {
		self->writtenTagsPreResolution = self->getWrittenTagsPreResolution();
	}
	GetCommitVersionRequest req(span.context,
	                            pProxyCommitData->commitVersionRequestNumber++,
	                            pProxyCommitData->mostRecentProcessedRequestNumber,
	                            pProxyCommitData->dbgid);
	state double beforeGettingCommitVersion = now();
	GetCommitVersionReply versionReply = wait(brokenPromiseToNever(
	    pProxyCommitData->master.getCommitVersion.getReply(req, TaskPriority::ProxyMasterVersionReply)));

	pProxyCommitData->mostRecentProcessedRequestNumber = versionReply.requestNum;

	pProxyCommitData->stats.txnCommitVersionAssigned += trs.size();
	pProxyCommitData->stats.lastCommitVersionAssigned = versionReply.version;
	pProxyCommitData->stats.getCommitVersionDist->sampleSeconds(now() - beforeGettingCommitVersion);

	self->commitVersion = versionReply.version;
	self->prevVersion = versionReply.prevVersion;

	//TraceEvent("CPGetVersion", pProxyCommitData->dbgid).detail("Master", pProxyCommitData->master.id().toString()).detail("CommitVersion", self->commitVersion).detail("PrvVersion", self->prevVersion);

	for (auto it : versionReply.resolverChanges) {
		auto rs = pProxyCommitData->keyResolvers.modify(it.range);
		for (auto r = rs.begin(); r != rs.end(); ++r)
			r->value().emplace_back(versionReply.resolverChangesVersion, it.dest);
	}

	//TraceEvent("ProxyGotVer", pProxyContext->dbgid).detail("Commit", commitVersion).detail("Prev", prevVersion);

	if (debugID.present()) {
		g_traceBatch.addEvent("CommitDebug", debugID.get().first(), "CommitProxyServer.commitBatch.GotCommitVersion");
	}

	return Void();
}

namespace {
// Routine allows caller to find TenantName for a given TenantId. It returns empty optional when either TenantId is
// invalid or tenant is unknown
Optional<TenantName> getTenantName(ProxyCommitData* commitData, int64_t tenantId) {
	if (tenantId != TenantInfo::INVALID_TENANT) {
		auto itr = commitData->tenantIdIndex.find(tenantId);
		if (itr != commitData->tenantIdIndex.end()) {
			return Optional<TenantName>(itr->second.get());
		}
	}

	return Optional<TenantName>();
}

std::pair<EncryptCipherDomainName, EncryptCipherDomainId> getEncryptDetailsFromMutationRef(ProxyCommitData* commitData,
                                                                                           MutationRef m) {
	std::pair<EncryptCipherDomainName, EncryptCipherDomainId> details(EncryptCipherDomainName(),
	                                                                  INVALID_ENCRYPT_DOMAIN_ID);

	// Possible scenarios:
	// 1. Encryption domain (Tenant details) weren't explicitly provided, extract Tenant details using
	// TenantPrefix (first 8 bytes of FDBKey)
	// 2. Encryption domain isn't available, leverage 'default encryption domain'

	if (isSystemKey(m.param1)) {
		// Encryption domain == FDB SystemKeyspace encryption domain
		details.first = EncryptCipherDomainName(FDB_SYSTEM_KEYSPACE_ENCRYPT_DOMAIN_NAME);
		details.second = SYSTEM_KEYSPACE_ENCRYPT_DOMAIN_ID;
	} else if (commitData->tenantMap.empty()) {
		// Cluster serves no-tenants; use 'default encryption domain'
	} else if (isSingleKeyMutation((MutationRef::Type)m.type)) {
		ASSERT_NE((MutationRef::Type)m.type, MutationRef::Type::ClearRange);

		if (m.param1.size() >= TENANT_PREFIX_SIZE) {
			// Parse mutation key to determine mutation encryption domain
			StringRef prefix = m.param1.substr(0, TENANT_PREFIX_SIZE);
			int64_t tenantId = TenantMapEntry::prefixToId(prefix, EnforceValidTenantId::False);
			if (tenantId != TenantInfo::INVALID_TENANT) {
				Optional<TenantName> tenantName = getTenantName(commitData, tenantId);
				if (tenantName.present()) {
					details.first = tenantName.get();
					details.second = tenantId;
				}
			} else {
				// Leverage 'default encryption domain'
			}
		}
	} else {
		// ClearRange is the 'only' MultiKey transaction allowed
		ASSERT_EQ((MutationRef::Type)m.type, MutationRef::Type::ClearRange);

		// FIXME: Handle Clear-range transaction, actions needed:
		// 1. Transaction range can spawn multiple encryption domains (tenants)
		// 2. Transaction can be a multi-key transaction spawning multiple tenants
		// For now fallback to 'default encryption domain'

		CODE_PROBE(true, "ClearRange mutation encryption");
	}

	// Unknown tenant, fallback to fdb default encryption domain
	if (details.second == INVALID_ENCRYPT_DOMAIN_ID) {
		ASSERT_EQ(details.first.size(), 0);
		details.first = EncryptCipherDomainName(FDB_DEFAULT_ENCRYPT_DOMAIN_NAME);
		details.second = FDB_DEFAULT_ENCRYPT_DOMAIN_ID;

		CODE_PROBE(true, "Default domain mutation encryption");
	}

	ASSERT_GT(details.first.size(), 0);

	return details;
}

} // namespace

ACTOR Future<Void> getResolution(CommitBatchContext* self) {
	state double resolutionStart = now();
	// Sending these requests is the fuzzy border between phase 1 and phase 2; it could conceivably overlap with
	// resolution processing but is still using CPU
	state ProxyCommitData* pProxyCommitData = self->pProxyCommitData;
	std::vector<CommitTransactionRequest>& trs = self->trs;
	state Span span("MP:getResolution"_loc, self->span.context);

	ResolutionRequestBuilder requests(
	    pProxyCommitData, self->commitVersion, self->prevVersion, pProxyCommitData->version.get(), span);
	int conflictRangeCount = 0;
	self->maxTransactionBytes = 0;
	for (int t = 0; t < trs.size(); t++) {
		requests.addTransaction(trs[t], self->commitVersion, t);
		conflictRangeCount +=
		    trs[t].transaction.read_conflict_ranges.size() + trs[t].transaction.write_conflict_ranges.size();
		//TraceEvent("MPTransactionDump", self->dbgid).detail("Snapshot", trs[t].transaction.read_snapshot);
		// for(auto& m : trs[t].transaction.mutations)
		self->maxTransactionBytes = std::max<int64_t>(self->maxTransactionBytes, trs[t].transaction.expectedSize());
		//	TraceEvent("MPTransactionsDump", self->dbgid).detail("Mutation", m.toString());
	}
	pProxyCommitData->stats.conflictRanges += conflictRangeCount;

	for (int r = 1; r < pProxyCommitData->resolvers.size(); r++)
		ASSERT(requests.requests[r].txnStateTransactions.size() == requests.requests[0].txnStateTransactions.size());

	pProxyCommitData->stats.txnCommitResolving += trs.size();
	std::vector<Future<ResolveTransactionBatchReply>> replies;
	for (int r = 0; r < pProxyCommitData->resolvers.size(); r++) {
		requests.requests[r].debugID = self->debugID;
		requests.requests[r].writtenTags = self->writtenTagsPreResolution;
		replies.push_back(trackResolutionMetrics(pProxyCommitData->stats.resolverDist[r],
		                                         brokenPromiseToNever(pProxyCommitData->resolvers[r].resolve.getReply(
		                                             requests.requests[r], TaskPriority::ProxyResolverReply))));
	}

	self->transactionResolverMap.swap(requests.transactionResolverMap);
	// Used to report conflicting keys
	self->txReadConflictRangeIndexMap.swap(requests.txReadConflictRangeIndexMap);

	// Fetch cipher keys if needed.
	state Future<std::unordered_map<EncryptCipherDomainId, Reference<BlobCipherKey>>> getCipherKeys;
	if (pProxyCommitData->isEncryptionEnabled) {
		static const std::unordered_map<EncryptCipherDomainId, EncryptCipherDomainName> defaultDomains = {
			{ SYSTEM_KEYSPACE_ENCRYPT_DOMAIN_ID, FDB_SYSTEM_KEYSPACE_ENCRYPT_DOMAIN_NAME },
			{ ENCRYPT_HEADER_DOMAIN_ID, FDB_ENCRYPT_HEADER_DOMAIN_NAME },
			{ FDB_DEFAULT_ENCRYPT_DOMAIN_ID, FDB_DEFAULT_ENCRYPT_DOMAIN_NAME }
		};
		std::unordered_map<EncryptCipherDomainId, EncryptCipherDomainName> encryptDomains = defaultDomains;
		for (int t = 0; t < trs.size(); t++) {
			TenantInfo const& tenantInfo = trs[t].tenantInfo;
			int64_t tenantId = tenantInfo.tenantId;
			Optional<TenantNameRef> const& tenantName = tenantInfo.name;
			if (tenantId != TenantInfo::INVALID_TENANT) {
				ASSERT(tenantName.present());
				encryptDomains[tenantId] = Standalone(tenantName.get(), tenantInfo.arena);
			} else {
				// Optimization: avoid enumerating mutations if cluster only serves default encryption domains
				if (pProxyCommitData->tenantMap.size() > 0) {
					for (auto m : trs[t].transaction.mutations) {
						std::pair<EncryptCipherDomainName, int64_t> details =
						    getEncryptDetailsFromMutationRef(pProxyCommitData, m);
						encryptDomains[details.second] = details.first;
					}
				} else {
					// Ensure default encryption domain-ids are present.
					ASSERT_EQ(encryptDomains.count(SYSTEM_KEYSPACE_ENCRYPT_DOMAIN_ID), 1);
					ASSERT_EQ(encryptDomains.count(FDB_DEFAULT_ENCRYPT_DOMAIN_ID), 1);
				}
			}
		}
		getCipherKeys = getLatestEncryptCipherKeys(pProxyCommitData->db, encryptDomains, BlobCipherMetrics::TLOG);
	}

	self->releaseFuture = releaseResolvingAfter(pProxyCommitData, self->releaseDelay, self->localBatchNumber);

	if (self->localBatchNumber - self->pProxyCommitData->latestLocalCommitBatchLogging.get() >
	        SERVER_KNOBS->RESET_RESOLVER_BATCHES &&
	    now() - self->pProxyCommitData->lastResolverReset > SERVER_KNOBS->RESET_RESOLVER_DELAY) {
		for (int r = 0; r < self->pProxyCommitData->resolvers.size(); r++) {
			TraceEvent(SevWarnAlways, "ResetResolverNetwork", self->pProxyCommitData->dbgid)
			    .detail("PeerAddr", self->pProxyCommitData->resolvers[r].address())
			    .detail("CurrentBatch", self->localBatchNumber)
			    .detail("InProcessBatch", self->pProxyCommitData->latestLocalCommitBatchLogging.get());
			FlowTransport::transport().resetConnection(self->pProxyCommitData->resolvers[r].address());
		}
		self->pProxyCommitData->lastResolverReset = now();
	}

	// Wait for the final resolution
	std::vector<ResolveTransactionBatchReply> resolutionResp = wait(getAll(replies));
	self->resolution.swap(*const_cast<std::vector<ResolveTransactionBatchReply>*>(&resolutionResp));

	self->pProxyCommitData->stats.resolutionDist->sampleSeconds(now() - resolutionStart);
	if (self->debugID.present()) {
		g_traceBatch.addEvent(
		    "CommitDebug", self->debugID.get().first(), "CommitProxyServer.commitBatch.AfterResolution");
	}
	if (pProxyCommitData->isEncryptionEnabled) {
		std::unordered_map<EncryptCipherDomainId, Reference<BlobCipherKey>> cipherKeys = wait(getCipherKeys);
		self->cipherKeys = cipherKeys;
	}

	return Void();
}

void assertResolutionStateMutationsSizeConsistent(const std::vector<ResolveTransactionBatchReply>& resolution) {
	for (int r = 1; r < resolution.size(); r++) {
		ASSERT(resolution[r].stateMutations.size() == resolution[0].stateMutations.size());
		if (SERVER_KNOBS->ENABLE_VERSION_VECTOR_TLOG_UNICAST) {
			ASSERT_EQ(resolution[0].tpcvMap.size(), resolution[r].tpcvMap.size());
		}
		for (int s = 0; s < resolution[r].stateMutations.size(); s++) {
			ASSERT(resolution[r].stateMutations[s].size() == resolution[0].stateMutations[s].size());
		}
	}
}

// Compute and apply "metadata" effects of each other proxy's most recent batch
void applyMetadataEffect(CommitBatchContext* self) {
	bool initialState = self->isMyFirstBatch;
	self->firstStateMutations = self->isMyFirstBatch;
	for (int versionIndex = 0; versionIndex < self->resolution[0].stateMutations.size(); versionIndex++) {
		// pProxyCommitData->logAdapter->setNextVersion( ??? );  << Ideally we would be telling the log adapter that the
		// pushes in this commit will be in the version at which these state mutations were committed by another proxy,
		// but at present we don't have that information here.  So the disk queue may be unnecessarily conservative
		// about popping.

		for (int transactionIndex = 0;
		     transactionIndex < self->resolution[0].stateMutations[versionIndex].size() && !self->forceRecovery;
		     transactionIndex++) {
			bool committed = true;
			for (int resolver = 0; resolver < self->resolution.size(); resolver++)
				committed =
				    committed && self->resolution[resolver].stateMutations[versionIndex][transactionIndex].committed;
			if (committed) {
				// Note: since we are not to commit, we don't need to pass cipherKeys for encryption.
				applyMetadataMutations(SpanContext(),
				                       *self->pProxyCommitData,
				                       self->arena,
				                       self->pProxyCommitData->logSystem,
				                       self->resolution[0].stateMutations[versionIndex][transactionIndex].mutations,
				                       /* pToCommit= */ nullptr,
				                       /* pCipherKeys= */ nullptr,
				                       self->forceRecovery,
				                       /* version= */ self->commitVersion,
				                       /* popVersion= */ 0,
				                       /* initialCommit */ false);
			}
			if (self->resolution[0].stateMutations[versionIndex][transactionIndex].mutations.size() &&
			    self->firstStateMutations) {
				ASSERT(committed);
				self->firstStateMutations = false;
				self->forceRecovery = false;
			}
		}

		// These changes to txnStateStore will be committed by the other proxy, so we simply discard the commit message
		auto fcm = self->pProxyCommitData->logAdapter->getCommitMessage();
		self->storeCommits.emplace_back(fcm, self->pProxyCommitData->txnStateStore->commit());

		if (initialState) {
			initialState = false;
			self->forceRecovery = false;
			self->pProxyCommitData->txnStateStore->resyncLog();

			for (auto& p : self->storeCommits) {
				ASSERT(!p.second.isReady());
				p.first.get().acknowledge.send(Void());
				ASSERT(p.second.isReady());
			}
			self->storeCommits.clear();
		}
	}
}

/// Determine which transactions actually committed (conservatively) by combining results from the resolvers
void determineCommittedTransactions(CommitBatchContext* self) {
	auto pProxyCommitData = self->pProxyCommitData;
	const auto& trs = self->trs;

	ASSERT(self->transactionResolverMap.size() == self->committed.size());
	// For each commitTransactionRef, it is only sent to resolvers specified in transactionResolverMap
	// Thus, we use this nextTr to track the correct transaction index on each resolver.
	self->nextTr.resize(self->resolution.size());
	for (int t = 0; t < trs.size(); t++) {
		uint8_t commit = ConflictBatch::TransactionCommitted;
		for (int r : self->transactionResolverMap[t]) {
			commit = std::min(self->resolution[r].committed[self->nextTr[r]++], commit);
		}
		self->committed[t] = commit;
	}
	for (int r = 0; r < self->resolution.size(); r++)
		ASSERT(self->nextTr[r] == self->resolution[r].committed.size());

	pProxyCommitData->logAdapter->setNextVersion(self->commitVersion);

	self->lockedKey = pProxyCommitData->txnStateStore->readValue(databaseLockedKey).get();
	self->locked = self->lockedKey.present() && self->lockedKey.get().size();

	const Optional<Value> mustContainSystemKey =
	    pProxyCommitData->txnStateStore->readValue(mustContainSystemMutationsKey).get();
	if (mustContainSystemKey.present() && mustContainSystemKey.get().size()) {
		for (int t = 0; t < trs.size(); t++) {
			if (self->committed[t] == ConflictBatch::TransactionCommitted) {
				bool foundSystem = false;
				for (auto& m : trs[t].transaction.mutations) {
					if ((m.type == MutationRef::ClearRange ? m.param2 : m.param1) >= nonMetadataSystemKeys.end) {
						foundSystem = true;
						break;
					}
				}
				if (!foundSystem) {
					self->committed[t] = ConflictBatch::TransactionConflict;
				}
			}
		}
	}
}

// This first pass through committed transactions deals with "metadata" effects (modifications of txnStateStore, changes
// to storage servers' responsibilities)
ACTOR Future<Void> applyMetadataToCommittedTransactions(CommitBatchContext* self) {
	auto pProxyCommitData = self->pProxyCommitData;
	const auto& trs = self->trs;

	int t;
	for (t = 0; t < trs.size() && !self->forceRecovery; t++) {
		if (self->committed[t] == ConflictBatch::TransactionCommitted && (!self->locked || trs[t].isLockAware())) {
			ErrorOr<Optional<TenantMapEntry>> result = getTenantEntry(
			    pProxyCommitData, trs[t].tenantInfo.name.castTo<TenantNameRef>(), trs[t].tenantInfo.tenantId, true);

			if (result.isError()) {
				self->committed[t] = ConflictBatch::TransactionTenantFailure;
				trs[t].reply.sendError(result.getError());
			} else {
				self->commitCount++;
				applyMetadataMutations(trs[t].spanContext,
				                       *pProxyCommitData,
				                       self->arena,
				                       pProxyCommitData->logSystem,
				                       trs[t].transaction.mutations,
				                       SERVER_KNOBS->PROXY_USE_RESOLVER_PRIVATE_MUTATIONS ? nullptr : &self->toCommit,
				                       pProxyCommitData->isEncryptionEnabled ? &self->cipherKeys : nullptr,
				                       self->forceRecovery,
				                       self->commitVersion,
				                       self->commitVersion + 1,
				                       /* initialCommit= */ false);
			}
		}
		if (self->firstStateMutations) {
			ASSERT(self->committed[t] == ConflictBatch::TransactionCommitted);
			self->firstStateMutations = false;
			self->forceRecovery = false;
		}
	}
	if (self->forceRecovery) {
		for (; t < trs.size(); t++)
			self->committed[t] = ConflictBatch::TransactionConflict;
		TraceEvent(SevWarn, "RestartingTxnSubsystem", pProxyCommitData->dbgid).detail("Stage", "AwaitCommit");
	}
	if (SERVER_KNOBS->PROXY_USE_RESOLVER_PRIVATE_MUTATIONS) {
		// Resolver also calculates forceRecovery and only applies metadata mutations
		// in the same set of transactions as this proxy.
		ResolveTransactionBatchReply& reply = self->resolution[0];
		self->toCommit.setMutations(reply.privateMutationCount, reply.privateMutations);
		if (SERVER_KNOBS->ENABLE_VERSION_VECTOR_TLOG_UNICAST) {
			// TraceEvent("ResolverReturn").detail("ReturnTags",reply.writtenTags).detail("TPCVsize",reply.tpcvMap.size()).detail("ReqTags",self->writtenTagsPreResolution);
			self->tpcvMap = reply.tpcvMap;
		}
		self->toCommit.addWrittenTags(reply.writtenTags);
	}

	self->lockedKey = pProxyCommitData->txnStateStore->readValue(databaseLockedKey).get();
	self->lockedAfter = self->lockedKey.present() && self->lockedKey.get().size();

	self->metadataVersionAfter = pProxyCommitData->txnStateStore->readValue(metadataVersionKey).get();

	auto fcm = pProxyCommitData->logAdapter->getCommitMessage();
	self->storeCommits.emplace_back(fcm, pProxyCommitData->txnStateStore->commit());
	pProxyCommitData->version.set(self->commitVersion);
	if (!pProxyCommitData->validState.isSet())
		pProxyCommitData->validState.send(Void());
	ASSERT(self->commitVersion);

	if (!self->isMyFirstBatch &&
	    pProxyCommitData->txnStateStore->readValue(coordinatorsKey).get().get() != self->previousCoordinators.get()) {
		wait(brokenPromiseToNever(pProxyCommitData->db->get().clusterInterface.changeCoordinators.getReply(
		    ChangeCoordinatorsRequest(pProxyCommitData->txnStateStore->readValue(coordinatorsKey).get().get(),
		                              self->pProxyCommitData->master.id()))));
		ASSERT(false); // ChangeCoordinatorsRequest should always throw
	}

	return Void();
}

ACTOR Future<MutationRef> writeMutation(CommitBatchContext* self,
                                        int64_t tenantId,
                                        const MutationRef* mutation,
                                        Optional<MutationRef>* encryptedMutationOpt,
                                        Arena* arena) {
	static_assert(TenantInfo::INVALID_TENANT == INVALID_ENCRYPT_DOMAIN_ID);

	if (self->pProxyCommitData->isEncryptionEnabled) {
		state EncryptCipherDomainId domainId = tenantId;
		state MutationRef encryptedMutation;
		CODE_PROBE(self->pProxyCommitData->db->get().client.tenantMode == TenantMode::DISABLED,
		           "using disabled tenant mode");
		CODE_PROBE(self->pProxyCommitData->db->get().client.tenantMode == TenantMode::OPTIONAL_TENANT,
		           "using optional tenant mode");
		CODE_PROBE(self->pProxyCommitData->db->get().client.tenantMode == TenantMode::REQUIRED,
		           "using required tenant mode");

		if (encryptedMutationOpt && encryptedMutationOpt->present()) {
			CODE_PROBE(true, "using already encrypted mutation");
			encryptedMutation = encryptedMutationOpt->get();
			ASSERT(encryptedMutation.isEncrypted());
			// During simulation check whether the encrypted mutation matches the decrpyted mutation
			if (g_network && g_network->isSimulated()) {
				Reference<AsyncVar<ServerDBInfo> const> dbInfo = self->pProxyCommitData->db;
				state const BlobCipherEncryptHeader* header = encryptedMutation.encryptionHeader();
				TextAndHeaderCipherKeys cipherKeys =
				    wait(getEncryptCipherKeys(dbInfo, *header, BlobCipherMetrics::TLOG));
				MutationRef decryptedMutation = encryptedMutation.decrypt(cipherKeys, *arena, BlobCipherMetrics::TLOG);
				ASSERT(decryptedMutation.param1 == mutation->param1 && decryptedMutation.param2 == mutation->param2 &&
				       decryptedMutation.type == mutation->type);
			}
		} else {
			if (domainId == INVALID_ENCRYPT_DOMAIN_ID) {
				std::pair<EncryptCipherDomainName, EncryptCipherDomainId> p =
				    getEncryptDetailsFromMutationRef(self->pProxyCommitData, *mutation);
				domainId = p.second;

				if (self->cipherKeys.find(domainId) == self->cipherKeys.end()) {
					Reference<BlobCipherKey> cipherKey = wait(getLatestEncryptCipherKey(
					    self->pProxyCommitData->db, domainId, p.first, BlobCipherMetrics::TLOG));
					self->cipherKeys[domainId] = cipherKey;
				}

				CODE_PROBE(true, "Raw access mutation encryption");
			}

			ASSERT_NE(domainId, INVALID_ENCRYPT_DOMAIN_ID);
			encryptedMutation = mutation->encrypt(self->cipherKeys, domainId, *arena, BlobCipherMetrics::TLOG);
		}
		ASSERT(encryptedMutation.isEncrypted());
		CODE_PROBE(true, "encrypting non-metadata mutations");
		self->toCommit.writeTypedMessage(encryptedMutation);
		return encryptedMutation;
	} else {
		self->toCommit.writeTypedMessage(*mutation);
		return *mutation;
	}
}

/// This second pass through committed transactions assigns the actual mutations to the appropriate storage servers'
/// tags
ACTOR Future<Void> assignMutationsToStorageServers(CommitBatchContext* self) {
	state ProxyCommitData* const pProxyCommitData = self->pProxyCommitData;
	state std::vector<CommitTransactionRequest>& trs = self->trs;

	for (; self->transactionNum < trs.size(); self->transactionNum++) {
		if (!(self->committed[self->transactionNum] == ConflictBatch::TransactionCommitted &&
		      (!self->locked || trs[self->transactionNum].isLockAware()))) {
			continue;
		}

		state bool checkSample = trs[self->transactionNum].commitCostEstimation.present();
		state Optional<ClientTrCommitCostEstimation>* trCost = &trs[self->transactionNum].commitCostEstimation;
		state int mutationNum = 0;
		state VectorRef<MutationRef>* pMutations = &trs[self->transactionNum].transaction.mutations;
		state VectorRef<Optional<MutationRef>>* encryptedMutations =
		    &trs[self->transactionNum].transaction.encryptedMutations;
		ASSERT(encryptedMutations->size() == 0 || encryptedMutations->size() == pMutations->size());
		state int64_t tenantId = trs[self->transactionNum].tenantInfo.tenantId;

		self->toCommit.addTransactionInfo(trs[self->transactionNum].spanContext);

		for (; mutationNum < pMutations->size(); mutationNum++) {
			if (self->yieldBytes > SERVER_KNOBS->DESIRED_TOTAL_BYTES) {
				self->yieldBytes = 0;
				if (g_network->check_yield(TaskPriority::ProxyCommitYield1)) {
					self->computeDuration += g_network->timer() - self->computeStart;
					wait(delay(0, TaskPriority::ProxyCommitYield1));
					self->computeStart = g_network->timer();
				}
			}

			state MutationRef m = (*pMutations)[mutationNum];
			state Optional<MutationRef> encryptedMutation =
			    encryptedMutations->size() > 0 ? (*encryptedMutations)[mutationNum] : Optional<MutationRef>();
			state Arena arena;
			state MutationRef writtenMutation;
			self->mutationCount++;
			self->mutationBytes += m.expectedSize();
			self->yieldBytes += m.expectedSize();
			ASSERT(!m.isEncrypted());
			// Determine the set of tags (responsible storage servers) for the mutation, splitting it
			// if necessary.  Serialize (splits of) the mutation into the message buffer and add the tags.
			if (isSingleKeyMutation((MutationRef::Type)m.type)) {
				auto& tags = pProxyCommitData->tagsForKey(m.param1);

				// sample single key mutation based on cost
				// the expectation of sampling is every COMMIT_SAMPLE_COST sample once
				if (checkSample) {
					double totalCosts = trCost->get().writeCosts;
					double cost = getWriteOperationCost(m.expectedSize());
					double mul = std::max(1.0, totalCosts / std::max(1.0, (double)CLIENT_KNOBS->COMMIT_SAMPLE_COST));
					ASSERT(totalCosts > 0);
					double prob = mul * cost / totalCosts;

					if (deterministicRandom()->random01() < prob) {
						for (const auto& ssInfo : pProxyCommitData->keyInfo[m.param1].src_info) {
							auto id = ssInfo->interf.id();
							// scale cost
							cost = cost < CLIENT_KNOBS->COMMIT_SAMPLE_COST ? CLIENT_KNOBS->COMMIT_SAMPLE_COST : cost;
							pProxyCommitData->updateSSTagCost(id, trs[self->transactionNum].tagSet.get(), m, cost);
						}
					}
				}

				if (pProxyCommitData->singleKeyMutationEvent->enabled) {
					KeyRangeRef shard = pProxyCommitData->keyInfo.rangeContaining(m.param1).range();
					pProxyCommitData->singleKeyMutationEvent->tag1 = (int64_t)tags[0].id;
					pProxyCommitData->singleKeyMutationEvent->tag2 = (int64_t)tags[1].id;
					pProxyCommitData->singleKeyMutationEvent->tag3 = (int64_t)tags[2].id;
					pProxyCommitData->singleKeyMutationEvent->shardBegin = shard.begin;
					pProxyCommitData->singleKeyMutationEvent->shardEnd = shard.end;
					pProxyCommitData->singleKeyMutationEvent->log();
				}

				DEBUG_MUTATION("ProxyCommit", self->commitVersion, m, pProxyCommitData->dbgid).detail("To", tags);
				self->toCommit.addTags(tags);
				if (pProxyCommitData->cacheInfo[m.param1]) {
					self->toCommit.addTag(cacheTag);
				}
				if (encryptedMutation.present()) {
					ASSERT(encryptedMutation.get().isEncrypted());
				}
				MutationRef tempMutation = wait(writeMutation(self, tenantId, &m, &encryptedMutation, &arena));
				writtenMutation = tempMutation;
			} else if (m.type == MutationRef::ClearRange) {
				KeyRangeRef clearRange(KeyRangeRef(m.param1, m.param2));
				auto ranges = pProxyCommitData->keyInfo.intersectingRanges(clearRange);
				auto firstRange = ranges.begin();
				++firstRange;
				if (firstRange == ranges.end()) {
					// Fast path
					DEBUG_MUTATION("ProxyCommit", self->commitVersion, m, pProxyCommitData->dbgid)
					    .detail("To", ranges.begin().value().tags);
					ranges.begin().value().populateTags();
					self->toCommit.addTags(ranges.begin().value().tags);

					// check whether clear is sampled
					if (checkSample && !trCost->get().clearIdxCosts.empty() &&
					    trCost->get().clearIdxCosts[0].first == mutationNum) {
						for (const auto& ssInfo : ranges.begin().value().src_info) {
							auto id = ssInfo->interf.id();
							pProxyCommitData->updateSSTagCost(
							    id, trs[self->transactionNum].tagSet.get(), m, trCost->get().clearIdxCosts[0].second);
						}
						trCost->get().clearIdxCosts.pop_front();
					}
				} else {
					CODE_PROBE(true, "A clear range extends past a shard boundary");
					std::set<Tag> allSources;
					for (auto r : ranges) {
						r.value().populateTags();
						allSources.insert(r.value().tags.begin(), r.value().tags.end());

						// check whether clear is sampled
						if (checkSample && !trCost->get().clearIdxCosts.empty() &&
						    trCost->get().clearIdxCosts[0].first == mutationNum) {
							for (const auto& ssInfo : r.value().src_info) {
								auto id = ssInfo->interf.id();
								pProxyCommitData->updateSSTagCost(id,
								                                  trs[self->transactionNum].tagSet.get(),
								                                  m,
								                                  trCost->get().clearIdxCosts[0].second);
							}
							trCost->get().clearIdxCosts.pop_front();
						}
					}

					DEBUG_MUTATION("ProxyCommit", self->commitVersion, m)
					    .detail("Dbgid", pProxyCommitData->dbgid)
					    .detail("To", allSources);
					self->toCommit.addTags(allSources);
				}

				if (pProxyCommitData->needsCacheTag(clearRange)) {
					self->toCommit.addTag(cacheTag);
				}
				MutationRef tempMutation = wait(writeMutation(self, tenantId, &m, &encryptedMutation, &arena));
				writtenMutation = tempMutation;
			} else {
				UNREACHABLE();
			}

			if (pProxyCommitData->vecBackupKeys.size() <= 1) {
				continue;
			}

			// Check whether the mutation intersects any legal backup ranges
			// If so, it will be clamped to the intersecting range(s) later
			bool hasCandidateBackupKeys = false;
			if (normalKeys.contains(m.param1) || m.param1 == metadataVersionKey) {
				hasCandidateBackupKeys = true;
			} else if (m.type != MutationRef::Type::ClearRange) {
				hasCandidateBackupKeys = systemBackupMutationMask().rangeContaining(m.param1).value();
			} else {
				for (auto& r : systemBackupMutationMask().intersectingRanges(KeyRangeRef(m.param1, m.param2))) {
					if (r->value()) {
						hasCandidateBackupKeys = true;
						break;
					}
				}
			}
			if (!hasCandidateBackupKeys) {
				continue;
			}
			if (m.type != MutationRef::Type::ClearRange) {
				// Add the mutation to the relevant backup tag
				for (auto backupName : pProxyCommitData->vecBackupKeys[m.param1]) {
					// If encryption is enabled make sure the mutation we are writing is also encrypted
					ASSERT(!self->pProxyCommitData->isEncryptionEnabled || writtenMutation.isEncrypted());
					CODE_PROBE(writtenMutation.isEncrypted(), "using encrypted backup mutation");
					self->logRangeMutations[backupName].push_back_deep(self->logRangeMutationsArena, writtenMutation);
				}
			} else {
				KeyRangeRef mutationRange(m.param1, m.param2);
				KeyRangeRef intersectionRange;

				// Identify and add the intersecting ranges of the mutation to the array of mutations to serialize
				for (auto backupRange : pProxyCommitData->vecBackupKeys.intersectingRanges(mutationRange)) {
					// Get the backup sub range
					const auto& backupSubrange = backupRange.range();

					// Determine the intersecting range
					intersectionRange = mutationRange & backupSubrange;

					// Create the custom mutation for the specific backup tag
					MutationRef backupMutation(
					    MutationRef::Type::ClearRange, intersectionRange.begin, intersectionRange.end);

					// TODO (Nim): Currently clear ranges are encrypted using the default encryption key, this must be
					// changed to account for clear ranges which span tenant boundaries
					if (self->pProxyCommitData->isEncryptionEnabled) {
						CODE_PROBE(true, "encrypting clear range backup mutation");
						if (backupMutation.param1 == m.param1 && backupMutation.param2 == m.param2 &&
						    encryptedMutation.present()) {
							backupMutation = encryptedMutation.get();
						} else {
							std::pair<EncryptCipherDomainName, EncryptCipherDomainId> p =
							    getEncryptDetailsFromMutationRef(self->pProxyCommitData, backupMutation);
							EncryptCipherDomainId domainId = p.second;
							backupMutation =
							    backupMutation.encrypt(self->cipherKeys, domainId, arena, BlobCipherMetrics::BACKUP);
						}
						ASSERT(backupMutation.isEncrypted());
					}

					// Add the mutation to the relevant backup tag
					for (auto backupName : backupRange.value()) {
						self->logRangeMutations[backupName].push_back_deep(self->logRangeMutationsArena,
						                                                   backupMutation);
					}
				}
			}
		}

		if (checkSample) {
			self->pProxyCommitData->stats.txnExpensiveClearCostEstCount +=
			    trs[self->transactionNum].commitCostEstimation.get().expensiveCostEstCount;
		}
	}

	return Void();
}

ACTOR Future<Void> postResolution(CommitBatchContext* self) {
	state double postResolutionStart = now();
	state ProxyCommitData* const pProxyCommitData = self->pProxyCommitData;
	state std::vector<CommitTransactionRequest>& trs = self->trs;
	state const int64_t localBatchNumber = self->localBatchNumber;
	state const Optional<UID>& debugID = self->debugID;
	state Span span("MP:postResolution"_loc, self->span.context);

	bool queuedCommits = pProxyCommitData->latestLocalCommitBatchLogging.get() < localBatchNumber - 1;
	CODE_PROBE(queuedCommits, "Queuing post-resolution commit processing");
	wait(pProxyCommitData->latestLocalCommitBatchLogging.whenAtLeast(localBatchNumber - 1));
	state double postResolutionQueuing = now();
	pProxyCommitData->stats.postResolutionDist->sampleSeconds(postResolutionQueuing - postResolutionStart);
	wait(yield(TaskPriority::ProxyCommitYield1));

	self->computeStart = g_network->timer();

	pProxyCommitData->stats.txnCommitResolved += trs.size();

	if (debugID.present()) {
		g_traceBatch.addEvent(
		    "CommitDebug", debugID.get().first(), "CommitProxyServer.commitBatch.ProcessingMutations");
	}

	self->isMyFirstBatch = !pProxyCommitData->version.get();
	self->previousCoordinators = pProxyCommitData->txnStateStore->readValue(coordinatorsKey).get();

	assertResolutionStateMutationsSizeConsistent(self->resolution);

	applyMetadataEffect(self);

	if (debugID.present()) {
		g_traceBatch.addEvent("CommitDebug", debugID.get().first(), "CommitProxyServer.commitBatch.ApplyMetadaEffect");
	}

	determineCommittedTransactions(self);

	if (debugID.present()) {
		g_traceBatch.addEvent("CommitDebug", debugID.get().first(), "CommitProxyServer.commitBatch.ApplyMetadaEffect");
	}

	if (self->forceRecovery) {
		wait(Future<Void>(Never()));
	}

	// First pass
	wait(applyMetadataToCommittedTransactions(self));

	if (debugID.present()) {
		g_traceBatch.addEvent(
		    "CommitDebug", debugID.get().first(), "CommitProxyServer.commitBatch.ApplyMetadaToCommittedTxn");
	}

	// Second pass
	wait(assignMutationsToStorageServers(self));

	if (debugID.present()) {
		g_traceBatch.addEvent("CommitDebug", debugID.get().first(), "CommitProxyServer.commitBatch.AssignMutationToSS");
	}

	// Serialize and backup the mutations as a single mutation
	if ((pProxyCommitData->vecBackupKeys.size() > 1) && self->logRangeMutations.size()) {
		wait(addBackupMutations(pProxyCommitData,
		                        &self->logRangeMutations,
		                        &self->toCommit,
		                        self->commitVersion,
		                        &self->computeDuration,
		                        &self->computeStart));
	}

	buildIdempotencyIdMutations(self->trs,
	                            self->idempotencyKVBuilder,
	                            self->commitVersion,
	                            self->committed,
	                            ConflictBatch::TransactionCommitted,
	                            self->locked,
	                            [&](const KeyValue& kv) {
		                            MutationRef idempotencyIdSet;
		                            idempotencyIdSet.type = MutationRef::Type::SetValue;
		                            idempotencyIdSet.param1 = kv.key;
		                            idempotencyIdSet.param2 = kv.value;
		                            auto& tags = pProxyCommitData->tagsForKey(kv.key);
		                            self->toCommit.addTags(tags);
		                            if (self->pProxyCommitData->isEncryptionEnabled) {
			                            CODE_PROBE(true, "encrypting idempotency mutation");
			                            std::pair<EncryptCipherDomainName, EncryptCipherDomainId> p =
			                                getEncryptDetailsFromMutationRef(self->pProxyCommitData, idempotencyIdSet);
			                            MutationRef encryptedMutation = idempotencyIdSet.encrypt(
			                                self->cipherKeys, p.second, self->arena, BlobCipherMetrics::TLOG);
			                            self->toCommit.writeTypedMessage(encryptedMutation);
		                            } else {
			                            self->toCommit.writeTypedMessage(idempotencyIdSet);
		                            }
	                            });
	state int i = 0;
	for (i = 0; i < pProxyCommitData->idempotencyClears.size(); i++) {
		MutationRef& m = pProxyCommitData->idempotencyClears[i];
		auto& tags = pProxyCommitData->tagsForKey(m.param1);
		self->toCommit.addTags(tags);
		// We already have an arena with an appropriate lifetime handy
		Arena& arena = pProxyCommitData->idempotencyClears.arena();
		wait(success(writeMutation(self, SYSTEM_KEYSPACE_ENCRYPT_DOMAIN_ID, &m, nullptr, &arena)));
	}
	pProxyCommitData->idempotencyClears = Standalone<VectorRef<MutationRef>>();

	self->toCommit.saveTags(self->writtenTags);

	pProxyCommitData->stats.mutations += self->mutationCount;
	pProxyCommitData->stats.mutationBytes += self->mutationBytes;

	// Storage servers mustn't make durable versions which are not fully committed (because then they are impossible
	// to roll back) We prevent this by limiting the number of versions which are semi-committed but not fully
	// committed to be less than the MVCC window
	if (pProxyCommitData->committedVersion.get() <
	    self->commitVersion - SERVER_KNOBS->MAX_READ_TRANSACTION_LIFE_VERSIONS) {
		self->computeDuration += g_network->timer() - self->computeStart;
		state Span waitVersionSpan;
		while (pProxyCommitData->committedVersion.get() <
		       self->commitVersion - SERVER_KNOBS->MAX_READ_TRANSACTION_LIFE_VERSIONS) {
			// This should be *extremely* rare in the real world, but knob buggification should make it happen in
			// simulation
			CODE_PROBE(true, "Semi-committed pipeline limited by MVCC window");
			//TraceEvent("ProxyWaitingForCommitted", pProxyCommitData->dbgid).detail("CommittedVersion", pProxyCommitData->committedVersion.get()).detail("NeedToCommit", commitVersion);
			waitVersionSpan = Span("MP:overMaxReadTransactionLifeVersions"_loc, span.context);
			choose {
				when(wait(pProxyCommitData->committedVersion.whenAtLeast(
				    self->commitVersion - SERVER_KNOBS->MAX_READ_TRANSACTION_LIFE_VERSIONS))) {
					wait(yield());
					break;
				}
				when(wait(pProxyCommitData->cx->onProxiesChanged())) {}
				// @todo probably there is no need to get the (entire) version vector from the sequencer
				// in this case, and if so, consider adding a flag to the request to tell the sequencer
				// to not send the version vector information.
				when(GetRawCommittedVersionReply v = wait(pProxyCommitData->master.getLiveCommittedVersion.getReply(
				         GetRawCommittedVersionRequest(waitVersionSpan.context, debugID, invalidVersion),
				         TaskPriority::GetLiveCommittedVersionReply))) {
					if (v.version > pProxyCommitData->committedVersion.get()) {
						pProxyCommitData->locked = v.locked;
						pProxyCommitData->metadataVersion = v.metadataVersion;
						pProxyCommitData->committedVersion.set(v.version);
					}

					if (pProxyCommitData->committedVersion.get() <
					    self->commitVersion - SERVER_KNOBS->MAX_READ_TRANSACTION_LIFE_VERSIONS)
						wait(delay(SERVER_KNOBS->PROXY_SPIN_DELAY));
				}
			}
		}
		waitVersionSpan = Span{};
		self->computeStart = g_network->timer();
	}

	self->msg = self->storeCommits.back().first.get();

	if (self->debugID.present())
		g_traceBatch.addEvent(
		    "CommitDebug", self->debugID.get().first(), "CommitProxyServer.commitBatch.AfterStoreCommits");

	// txnState (transaction subsystem state) tag: message extracted from log adapter
	bool firstMessage = true;
	for (auto m : self->msg.messages) {
		if (firstMessage) {
			self->toCommit.addTxsTag();
		}
		self->toCommit.writeMessage(StringRef(m.begin(), m.size()), !firstMessage);
		firstMessage = false;
	}

	if (self->prevVersion && self->commitVersion - self->prevVersion < SERVER_KNOBS->MAX_VERSIONS_IN_FLIGHT / 2)
		debug_advanceMaxCommittedVersion(UID(), self->commitVersion); //< Is this valid?

	// TraceEvent("ProxyPush", pProxyCommitData->dbgid)
	//     .detail("PrevVersion", self->prevVersion)
	//     .detail("Version", self->commitVersion)
	//     .detail("TransactionsSubmitted", trs.size())
	//     .detail("TransactionsCommitted", self->commitCount)
	//     .detail("TxsPopTo", self->msg.popTo);

	if (self->prevVersion && self->commitVersion - self->prevVersion < SERVER_KNOBS->MAX_VERSIONS_IN_FLIGHT / 2)
		debug_advanceMaxCommittedVersion(UID(), self->commitVersion);

	self->commitStartTime = now();
	pProxyCommitData->lastStartCommit = self->commitStartTime;
	Optional<std::unordered_map<uint16_t, Version>> tpcvMap = Optional<std::unordered_map<uint16_t, Version>>();
	if (SERVER_KNOBS->ENABLE_VERSION_VECTOR) {
		tpcvMap = self->tpcvMap;
	}
	self->loggingComplete = pProxyCommitData->logSystem->push(self->prevVersion,
	                                                          self->commitVersion,
	                                                          pProxyCommitData->committedVersion.get(),
	                                                          pProxyCommitData->minKnownCommittedVersion,
	                                                          self->toCommit,
	                                                          span.context,
	                                                          self->debugID,
	                                                          tpcvMap);

	float ratio = self->toCommit.getEmptyMessageRatio();
	pProxyCommitData->stats.commitBatchingEmptyMessageRatio.addMeasurement(ratio);

	if (!self->forceRecovery) {
		ASSERT(pProxyCommitData->latestLocalCommitBatchLogging.get() == self->localBatchNumber - 1);
		pProxyCommitData->latestLocalCommitBatchLogging.set(self->localBatchNumber);
	}

	self->computeDuration += g_network->timer() - self->computeStart;
	if (self->batchOperations > 0) {
		double estimatedDelay = computeReleaseDelay(self, self->latencyBucket);
		double computePerOperation =
		    std::min(SERVER_KNOBS->MAX_COMPUTE_PER_OPERATION, self->computeDuration / self->batchOperations);

		if (computePerOperation <= pProxyCommitData->commitComputePerOperation[self->latencyBucket]) {
			pProxyCommitData->commitComputePerOperation[self->latencyBucket] = computePerOperation;
		} else {
			pProxyCommitData->commitComputePerOperation[self->latencyBucket] =
			    SERVER_KNOBS->PROXY_COMPUTE_GROWTH_RATE * computePerOperation +
			    ((1.0 - SERVER_KNOBS->PROXY_COMPUTE_GROWTH_RATE) *
			     pProxyCommitData->commitComputePerOperation[self->latencyBucket]);
		}
		pProxyCommitData->stats.maxComputeNS =
		    std::max<int64_t>(pProxyCommitData->stats.maxComputeNS,
		                      1e9 * pProxyCommitData->commitComputePerOperation[self->latencyBucket]);
		pProxyCommitData->stats.minComputeNS =
		    std::min<int64_t>(pProxyCommitData->stats.minComputeNS,
		                      1e9 * pProxyCommitData->commitComputePerOperation[self->latencyBucket]);

		if (estimatedDelay >= SERVER_KNOBS->MAX_COMPUTE_DURATION_LOG_CUTOFF ||
		    self->computeDuration >= SERVER_KNOBS->MAX_COMPUTE_DURATION_LOG_CUTOFF) {
			TraceEvent(SevInfo, "LongComputeDuration", pProxyCommitData->dbgid)
			    .suppressFor(10.0)
			    .detail("EstimatedComputeDuration", estimatedDelay)
			    .detail("ComputeDuration", self->computeDuration)
			    .detail("ComputePerOperation", computePerOperation)
			    .detail("LatencyBucket", self->latencyBucket)
			    .detail("UpdatedComputePerOperationEstimate",
			            pProxyCommitData->commitComputePerOperation[self->latencyBucket])
			    .detail("BatchBytes", self->batchBytes)
			    .detail("BatchOperations", self->batchOperations);
		}
	}

	pProxyCommitData->stats.processingMutationDist->sampleSeconds(now() - postResolutionQueuing);
	return Void();
}

ACTOR Future<Void> transactionLogging(CommitBatchContext* self) {
	state double tLoggingStart = now();
	state ProxyCommitData* const pProxyCommitData = self->pProxyCommitData;
	state Span span("MP:transactionLogging"_loc, self->span.context);

	try {
		choose {
			when(Version ver = wait(self->loggingComplete)) {
				pProxyCommitData->minKnownCommittedVersion = std::max(pProxyCommitData->minKnownCommittedVersion, ver);
			}
			when(wait(pProxyCommitData->committedVersion.whenAtLeast(self->commitVersion + 1))) {}
		}
	} catch (Error& e) {
		if (e.code() == error_code_broken_promise) {
			throw tlog_failed();
		}
		throw;
	}

	pProxyCommitData->lastCommitLatency = now() - self->commitStartTime;
	pProxyCommitData->lastCommitTime = std::max(pProxyCommitData->lastCommitTime.get(), self->commitStartTime);

	wait(yield(TaskPriority::ProxyCommitYield2));

	if (pProxyCommitData->popRemoteTxs &&
	    self->msg.popTo > (pProxyCommitData->txsPopVersions.size() ? pProxyCommitData->txsPopVersions.back().second
	                                                               : pProxyCommitData->lastTxsPop)) {
		if (pProxyCommitData->txsPopVersions.size() >= SERVER_KNOBS->MAX_TXS_POP_VERSION_HISTORY) {
			TraceEvent(SevWarnAlways, "DiscardingTxsPopHistory").suppressFor(1.0);
			pProxyCommitData->txsPopVersions.pop_front();
		}

		pProxyCommitData->txsPopVersions.emplace_back(self->commitVersion, self->msg.popTo);
	}
	pProxyCommitData->logSystem->popTxs(self->msg.popTo);
	pProxyCommitData->stats.tlogLoggingDist->sampleSeconds(now() - tLoggingStart);
	return Void();
}

ACTOR Future<Void> reply(CommitBatchContext* self) {
	state double replyStart = now();
	state ProxyCommitData* const pProxyCommitData = self->pProxyCommitData;
	state Span span("MP:reply"_loc, self->span.context);

	state const Optional<UID>& debugID = self->debugID;

	if (self->prevVersion && self->commitVersion - self->prevVersion < SERVER_KNOBS->MAX_VERSIONS_IN_FLIGHT / 2) {
		//TraceEvent("CPAdvanceMinVersion", self->pProxyCommitData->dbgid).detail("PrvVersion", self->prevVersion).detail("CommitVersion", self->commitVersion).detail("Master", self->pProxyCommitData->master.id().toString()).detail("TxSize", self->trs.size());
		debug_advanceMinCommittedVersion(UID(), self->commitVersion);
	}

	// TraceEvent("ProxyPushed", pProxyCommitData->dbgid)
	//     .detail("PrevVersion", self->prevVersion)
	//     .detail("Version", self->commitVersion);
	if (debugID.present())
		g_traceBatch.addEvent("CommitDebug", debugID.get().first(), "CommitProxyServer.commitBatch.AfterLogPush");

	for (auto& p : self->storeCommits) {
		ASSERT(!p.second.isReady());
		p.first.get().acknowledge.send(Void());
		ASSERT(p.second.isReady());
	}

	// After logging finishes, we report the commit version to master so that every other proxy can get the most
	// up-to-date live committed version. We also maintain the invariant that master's committed version >=
	// self->committedVersion by reporting commit version first before updating self->committedVersion. Otherwise, a
	// client may get a commit version that the master is not aware of, and next GRV request may get a version less
	// than self->committedVersion.

	CODE_PROBE(pProxyCommitData->committedVersion.get() > self->commitVersion,
	           "later version was reported committed first");

	if (self->commitVersion >= pProxyCommitData->committedVersion.get()) {
		state Optional<std::set<Tag>> writtenTags;
		if (SERVER_KNOBS->ENABLE_VERSION_VECTOR) {
			writtenTags = self->writtenTags;
		}
		wait(pProxyCommitData->master.reportLiveCommittedVersion.getReply(
		    ReportRawCommittedVersionRequest(self->commitVersion,
		                                     self->lockedAfter,
		                                     self->metadataVersionAfter,
		                                     pProxyCommitData->minKnownCommittedVersion,
		                                     self->prevVersion,
		                                     writtenTags),
		    TaskPriority::ProxyMasterVersionReply));
	}

	if (debugID.present()) {
		g_traceBatch.addEvent(
		    "CommitDebug", debugID.get().first(), "CommitProxyServer.commitBatch.AfterReportRawCommittedVersion");
	}

	if (self->commitVersion > pProxyCommitData->committedVersion.get()) {
		pProxyCommitData->locked = self->lockedAfter;
		pProxyCommitData->metadataVersion = self->metadataVersionAfter;
		pProxyCommitData->committedVersion.set(self->commitVersion);
	}

	if (self->forceRecovery) {
		TraceEvent(SevWarn, "RestartingTxnSubsystem", pProxyCommitData->dbgid).detail("Stage", "ProxyShutdown");
		throw worker_removed();
	}

	// Send replies to clients
	double endTime = g_network->timer();
	// Reset all to zero, used to track the correct index of each commitTransacitonRef on each resolver

	std::fill(self->nextTr.begin(), self->nextTr.end(), 0);
	std::unordered_map<uint8_t, int16_t> idCountsForKey;
	for (int t = 0; t < self->trs.size(); t++) {
		auto& tr = self->trs[t];
		if (self->committed[t] == ConflictBatch::TransactionCommitted && (!self->locked || tr.isLockAware())) {
			ASSERT_WE_THINK(self->commitVersion != invalidVersion);
			if (self->trs[t].idempotencyId.valid()) {
				idCountsForKey[uint8_t(t >> 8)] += 1;
			}
			tr.reply.send(CommitID(self->commitVersion, t, self->metadataVersionAfter));
		} else if (self->committed[t] == ConflictBatch::TransactionTooOld) {
			tr.reply.sendError(transaction_too_old());
		} else if (self->committed[t] == ConflictBatch::TransactionTenantFailure) {
			// We already sent the error
			ASSERT(tr.reply.isSet());
		} else {
			// If enable the option to report conflicting keys from resolvers, we send back all keyranges' indices
			// through CommitID
			if (tr.transaction.report_conflicting_keys) {
				Standalone<VectorRef<int>> conflictingKRIndices;
				for (int resolverInd : self->transactionResolverMap[t]) {
					auto const& cKRs =
					    self->resolution[resolverInd]
					        .conflictingKeyRangeMap[self->nextTr[resolverInd]]; // nextTr[resolverInd] -> index of
					                                                            // this trs[t] on the resolver
					for (auto const& rCRIndex : cKRs)
						// read_conflict_range can change when sent to resolvers, mapping the index from
						// resolver-side to original index in commitTransactionRef
						conflictingKRIndices.push_back(conflictingKRIndices.arena(),
						                               self->txReadConflictRangeIndexMap[t][resolverInd][rCRIndex]);
				}
				// At least one keyRange index should be returned
				ASSERT(conflictingKRIndices.size());
				tr.reply.send(CommitID(
				    invalidVersion, t, Optional<Value>(), Optional<Standalone<VectorRef<int>>>(conflictingKRIndices)));
			} else {
				tr.reply.sendError(not_committed());
			}
		}

		// Update corresponding transaction indices on each resolver
		for (int resolverInd : self->transactionResolverMap[t])
			self->nextTr[resolverInd]++;

		// TODO: filter if pipelined with large commit
		const double duration = endTime - tr.requestTime();
		pProxyCommitData->stats.commitLatencySample.addMeasurement(duration);
		if (pProxyCommitData->latencyBandConfig.present()) {
			bool filter = self->maxTransactionBytes >
			              pProxyCommitData->latencyBandConfig.get().commitConfig.maxCommitBytes.orDefault(
			                  std::numeric_limits<int>::max());
			pProxyCommitData->stats.commitLatencyBands.addMeasurement(duration, 1, Filtered(filter));
		}
	}

	for (auto [highOrderBatchIndex, count] : idCountsForKey) {
		pProxyCommitData->expectedIdempotencyIdCountForKey.send(
		    ExpectedIdempotencyIdCountForKey{ self->commitVersion, count, highOrderBatchIndex });
	}

	++pProxyCommitData->stats.commitBatchOut;
	pProxyCommitData->stats.txnCommitOut += self->trs.size();
	pProxyCommitData->stats.txnConflicts += self->trs.size() - self->commitCount;
	pProxyCommitData->stats.txnCommitOutSuccess += self->commitCount;

	if (now() - pProxyCommitData->lastCoalesceTime > SERVER_KNOBS->RESOLVER_COALESCE_TIME) {
		pProxyCommitData->lastCoalesceTime = now();
		int lastSize = pProxyCommitData->keyResolvers.size();
		auto rs = pProxyCommitData->keyResolvers.ranges();
		Version oldestVersion = self->prevVersion - SERVER_KNOBS->MAX_WRITE_TRANSACTION_LIFE_VERSIONS;
		for (auto r = rs.begin(); r != rs.end(); ++r) {
			while (r->value().size() > 1 && r->value()[1].first < oldestVersion)
				r->value().pop_front();
			if (r->value().size() && r->value().front().first < oldestVersion)
				r->value().front().first = 0;
		}
		if (SERVER_KNOBS->PROXY_USE_RESOLVER_PRIVATE_MUTATIONS) {
			// Only normal key space, because \xff key space is processed by all resolvers.
			pProxyCommitData->keyResolvers.coalesce(normalKeys);
			auto& versions = pProxyCommitData->systemKeyVersions;
			while (versions.size() > 1 && versions[1] < oldestVersion) {
				versions.pop_front();
			}
			if (!versions.empty() && versions[0] < oldestVersion) {
				versions[0] = 0;
			}
		} else {
			pProxyCommitData->keyResolvers.coalesce(allKeys);
		}
		if (pProxyCommitData->keyResolvers.size() != lastSize)
			TraceEvent("KeyResolverSize", pProxyCommitData->dbgid)
			    .detail("Size", pProxyCommitData->keyResolvers.size());
	}

	// Dynamic batching for commits
	double target_latency =
	    (now() - self->startTime) * SERVER_KNOBS->COMMIT_TRANSACTION_BATCH_INTERVAL_LATENCY_FRACTION;
	pProxyCommitData->commitBatchInterval =
	    std::max(SERVER_KNOBS->COMMIT_TRANSACTION_BATCH_INTERVAL_MIN,
	             std::min(SERVER_KNOBS->COMMIT_TRANSACTION_BATCH_INTERVAL_MAX,
	                      target_latency * SERVER_KNOBS->COMMIT_TRANSACTION_BATCH_INTERVAL_SMOOTHER_ALPHA +
	                          pProxyCommitData->commitBatchInterval *
	                              (1 - SERVER_KNOBS->COMMIT_TRANSACTION_BATCH_INTERVAL_SMOOTHER_ALPHA)));

	pProxyCommitData->stats.commitBatchingWindowSize.addMeasurement(pProxyCommitData->commitBatchInterval);
	pProxyCommitData->commitBatchesMemBytesCount -= self->currentBatchMemBytesCount;
	ASSERT_ABORT(pProxyCommitData->commitBatchesMemBytesCount >= 0);
	wait(self->releaseFuture);
	pProxyCommitData->stats.replyCommitDist->sampleSeconds(now() - replyStart);
	return Void();
}

} // namespace CommitBatch

// Commit one batch of transactions trs
ACTOR Future<Void> commitBatch(ProxyCommitData* self,
                               std::vector<CommitTransactionRequest>* trs,
                               int currentBatchMemBytesCount) {
	// WARNING: this code is run at a high priority (until the first delay(0)), so it needs to do as little work as
	// possible
	state CommitBatch::CommitBatchContext context(self, trs, currentBatchMemBytesCount);
	getCurrentLineage()->modify(&TransactionLineage::operation) = TransactionLineage::Operation::Commit;

	// Active load balancing runs at a very high priority (to obtain accurate estimate of memory used by commit batches)
	// so we need to downgrade here
	wait(delay(0, TaskPriority::ProxyCommit));

	context.pProxyCommitData->lastVersionTime = context.startTime;
	++context.pProxyCommitData->stats.commitBatchIn;
	context.setupTraceBatch();

	/////// Phase 1: Pre-resolution processing (CPU bound except waiting for a version # which is separately pipelined
	/// and *should* be available by now (unless empty commit); ordered; currently atomic but could yield)
	wait(CommitBatch::preresolutionProcessing(&context));
	if (context.rejected) {
		self->commitBatchesMemBytesCount -= currentBatchMemBytesCount;
		return Void();
	}

	/////// Phase 2: Resolution (waiting on the network; pipelined)
	wait(CommitBatch::getResolution(&context));

	////// Phase 3: Post-resolution processing (CPU bound except for very rare situations; ordered; currently atomic but
	/// doesn't need to be)
	wait(CommitBatch::postResolution(&context));

	/////// Phase 4: Logging (network bound; pipelined up to MAX_READ_TRANSACTION_LIFE_VERSIONS (limited by loop above))
	wait(CommitBatch::transactionLogging(&context));

	/////// Phase 5: Replies (CPU bound; no particular order required, though ordered execution would be best for
	/// latency)
	wait(CommitBatch::reply(&context));

	return Void();
}

// Add tss mapping data to the reply, if any of the included storage servers have a TSS pair
void maybeAddTssMapping(GetKeyServerLocationsReply& reply,
                        ProxyCommitData* commitData,
                        std::unordered_set<UID>& included,
                        UID ssId) {
	if (!included.count(ssId)) {
		auto mappingItr = commitData->tssMapping.find(ssId);
		if (mappingItr != commitData->tssMapping.end()) {
			reply.resultsTssMapping.push_back(*mappingItr);
		}
		included.insert(ssId);
	}
}

void addTagMapping(GetKeyServerLocationsReply& reply, ProxyCommitData* commitData) {
	for (const auto& [_, shard] : reply.results) {
		for (auto& ssi : shard) {
			auto iter = commitData->storageCache.find(ssi.id());
			ASSERT_WE_THINK(iter != commitData->storageCache.end());
			reply.resultsTagMapping.emplace_back(ssi.id(), iter->second->tag);
		}
	}
}

ACTOR static Future<Void> doKeyServerLocationRequest(GetKeyServerLocationsRequest req, ProxyCommitData* commitData) {
	// We can't respond to these requests until we have valid txnStateStore
	getCurrentLineage()->modify(&TransactionLineage::operation) = TransactionLineage::Operation::GetKeyServersLocations;
	getCurrentLineage()->modify(&TransactionLineage::txID) = req.spanContext.traceID;
	wait(commitData->validState.getFuture());
	wait(delay(0, TaskPriority::DefaultEndpoint));

	state ErrorOr<Optional<TenantMapEntry>> tenantEntry;
	state Version minTenantVersion =
	    req.minTenantVersion == latestVersion ? commitData->stats.lastCommitVersionAssigned + 1 : req.minTenantVersion;

	// If a large minTenantVersion is specified, we limit how long we wait for it to be available
	state Future<Void> futureVersionDelay = minTenantVersion > commitData->stats.lastCommitVersionAssigned + 1
	                                            ? delay(SERVER_KNOBS->FUTURE_VERSION_DELAY)
	                                            : Never();

	while (tenantEntry.isError()) {
		bool finalQuery = commitData->version.get() >= minTenantVersion;
		ErrorOr<Optional<TenantMapEntry>> _tenantEntry =
		    getTenantEntry(commitData, req.tenant.name, Optional<int64_t>(), finalQuery);
		tenantEntry = _tenantEntry;

		if (tenantEntry.isError()) {
			if (finalQuery) {
				req.reply.sendError(tenant_not_found());
				return Void();
			} else {
				choose {
					// Wait until we are sure that we've received metadata updates through minTenantVersion
					// If latestVersion is specified, this will wait until we have definitely received
					// updates through the version at the time we received the request
					when(wait(commitData->version.whenAtLeast(minTenantVersion))) {}
					when(wait(futureVersionDelay)) {
						req.reply.sendError(future_version());
						return Void();
					}
				}
			}
		}
	}

	std::unordered_set<UID> tssMappingsIncluded;
	GetKeyServerLocationsReply rep;

	if (tenantEntry.get().present()) {
		rep.tenantEntry = tenantEntry.get().get();
		req.begin = req.begin.withPrefix(rep.tenantEntry.prefix, req.arena);
		if (req.end.present()) {
			req.end = req.end.get().withPrefix(rep.tenantEntry.prefix, req.arena);
		}
	}

	if (!req.end.present()) {
		auto r = req.reverse ? commitData->keyInfo.rangeContainingKeyBefore(req.begin)
		                     : commitData->keyInfo.rangeContaining(req.begin);
		std::vector<StorageServerInterface> ssis;
		ssis.reserve(r.value().src_info.size());
		for (auto& it : r.value().src_info) {
			ssis.push_back(it->interf);
			maybeAddTssMapping(rep, commitData, tssMappingsIncluded, it->interf.id());
		}
		rep.results.emplace_back(r.range(), ssis);
	} else if (!req.reverse) {
		int count = 0;
		for (auto r = commitData->keyInfo.rangeContaining(req.begin);
		     r != commitData->keyInfo.ranges().end() && count < req.limit && r.begin() < req.end.get();
		     ++r) {
			std::vector<StorageServerInterface> ssis;
			ssis.reserve(r.value().src_info.size());
			for (auto& it : r.value().src_info) {
				ssis.push_back(it->interf);
				maybeAddTssMapping(rep, commitData, tssMappingsIncluded, it->interf.id());
			}
			rep.results.emplace_back(r.range(), ssis);
			count++;
		}
	} else {
		int count = 0;
		auto r = commitData->keyInfo.rangeContainingKeyBefore(req.end.get());
		while (count < req.limit && req.begin < r.end()) {
			std::vector<StorageServerInterface> ssis;
			ssis.reserve(r.value().src_info.size());
			for (auto& it : r.value().src_info) {
				ssis.push_back(it->interf);
				maybeAddTssMapping(rep, commitData, tssMappingsIncluded, it->interf.id());
			}
			rep.results.emplace_back(r.range(), ssis);
			if (r == commitData->keyInfo.ranges().begin()) {
				break;
			}
			count++;
			--r;
		}
	}
	addTagMapping(rep, commitData);
	req.reply.send(rep);
	++commitData->stats.keyServerLocationOut;
	return Void();
}

ACTOR static Future<Void> readRequestServer(CommitProxyInterface proxy,
                                            PromiseStream<Future<Void>> addActor,
                                            ProxyCommitData* commitData) {
	loop {
		GetKeyServerLocationsRequest req = waitNext(proxy.getKeyServersLocations.getFuture());
		// WARNING: this code is run at a high priority, so it needs to do as little work as possible
		if (req.limit != CLIENT_KNOBS->STORAGE_METRICS_SHARD_LIMIT && // Always do data distribution requests
		    commitData->stats.keyServerLocationIn.getValue() - commitData->stats.keyServerLocationOut.getValue() >
		        SERVER_KNOBS->KEY_LOCATION_MAX_QUEUE_SIZE) {
			++commitData->stats.keyServerLocationErrors;
			req.reply.sendError(commit_proxy_memory_limit_exceeded());
			TraceEvent(SevWarnAlways, "ProxyLocationRequestThresholdExceeded").suppressFor(60);
		} else {
			++commitData->stats.keyServerLocationIn;
			addActor.send(doKeyServerLocationRequest(req, commitData));
		}
	}
}

ACTOR static Future<Void> rejoinServer(CommitProxyInterface proxy, ProxyCommitData* commitData) {
	// We can't respond to these requests until we have valid txnStateStore
	wait(commitData->validState.getFuture());

	TraceEvent("ProxyReadyForReads", proxy.id()).log();

	loop {
		GetStorageServerRejoinInfoRequest req = waitNext(proxy.getStorageServerRejoinInfo.getFuture());
		if (commitData->txnStateStore->readValue(serverListKeyFor(req.id)).get().present()) {
			GetStorageServerRejoinInfoReply rep;
			rep.version = commitData->version.get();
			rep.tag = decodeServerTagValue(commitData->txnStateStore->readValue(serverTagKeyFor(req.id)).get().get());
			RangeResult history = commitData->txnStateStore->readRange(serverTagHistoryRangeFor(req.id)).get();
			for (int i = history.size() - 1; i >= 0; i--) {
				rep.history.push_back(
				    std::make_pair(decodeServerTagHistoryKey(history[i].key), decodeServerTagValue(history[i].value)));
			}
			auto localityKey = commitData->txnStateStore->readValue(tagLocalityListKeyFor(req.dcId)).get();
			rep.newLocality = false;
			if (localityKey.present()) {
				int8_t locality = decodeTagLocalityListValue(localityKey.get());
				if (rep.tag.locality != tagLocalityUpgraded && locality != rep.tag.locality) {
					TraceEvent(SevWarnAlways, "SSRejoinedWithChangedLocality")
					    .detail("Tag", rep.tag.toString())
					    .detail("DcId", req.dcId)
					    .detail("NewLocality", locality);
				} else if (locality != rep.tag.locality) {
					uint16_t tagId = 0;
					std::vector<uint16_t> usedTags;
					auto tagKeys = commitData->txnStateStore->readRange(serverTagKeys).get();
					for (auto& kv : tagKeys) {
						Tag t = decodeServerTagValue(kv.value);
						if (t.locality == locality) {
							usedTags.push_back(t.id);
						}
					}
					auto historyKeys = commitData->txnStateStore->readRange(serverTagHistoryKeys).get();
					for (auto& kv : historyKeys) {
						Tag t = decodeServerTagValue(kv.value);
						if (t.locality == locality) {
							usedTags.push_back(t.id);
						}
					}
					std::sort(usedTags.begin(), usedTags.end());

					int usedIdx = 0;
					for (; usedTags.size() > 0 && tagId <= usedTags.end()[-1]; tagId++) {
						if (tagId < usedTags[usedIdx]) {
							break;
						} else {
							usedIdx++;
						}
					}
					rep.newTag = Tag(locality, tagId);
				}
			} else if (rep.tag.locality != tagLocalityUpgraded) {
				TraceEvent(SevWarnAlways, "SSRejoinedWithUnknownLocality")
				    .detail("Tag", rep.tag.toString())
				    .detail("DcId", req.dcId);
			} else {
				rep.newLocality = true;
				int8_t maxTagLocality = -1;
				auto localityKeys = commitData->txnStateStore->readRange(tagLocalityListKeys).get();
				for (auto& kv : localityKeys) {
					maxTagLocality = std::max(maxTagLocality, decodeTagLocalityListValue(kv.value));
				}
				rep.newTag = Tag(maxTagLocality + 1, 0);
			}
			req.reply.send(rep);
		} else {
			req.reply.sendError(worker_removed());
		}
	}
}

ACTOR Future<Void> ddMetricsRequestServer(CommitProxyInterface proxy, Reference<AsyncVar<ServerDBInfo> const> db) {
	loop {
		choose {
			when(state GetDDMetricsRequest req = waitNext(proxy.getDDMetrics.getFuture())) {
				if (!db->get().distributor.present()) {
					req.reply.sendError(dd_not_found());
					continue;
				}
				ErrorOr<GetDataDistributorMetricsReply> reply =
				    wait(errorOr(db->get().distributor.get().dataDistributorMetrics.getReply(
				        GetDataDistributorMetricsRequest(req.keys, req.shardLimit))));
				if (reply.isError()) {
					req.reply.sendError(reply.getError());
				} else {
					GetDDMetricsReply newReply;
					newReply.storageMetricsList = reply.get().storageMetricsList;
					req.reply.send(newReply);
				}
			}
		}
	}
}

ACTOR Future<Void> monitorRemoteCommitted(ProxyCommitData* self) {
	loop {
		wait(delay(0)); // allow this actor to be cancelled if we are removed after db changes.
		state Optional<std::vector<OptionalInterface<TLogInterface>>> remoteLogs;
		if (self->db->get().recoveryState >= RecoveryState::ALL_LOGS_RECRUITED) {
			for (auto& logSet : self->db->get().logSystemConfig.tLogs) {
				if (!logSet.isLocal) {
					remoteLogs = logSet.tLogs;
					for (auto& tLog : logSet.tLogs) {
						if (!tLog.present()) {
							remoteLogs = Optional<std::vector<OptionalInterface<TLogInterface>>>();
							break;
						}
					}
					break;
				}
			}
		}

		if (!remoteLogs.present()) {
			wait(self->db->onChange());
			continue;
		}
		self->popRemoteTxs = true;

		state Future<Void> onChange = self->db->onChange();
		loop {
			state std::vector<Future<TLogQueuingMetricsReply>> replies;
			for (auto& it : remoteLogs.get()) {
				replies.push_back(
				    brokenPromiseToNever(it.interf().getQueuingMetrics.getReply(TLogQueuingMetricsRequest())));
			}
			wait(waitForAll(replies) || onChange);

			if (onChange.isReady()) {
				break;
			}

			// FIXME: use the configuration to calculate a more precise minimum recovery version.
			Version minVersion = std::numeric_limits<Version>::max();
			for (auto& it : replies) {
				minVersion = std::min(minVersion, it.get().v);
			}

			while (self->txsPopVersions.size() && self->txsPopVersions.front().first <= minVersion) {
				self->lastTxsPop = self->txsPopVersions.front().second;
				self->logSystem->popTxs(self->txsPopVersions.front().second, tagLocalityRemoteLog);
				self->txsPopVersions.pop_front();
			}

			wait(delay(SERVER_KNOBS->UPDATE_REMOTE_LOG_VERSION_INTERVAL) || onChange);
			if (onChange.isReady()) {
				break;
			}
		}
	}
}

ACTOR Future<Void> proxySnapCreate(ProxySnapRequest snapReq, ProxyCommitData* commitData) {
	TraceEvent("SnapCommitProxy_SnapReqEnter")
	    .detail("SnapPayload", snapReq.snapPayload)
	    .detail("SnapUID", snapReq.snapUID);
	try {
		// whitelist check
		ExecCmdValueString execArg(snapReq.snapPayload);
		StringRef binPath = execArg.getBinaryPath();
		if (!isWhitelisted(commitData->whitelistedBinPathVec, binPath)) {
			TraceEvent("SnapCommitProxy_WhiteListCheckFailed")
			    .detail("SnapPayload", snapReq.snapPayload)
			    .detail("SnapUID", snapReq.snapUID);
			throw snap_path_not_whitelisted();
		}
		// db fully recovered check
		if (commitData->db->get().recoveryState != RecoveryState::FULLY_RECOVERED) {
			// Cluster is not fully recovered and needs TLogs
			// from previous generation for full recovery.
			// Currently, snapshot of old tlog generation is not
			// supported and hence failing the snapshot request until
			// cluster is fully_recovered.
			TraceEvent("SnapCommitProxy_ClusterNotFullyRecovered")
			    .detail("SnapPayload", snapReq.snapPayload)
			    .detail("SnapUID", snapReq.snapUID);
			throw snap_not_fully_recovered_unsupported();
		}

		auto result = commitData->txnStateStore->readValue("log_anti_quorum"_sr.withPrefix(configKeysPrefix)).get();
		int logAntiQuorum = 0;
		if (result.present()) {
			logAntiQuorum = atoi(result.get().toString().c_str());
		}
		// FIXME: logAntiQuorum not supported, remove it later,
		// In version2, we probably don't need this limtiation, but this needs to be tested.
		if (logAntiQuorum > 0) {
			TraceEvent("SnapCommitProxy_LogAntiQuorumNotSupported")
			    .detail("SnapPayload", snapReq.snapPayload)
			    .detail("SnapUID", snapReq.snapUID);
			throw snap_log_anti_quorum_unsupported();
		}

		state int snapReqRetry = 0;
		state double snapRetryBackoff = FLOW_KNOBS->PREVENT_FAST_SPIN_DELAY;
		loop {
			// send a snap request to DD
			if (!commitData->db->get().distributor.present()) {
				TraceEvent(SevWarnAlways, "DataDistributorNotPresent").detail("Operation", "SnapRequest");
				throw dd_not_found();
			}
			try {
				Future<ErrorOr<Void>> ddSnapReq =
				    commitData->db->get().distributor.get().distributorSnapReq.tryGetReply(
				        DistributorSnapRequest(snapReq.snapPayload, snapReq.snapUID));
				wait(throwErrorOr(ddSnapReq));
				break;
			} catch (Error& e) {
				TraceEvent("SnapCommitProxy_DDSnapResponseError")
				    .errorUnsuppressed(e)
				    .detail("SnapPayload", snapReq.snapPayload)
				    .detail("SnapUID", snapReq.snapUID)
				    .detail("Retry", snapReqRetry);
				// Retry if we have network issues
				if (e.code() != error_code_request_maybe_delivered ||
				    ++snapReqRetry > SERVER_KNOBS->SNAP_NETWORK_FAILURE_RETRY_LIMIT)
					throw e;
				wait(delay(snapRetryBackoff));
				snapRetryBackoff = snapRetryBackoff * 2; // exponential backoff
			}
		}
		snapReq.reply.send(Void());
	} catch (Error& e) {
		TraceEvent("SnapCommitProxy_SnapReqError")
		    .errorUnsuppressed(e)
		    .detail("SnapPayload", snapReq.snapPayload)
		    .detail("SnapUID", snapReq.snapUID);
		if (e.code() != error_code_operation_cancelled) {
			snapReq.reply.sendError(e);
		} else {
			throw e;
		}
	}
	TraceEvent("SnapCommitProxy_SnapReqExit")
	    .detail("SnapPayload", snapReq.snapPayload)
	    .detail("SnapUID", snapReq.snapUID);
	return Void();
}

ACTOR Future<Void> proxyCheckSafeExclusion(Reference<AsyncVar<ServerDBInfo> const> db,
                                           ExclusionSafetyCheckRequest req) {
	TraceEvent("SafetyCheckCommitProxyBegin").log();
	state ExclusionSafetyCheckReply reply(false);
	if (!db->get().distributor.present()) {
		TraceEvent(SevWarnAlways, "DataDistributorNotPresent").detail("Operation", "ExclusionSafetyCheck");
		req.reply.send(reply);
		return Void();
	}
	try {
		state Future<ErrorOr<DistributorExclusionSafetyCheckReply>> ddSafeFuture =
		    db->get().distributor.get().distributorExclCheckReq.tryGetReply(
		        DistributorExclusionSafetyCheckRequest(req.exclusions));
		DistributorExclusionSafetyCheckReply _reply = wait(throwErrorOr(ddSafeFuture));
		reply.safe = _reply.safe;
		if (db->get().blobManager.present()) {
			TraceEvent("SafetyCheckCommitProxyBM").detail("BMID", db->get().blobManager.get().id());
			state Future<ErrorOr<BlobManagerExclusionSafetyCheckReply>> bmSafeFuture =
			    db->get().blobManager.get().blobManagerExclCheckReq.tryGetReply(
			        BlobManagerExclusionSafetyCheckRequest(req.exclusions));
			BlobManagerExclusionSafetyCheckReply _reply = wait(throwErrorOr(bmSafeFuture));
			reply.safe &= _reply.safe;
		} else {
			TraceEvent("SafetyCheckCommitProxyNoBM");
		}
	} catch (Error& e) {
		TraceEvent("SafetyCheckCommitProxyResponseError").error(e);
		if (e.code() != error_code_operation_cancelled) {
			req.reply.sendError(e);
			return Void();
		} else {
			throw e;
		}
	}
	TraceEvent("SafetyCheckCommitProxyFinish").log();
	req.reply.send(reply);
	return Void();
}

ACTOR Future<Void> reportTxnTagCommitCost(UID myID,
                                          Reference<AsyncVar<ServerDBInfo> const> db,
                                          UIDTransactionTagMap<TransactionCommitCostEstimation>* ssTrTagCommitCost) {
	state Future<Void> nextRequestTimer = Never();
	state Future<Void> nextReply = Never();
	if (db->get().ratekeeper.present())
		nextRequestTimer = Void();
	loop choose {
		when(wait(db->onChange())) {
			if (db->get().ratekeeper.present()) {
				TraceEvent("ProxyRatekeeperChanged", myID).detail("RKID", db->get().ratekeeper.get().id());
				nextRequestTimer = Void();
			} else {
				TraceEvent("ProxyRatekeeperDied", myID).log();
				nextRequestTimer = Never();
			}
		}
		when(wait(nextRequestTimer)) {
			nextRequestTimer = Never();
			if (db->get().ratekeeper.present()) {
				nextReply = brokenPromiseToNever(db->get().ratekeeper.get().reportCommitCostEstimation.getReply(
				    ReportCommitCostEstimationRequest(*ssTrTagCommitCost)));
			} else {
				nextReply = Never();
			}
		}
		when(wait(nextReply)) {
			nextReply = Never();
			ssTrTagCommitCost->clear();
			nextRequestTimer = delay(SERVER_KNOBS->REPORT_TRANSACTION_COST_ESTIMATION_DELAY);
		}
	}
}

// Get the list of tenants that are over the storage quota from the data distributor for quota enforcement.
ACTOR Future<Void> monitorTenantsOverStorageQuota(UID myID,
                                                  Reference<AsyncVar<ServerDBInfo> const> db,
                                                  ProxyCommitData* commitData) {
	state Future<Void> nextRequestTimer = Never();
	state Future<TenantsOverStorageQuotaReply> nextReply = Never();
	if (db->get().distributor.present())
		nextRequestTimer = Void();
	loop choose {
		when(wait(db->onChange())) {
			if (db->get().distributor.present()) {
				CODE_PROBE(true, "DataDistributor changed during monitorTenantsOverStorageQuota");
				TraceEvent("DataDistributorChanged", myID).detail("DDID", db->get().distributor.get().id());
				nextRequestTimer = Void();
			} else {
				TraceEvent("DataDistributorDied", myID).log();
				nextRequestTimer = Never();
			}
		}
		when(wait(nextRequestTimer)) {
			nextRequestTimer = Never();
			if (db->get().distributor.present()) {
				nextReply = brokenPromiseToNever(
				    db->get().distributor.get().tenantsOverStorageQuota.getReply(TenantsOverStorageQuotaRequest()));
			} else {
				nextReply = Never();
			}
		}
		when(TenantsOverStorageQuotaReply reply = wait(nextReply)) {
			nextReply = Never();
			commitData->tenantsOverStorageQuota = reply.tenants;
			TraceEvent(SevDebug, "MonitorTenantsOverStorageQuota")
			    .detail("NumTenants", commitData->tenantsOverStorageQuota.size());
			nextRequestTimer = delay(SERVER_KNOBS->CP_FETCH_TENANTS_OVER_STORAGE_QUOTA_INTERVAL);
		}
	}
}

namespace {
struct ExpireServerEntry {
	int64_t timeReceived;
	int expectedCount = 0;
	int receivedCount = 0;
	bool initialized = false;
};

struct IdempotencyKey {
	Version version;
	uint8_t highOrderBatchIndex;
	bool operator==(const IdempotencyKey& other) const {
		return version == other.version && highOrderBatchIndex == other.highOrderBatchIndex;
	}
};

} // namespace

namespace std {
template <>
struct hash<IdempotencyKey> {
	std::size_t operator()(const IdempotencyKey& key) const {
		std::size_t seed = 0;
		boost::hash_combine(seed, std::hash<Version>{}(key.version));
		boost::hash_combine(seed, std::hash<uint8_t>{}(key.highOrderBatchIndex));
		return seed;
	}
};

} // namespace std

ACTOR static Future<Void> idempotencyIdsExpireServer(
    Database db,
    PublicRequestStream<ExpireIdempotencyIdRequest> expireIdempotencyId,
    PromiseStream<ExpectedIdempotencyIdCountForKey> expectedIdempotencyIdCountForKey,
    Standalone<VectorRef<MutationRef>>* idempotencyClears) {
	state std::unordered_map<IdempotencyKey, ExpireServerEntry> idStatus;
	state std::unordered_map<IdempotencyKey, ExpireServerEntry>::iterator iter;
	state int64_t purgeBefore;
	state IdempotencyKey key;
	state ExpireServerEntry* status = nullptr;
	state Future<Void> purgeOld = Void();
	loop {
		choose {
			when(ExpireIdempotencyIdRequest req = waitNext(expireIdempotencyId.getFuture())) {
				key = IdempotencyKey{ req.commitVersion, req.batchIndexHighByte };
				status = &idStatus[key];
				status->receivedCount += 1;
				CODE_PROBE(status->expectedCount == 0, "ExpireIdempotencyIdRequest received before count is known");
				if (status->expectedCount > 0) {
					ASSERT_LE(status->receivedCount, status->expectedCount);
				}
			}
			when(ExpectedIdempotencyIdCountForKey req = waitNext(expectedIdempotencyIdCountForKey.getFuture())) {
				key = IdempotencyKey{ req.commitVersion, req.batchIndexHighByte };
				status = &idStatus[key];
				ASSERT_EQ(status->expectedCount, 0);
				status->expectedCount = req.idempotencyIdCount;
			}
			when(wait(purgeOld)) {
				purgeOld = delay(SERVER_KNOBS->IDEMPOTENCY_ID_IN_MEMORY_LIFETIME);
				purgeBefore = now() - SERVER_KNOBS->IDEMPOTENCY_ID_IN_MEMORY_LIFETIME;
				for (iter = idStatus.begin(); iter != idStatus.end();) {
					// We have exclusive access to idStatus in this when block, so iter will still be valid after the
					// wait
					wait(yield());
					if (iter->second.timeReceived < purgeBefore) {
						iter = idStatus.erase(iter);
					} else {
						++iter;
					}
				}
				continue;
			}
		}
		if (status->initialized) {
			if (status->receivedCount == status->expectedCount) {
				auto keyRange =
				    makeIdempotencySingleKeyRange(idempotencyClears->arena(), key.version, key.highOrderBatchIndex);
				idempotencyClears->push_back(idempotencyClears->arena(),
				                             MutationRef(MutationRef::ClearRange, keyRange.begin, keyRange.end));
				idStatus.erase(key);
			}
		} else {
			status->timeReceived = now();
			status->initialized = true;
		}
	}
}

namespace {

struct TransactionStateResolveContext {
	// Maximum sequence for txnStateRequest, this is defined when the request last flag is set.
	Sequence maxSequence = std::numeric_limits<Sequence>::max();

	// Flags marks received transaction state requests, we only process the transaction request when *all* requests are
	// received.
	std::unordered_set<Sequence> receivedSequences;

	ProxyCommitData* pCommitData = nullptr;

	// Pointer to transaction state store, shortcut for commitData.txnStateStore
	IKeyValueStore* pTxnStateStore = nullptr;

	Future<Void> txnRecovery;

	// Actor streams
	PromiseStream<Future<Void>>* pActors = nullptr;

	// Flag reports if the transaction state request is complete. This request should only happen during recover, i.e.
	// once per commit proxy.
	bool processed = false;

	TransactionStateResolveContext() = default;

	TransactionStateResolveContext(ProxyCommitData* pCommitData_, PromiseStream<Future<Void>>* pActors_)
	  : pCommitData(pCommitData_), pTxnStateStore(pCommitData_->txnStateStore), pActors(pActors_) {
		ASSERT(pTxnStateStore != nullptr);
	}
};

ACTOR Future<Void> processCompleteTransactionStateRequest(TransactionStateResolveContext* pContext) {
	state KeyRange txnKeys = allKeys;
	state std::map<Tag, UID> tag_uid;

	RangeResult UIDtoTagMap = pContext->pTxnStateStore->readRange(serverTagKeys).get();
	for (const KeyValueRef& kv : UIDtoTagMap) {
		tag_uid[decodeServerTagValue(kv.value)] = decodeServerTagKey(kv.key);
	}

	state std::unordered_map<EncryptCipherDomainId, Reference<BlobCipherKey>> cipherKeys;
	if (pContext->pCommitData->isEncryptionEnabled) {
		static const std::unordered_map<EncryptCipherDomainId, EncryptCipherDomainName> metadataDomains = {
			{ SYSTEM_KEYSPACE_ENCRYPT_DOMAIN_ID, FDB_SYSTEM_KEYSPACE_ENCRYPT_DOMAIN_NAME },
			{ ENCRYPT_HEADER_DOMAIN_ID, FDB_ENCRYPT_HEADER_DOMAIN_NAME }
		};
		std::unordered_map<EncryptCipherDomainId, Reference<BlobCipherKey>> cks =
		    wait(getLatestEncryptCipherKeys(pContext->pCommitData->db, metadataDomains, BlobCipherMetrics::TLOG));
		cipherKeys = cks;
	}

	loop {
		wait(yield());

		RangeResult data =
		    pContext->pTxnStateStore
		        ->readRange(txnKeys, SERVER_KNOBS->BUGGIFIED_ROW_LIMIT, SERVER_KNOBS->APPLY_MUTATION_BYTES)
		        .get();
		if (!data.size())
			break;

		((KeyRangeRef&)txnKeys) = KeyRangeRef(keyAfter(data.back().key, txnKeys.arena()), txnKeys.end);

		MutationsVec mutations;
		std::vector<std::pair<MapPair<Key, ServerCacheInfo>, int>> keyInfoData;
		std::vector<UID> src, dest;
		ServerCacheInfo info;
		// NOTE: An ACTOR will be compiled into several classes, the this pointer is from one of them.
		auto updateTagInfo = [pContext = pContext](const std::vector<UID>& uids,
		                                           std::vector<Tag>& tags,
		                                           std::vector<Reference<StorageInfo>>& storageInfoItems) {
			for (const auto& id : uids) {
				auto storageInfo = getStorageInfo(id, &pContext->pCommitData->storageCache, pContext->pTxnStateStore);
				ASSERT(storageInfo->tag != invalidTag);
				tags.push_back(storageInfo->tag);
				storageInfoItems.push_back(storageInfo);
			}
		};
		for (auto& kv : data) {
			if (!kv.key.startsWith(keyServersPrefix)) {
				mutations.emplace_back(mutations.arena(), MutationRef::SetValue, kv.key, kv.value);
				continue;
			}

			KeyRef k = kv.key.removePrefix(keyServersPrefix);
			if (k == allKeys.end) {
				continue;
			}
			decodeKeyServersValue(tag_uid, kv.value, src, dest);

			info.tags.clear();

			info.src_info.clear();
			updateTagInfo(src, info.tags, info.src_info);

			info.dest_info.clear();
			updateTagInfo(dest, info.tags, info.dest_info);

			uniquify(info.tags);
			keyInfoData.emplace_back(MapPair<Key, ServerCacheInfo>(k, info), 1);
		}

		// insert keyTag data separately from metadata mutations so that we can do one bulk insert which
		// avoids a lot of map lookups.
		pContext->pCommitData->keyInfo.rawInsert(keyInfoData);

		Arena arena;
		bool confChanges;
		CODE_PROBE(
		    pContext->pCommitData->isEncryptionEnabled,
		    "Commit proxy apply metadata mutations from txnStateStore on recovery, with encryption-at-rest enabled");
		applyMetadataMutations(SpanContext(),
		                       *pContext->pCommitData,
		                       arena,
		                       Reference<ILogSystem>(),
		                       mutations,
		                       /* pToCommit= */ nullptr,
		                       pContext->pCommitData->isEncryptionEnabled ? &cipherKeys : nullptr,
		                       confChanges,
		                       /* version= */ 0,
		                       /* popVersion= */ 0,
		                       /* initialCommit= */ true);
	} // loop

	auto lockedKey = pContext->pTxnStateStore->readValue(databaseLockedKey).get();
	pContext->pCommitData->locked = lockedKey.present() && lockedKey.get().size();
	pContext->pCommitData->metadataVersion = pContext->pTxnStateStore->readValue(metadataVersionKey).get();

	pContext->pTxnStateStore->enableSnapshot();

	return Void();
}

ACTOR Future<Void> processTransactionStateRequestPart(TransactionStateResolveContext* pContext,
                                                      TxnStateRequest request) {
	ASSERT(pContext->pCommitData != nullptr);
	ASSERT(pContext->pActors != nullptr);

	if (pContext->receivedSequences.count(request.sequence)) {
		if (pContext->receivedSequences.size() == pContext->maxSequence) {
			wait(pContext->txnRecovery);
		}
		// This part is already received. Still we will re-broadcast it to other CommitProxies
		pContext->pActors->send(broadcastTxnRequest(request, SERVER_KNOBS->TXN_STATE_SEND_AMOUNT, true));
		wait(yield());
		return Void();
	}

	if (request.last) {
		// This is the last piece of subsequence, yet other pieces might still on the way.
		pContext->maxSequence = request.sequence + 1;
	}
	pContext->receivedSequences.insert(request.sequence);

	// Although we may receive the CommitTransactionRequest for the recovery transaction before all of the
	// TxnStateRequest, we will not get a resolution result from any resolver until the master has submitted its initial
	// (sequence 0) resolution request, which it doesn't do until we have acknowledged all TxnStateRequests
	ASSERT(!pContext->pCommitData->validState.isSet());

	for (auto& kv : request.data) {
		pContext->pTxnStateStore->set(kv, &request.arena);
	}
	pContext->pTxnStateStore->commit(true);

	if (pContext->receivedSequences.size() == pContext->maxSequence) {
		// Received all components of the txnStateRequest
		ASSERT(!pContext->processed);
		pContext->txnRecovery = processCompleteTransactionStateRequest(pContext);
		wait(pContext->txnRecovery);
		pContext->processed = true;
	}

	pContext->pActors->send(broadcastTxnRequest(request, SERVER_KNOBS->TXN_STATE_SEND_AMOUNT, true));
	wait(yield());
	return Void();
}

} // anonymous namespace

ACTOR Future<Void> commitProxyServerCore(CommitProxyInterface proxy,
                                         MasterInterface master,
                                         LifetimeToken masterLifetime,
                                         Reference<AsyncVar<ServerDBInfo> const> db,
                                         LogEpoch epoch,
                                         Version recoveryTransactionVersion,
                                         bool firstProxy,
                                         std::string whitelistBinPaths) {
	state ProxyCommitData commitData(
	    proxy.id(), master, proxy.getConsistentReadVersion, recoveryTransactionVersion, proxy.commit, db, firstProxy);

	state Future<Sequence> sequenceFuture = (Sequence)0;
	state PromiseStream<std::pair<std::vector<CommitTransactionRequest>, int>> batchedCommits;
	state Future<Void> commitBatcherActor;
	state Future<Void> lastCommitComplete = Void();

	state PromiseStream<Future<Void>> addActor;
	state Future<Void> onError = transformError(actorCollection(addActor.getFuture()), broken_promise(), tlog_failed());

	state GetHealthMetricsReply healthMetricsReply;
	state GetHealthMetricsReply detailedHealthMetricsReply;

	addActor.send(waitFailureServer(proxy.waitFailure.getFuture()));
	addActor.send(traceRole(Role::COMMIT_PROXY, proxy.id()));

	//TraceEvent("CommitProxyInit1", proxy.id());

	// Wait until we can load the "real" logsystem, since we don't support switching them currently
	while (!(masterLifetime.isEqual(commitData.db->get().masterLifetime) &&
	         commitData.db->get().recoveryState >= RecoveryState::RECOVERY_TRANSACTION &&
	         (!isEncryptionOpSupported(EncryptOperationType::TLOG_ENCRYPTION) ||
	          commitData.db->get().encryptKeyProxy.present()))) {
		//TraceEvent("ProxyInit2", proxy.id()).detail("LSEpoch", db->get().logSystemConfig.epoch).detail("Need", epoch);
		wait(commitData.db->onChange());
	}
	state Future<Void> dbInfoChange = commitData.db->onChange();
	//TraceEvent("ProxyInit3", proxy.id());

	commitData.resolvers = commitData.db->get().resolvers;
	commitData.localTLogCount = commitData.db->get().logSystemConfig.numLogs();
	ASSERT(commitData.resolvers.size() != 0);
	for (int i = 0; i < commitData.resolvers.size(); ++i) {
		commitData.stats.resolverDist.push_back(Histogram::getHistogram(
		    "CommitProxy"_sr, "ToResolver_" + commitData.resolvers[i].id().toString(), Histogram::Unit::microseconds));
	}

	// Initialize keyResolvers map
	auto rs = commitData.keyResolvers.modify(SERVER_KNOBS->PROXY_USE_RESOLVER_PRIVATE_MUTATIONS ? normalKeys : allKeys);
	for (auto r = rs.begin(); r != rs.end(); ++r)
		r->value().emplace_back(0, 0);
	commitData.systemKeyVersions.push_back(0);

	commitData.logSystem = ILogSystem::fromServerDBInfo(proxy.id(), commitData.db->get(), false, addActor);
	commitData.logAdapter =
	    new LogSystemDiskQueueAdapter(commitData.logSystem, Reference<AsyncVar<PeekTxsInfo>>(), 1, false);
	commitData.txnStateStore = keyValueStoreLogSystem(commitData.logAdapter,
	                                                  commitData.db,
	                                                  proxy.id(),
	                                                  2e9,
	                                                  true,
	                                                  true,
	                                                  true,
	                                                  isEncryptionOpSupported(EncryptOperationType::TLOG_ENCRYPTION));
	createWhitelistBinPathVec(whitelistBinPaths, commitData.whitelistedBinPathVec);

	commitData.updateLatencyBandConfig(commitData.db->get().latencyBandConfig);

	// ((SERVER_MEM_LIMIT * COMMIT_BATCHES_MEM_FRACTION_OF_TOTAL) / COMMIT_BATCHES_MEM_TO_TOTAL_MEM_SCALE_FACTOR) is
	// only a approximate formula for limiting the memory used. COMMIT_BATCHES_MEM_TO_TOTAL_MEM_SCALE_FACTOR is an
	// estimate based on experiments and not an accurate one.
	state int64_t commitBatchesMemoryLimit = SERVER_KNOBS->COMMIT_BATCHES_MEM_BYTES_HARD_LIMIT;
	if (SERVER_KNOBS->SERVER_MEM_LIMIT > 0) {
		commitBatchesMemoryLimit = std::min(
		    commitBatchesMemoryLimit,
		    static_cast<int64_t>((SERVER_KNOBS->SERVER_MEM_LIMIT * SERVER_KNOBS->COMMIT_BATCHES_MEM_FRACTION_OF_TOTAL) /
		                         SERVER_KNOBS->COMMIT_BATCHES_MEM_TO_TOTAL_MEM_SCALE_FACTOR));
	}
	TraceEvent(SevInfo, "CommitBatchesMemoryLimit").detail("BytesLimit", commitBatchesMemoryLimit);

	addActor.send(monitorRemoteCommitted(&commitData));
	addActor.send(readRequestServer(proxy, addActor, &commitData));
	addActor.send(rejoinServer(proxy, &commitData));
	addActor.send(ddMetricsRequestServer(proxy, db));
	addActor.send(reportTxnTagCommitCost(proxy.id(), db, &commitData.ssTrTagCommitCost));
<<<<<<< HEAD
	addActor.send(monitorTenantsOverStorageQuota(proxy.id(), db, &commitData));
=======
	addActor.send(idempotencyIdsExpireServer(openDBOnServer(db),
	                                         proxy.expireIdempotencyId,
	                                         commitData.expectedIdempotencyIdCountForKey,
	                                         &commitData.idempotencyClears));
>>>>>>> cff99a64

	// wait for txnStateStore recovery
	wait(success(commitData.txnStateStore->readValue(StringRef())));

	int commitBatchByteLimit =
	    (int)std::min<double>(SERVER_KNOBS->COMMIT_TRANSACTION_BATCH_BYTES_MAX,
	                          std::max<double>(SERVER_KNOBS->COMMIT_TRANSACTION_BATCH_BYTES_MIN,
	                                           SERVER_KNOBS->COMMIT_TRANSACTION_BATCH_BYTES_SCALE_BASE *
	                                               pow(commitData.db->get().client.commitProxies.size(),
	                                                   SERVER_KNOBS->COMMIT_TRANSACTION_BATCH_BYTES_SCALE_POWER)));

	commitBatcherActor = commitBatcher(
	    &commitData, batchedCommits, proxy.commit.getFuture(), commitBatchByteLimit, commitBatchesMemoryLimit);

	// This has to be declared after the commitData.txnStateStore get initialized
	state TransactionStateResolveContext transactionStateResolveContext(&commitData, &addActor);

	loop choose {
		when(wait(dbInfoChange)) {
			dbInfoChange = commitData.db->onChange();
			if (masterLifetime.isEqual(commitData.db->get().masterLifetime) &&
			    commitData.db->get().recoveryState >= RecoveryState::RECOVERY_TRANSACTION) {
				commitData.logSystem = ILogSystem::fromServerDBInfo(proxy.id(), commitData.db->get(), false, addActor);
				for (auto it : commitData.tag_popped) {
					commitData.logSystem->pop(it.second, it.first);
				}
				commitData.logSystem->popTxs(commitData.lastTxsPop, tagLocalityRemoteLog);
			}

			commitData.updateLatencyBandConfig(commitData.db->get().latencyBandConfig);
		}
		when(wait(onError)) {}
		when(std::pair<std::vector<CommitTransactionRequest>, int> batchedRequests =
		         waitNext(batchedCommits.getFuture())) {
			// WARNING: this code is run at a high priority, so it needs to do as little work as possible
			const std::vector<CommitTransactionRequest>& trs = batchedRequests.first;
			int batchBytes = batchedRequests.second;
			//TraceEvent("CommitProxyCTR", proxy.id()).detail("CommitTransactions", trs.size()).detail("TransactionRate", transactionRate).detail("TransactionQueue", transactionQueue.size()).detail("ReleasedTransactionCount", transactionCount);
			//TraceEvent("CommitProxyCore", commitData.dbgid).detail("TxSize", trs.size()).detail("MasterLifetime", masterLifetime.toString()).detail("DbMasterLifetime", commitData.db->get().masterLifetime.toString()).detail("RecoveryState", commitData.db->get().recoveryState).detail("CCInf", commitData.db->get().clusterInterface.id().toString());
			if (trs.size() || (commitData.db->get().recoveryState >= RecoveryState::ACCEPTING_COMMITS &&
			                   masterLifetime.isEqual(commitData.db->get().masterLifetime))) {

				if (trs.size() || lastCommitComplete.isReady()) {
					lastCommitComplete = transformError(
					    timeoutError(
					        commitBatch(&commitData,
					                    const_cast<std::vector<CommitTransactionRequest>*>(&batchedRequests.first),
					                    batchBytes),
					        SERVER_KNOBS->COMMIT_PROXY_LIVENESS_TIMEOUT),
					    timed_out(),
					    failed_to_progress());
					addActor.send(lastCommitComplete);
				}
			}
		}
		when(ProxySnapRequest snapReq = waitNext(proxy.proxySnapReq.getFuture())) {
			TraceEvent(SevDebug, "SnapMasterEnqueue").log();
			addActor.send(proxySnapCreate(snapReq, &commitData));
		}
		when(ExclusionSafetyCheckRequest exclCheckReq = waitNext(proxy.exclusionSafetyCheckReq.getFuture())) {
			addActor.send(proxyCheckSafeExclusion(db, exclCheckReq));
		}
		when(TxnStateRequest request = waitNext(proxy.txnState.getFuture())) {
			addActor.send(processTransactionStateRequestPart(&transactionStateResolveContext, request));
		}
	}
}

ACTOR Future<Void> checkRemoved(Reference<AsyncVar<ServerDBInfo> const> db,
                                uint64_t recoveryCount,
                                CommitProxyInterface myInterface) {
	loop {
		if (db->get().recoveryCount >= recoveryCount &&
		    !std::count(db->get().client.commitProxies.begin(), db->get().client.commitProxies.end(), myInterface)) {
			throw worker_removed();
		}
		wait(db->onChange());
	}
}

ACTOR Future<Void> commitProxyServer(CommitProxyInterface proxy,
                                     InitializeCommitProxyRequest req,
                                     Reference<AsyncVar<ServerDBInfo> const> db,
                                     std::string whitelistBinPaths) {
	try {
		state Future<Void> core = commitProxyServerCore(proxy,
		                                                req.master,
		                                                req.masterLifetime,
		                                                db,
		                                                req.recoveryCount,
		                                                req.recoveryTransactionVersion,
		                                                req.firstProxy,
		                                                whitelistBinPaths);
		wait(core || checkRemoved(db, req.recoveryCount, proxy));
	} catch (Error& e) {
		TraceEvent("CommitProxyTerminated", proxy.id()).errorUnsuppressed(e);

		if (e.code() != error_code_worker_removed && e.code() != error_code_tlog_stopped &&
		    e.code() != error_code_tlog_failed && e.code() != error_code_coordinators_changed &&
		    e.code() != error_code_coordinated_state_conflict && e.code() != error_code_new_coordinators_timed_out &&
		    e.code() != error_code_failed_to_progress) {
			throw;
		}
		CODE_PROBE(e.code() == error_code_failed_to_progress, "Commit proxy failed to progress");
	}
	return Void();
}<|MERGE_RESOLUTION|>--- conflicted
+++ resolved
@@ -2899,14 +2899,11 @@
 	addActor.send(rejoinServer(proxy, &commitData));
 	addActor.send(ddMetricsRequestServer(proxy, db));
 	addActor.send(reportTxnTagCommitCost(proxy.id(), db, &commitData.ssTrTagCommitCost));
-<<<<<<< HEAD
-	addActor.send(monitorTenantsOverStorageQuota(proxy.id(), db, &commitData));
-=======
 	addActor.send(idempotencyIdsExpireServer(openDBOnServer(db),
 	                                         proxy.expireIdempotencyId,
 	                                         commitData.expectedIdempotencyIdCountForKey,
 	                                         &commitData.idempotencyClears));
->>>>>>> cff99a64
+	addActor.send(monitorTenantsOverStorageQuota(proxy.id(), db, &commitData));
 
 	// wait for txnStateStore recovery
 	wait(success(commitData.txnStateStore->readValue(StringRef())));

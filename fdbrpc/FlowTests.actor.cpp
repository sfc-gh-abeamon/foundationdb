/*
 * FlowTests.actor.cpp
 *
 * This source file is part of the FoundationDB open source project
 *
 * Copyright 2013-2018 Apple Inc. and the FoundationDB project authors
 *
 * Licensed under the Apache License, Version 2.0 (the "License");
 * you may not use this file except in compliance with the License.
 * You may obtain a copy of the License at
 *
 *     http://www.apache.org/licenses/LICENSE-2.0
 *
 * Unless required by applicable law or agreed to in writing, software
 * distributed under the License is distributed on an "AS IS" BASIS,
 * WITHOUT WARRANTIES OR CONDITIONS OF ANY KIND, either express or implied.
 * See the License for the specific language governing permissions and
 * limitations under the License.
 */

// Unit tests for the flow language and libraries

#include "flow/ProtocolVersion.h"
#include "flow/UnitTest.h"
#include "flow/DeterministicRandom.h"
#include "flow/IThreadPool.h"
#include "fdbrpc/fdbrpc.h"
#include "fdbrpc/IAsyncFile.h"
#include "flow/TLSConfig.actor.h"
#include "flow/actorcompiler.h" // This must be the last #include.

void forceLinkFlowTests() {}

using std::vector;

constexpr int firstLine = __LINE__;
TEST_CASE("/flow/actorcompiler/lineNumbers") {
	loop {
		try {
			ASSERT(__LINE__ == firstLine + 4);
			wait(Future<Void>(Void()));
			ASSERT(__LINE__ == firstLine + 6);
			throw success();
		} catch (Error& e) {
			ASSERT(__LINE__ == firstLine + 9);
			wait(Future<Void>(Void()));
			ASSERT(__LINE__ == firstLine + 11);
		}
		break;
	}
	ASSERT(LiteralStringRef(__FILE__).endsWith(LiteralStringRef("FlowTests.actor.cpp")));
	return Void();
}

TEST_CASE("/flow/buggifiedDelay") {
	if (FLOW_KNOBS->MAX_BUGGIFIED_DELAY == 0) {
		return Void();
	}
	loop {
		state double x = deterministicRandom()->random01();
		state int last = 0;
		state Future<Void> f1 = map(delay(x), [last = &last](const Void&) {
			*last = 1;
			return Void();
		});
		state Future<Void> f2 = map(delay(x), [last = &last](const Void&) {
			*last = 2;
			return Void();
		});
		wait(f1 && f2);
		if (last == 1) {
			TEST(true); // Delays can become ready out of order
			return Void();
		}
	}
}

template <class T, class Func, class ErrFunc, class CallbackType>
class LambdaCallback final : public CallbackType, public FastAllocated<LambdaCallback<T, Func, ErrFunc, CallbackType>> {
	Func func;
	ErrFunc errFunc;

	void fire(T const& t) override {
		CallbackType::remove();
		func(t);
		delete this;
	}
	void fire(T&& t) override {
		CallbackType::remove();
		func(std::move(t));
		delete this;
	}
	void error(Error e) override {
		CallbackType::remove();
		errFunc(e);
		delete this;
	}

public:
	LambdaCallback(Func&& f, ErrFunc&& e) : func(std::move(f)), errFunc(std::move(e)) {}
};

template <class T, class Func, class ErrFunc>
void onReady(Future<T>&& f, Func&& func, ErrFunc&& errFunc) {
	if (f.isReady()) {
		if (f.isError())
			errFunc(f.getError());
		else
			func(f.get());
	} else
		f.addCallbackAndClear(new LambdaCallback<T, Func, ErrFunc, Callback<T>>(std::move(func), std::move(errFunc)));
}

template <class T, class Func, class ErrFunc>
void onReady(FutureStream<T>&& f, Func&& func, ErrFunc&& errFunc) {
	if (f.isReady()) {
		if (f.isError())
			errFunc(f.getError());
		else
			func(f.pop());
	} else
		f.addCallbackAndClear(
		    new LambdaCallback<T, Func, ErrFunc, SingleCallback<T>>(std::move(func), std::move(errFunc)));
}

ACTOR static void emptyVoidActor() {}

ACTOR [[flow_allow_discard]] static Future<Void> emptyActor() {
	return Void();
}

ACTOR static void oneWaitVoidActor(Future<Void> f) {
	wait(f);
}

ACTOR static Future<Void> oneWaitActor(Future<Void> f) {
	wait(f);
	return Void();
}

Future<Void> g_cheese;
ACTOR static Future<Void> cheeseWaitActor() {
	wait(g_cheese);
	return Void();
}

ACTOR static void trivialVoidActor(int* result) {
	*result = 1;
}

ACTOR static Future<int> return42Actor() {
	return 42;
}

ACTOR static void voidWaitActor(Future<int> in, int* result) {
	int i = wait(in);
	*result = i;
}

ACTOR static Future<int> addOneActor(Future<int> in) {
	int i = wait(in);
	return i + 1;
}

ACTOR static Future<Void> chooseTwoActor(Future<Void> f, Future<Void> g) {
	choose {
		when(wait(f)) {}
		when(wait(g)) {}
	}
	return Void();
}

ACTOR static Future<int> consumeOneActor(FutureStream<int> in) {
	int i = waitNext(in);
	return i;
}

ACTOR static Future<int> sumActor(FutureStream<int> in) {
	state int total = 0;
	try {
		loop {
			int i = waitNext(in);
			total += i;
		}
	} catch (Error& e) {
		if (e.code() != error_code_end_of_stream)
			throw;
	}
	return total;
}

ACTOR template <class T>
static Future<T> templateActor(T t) {
	return t;
}

static int destroy() {
	return 666;
}
ACTOR static Future<Void> testHygeine() {
	ASSERT(destroy() == 666); // Should fail to compile if SAV<Void>::destroy() is visible
	return Void();
}

// bool expectActorCount(int x) { return actorCount == x; }
bool expectActorCount(int) {
	return true;
}

struct YieldMockNetwork final : INetwork, ReferenceCounted<YieldMockNetwork> {
	int ticks;
	Promise<Void> nextTick;
	int nextYield;
	INetwork* baseNetwork;

	flowGlobalType global(int id) const override { return baseNetwork->global(id); }
	void setGlobal(size_t id, flowGlobalType v) override {
		baseNetwork->setGlobal(id, v);
		return;
	}

	YieldMockNetwork() : ticks(0), nextYield(0) {
		baseNetwork = g_network;
		g_network = this;
	}
	~YieldMockNetwork() { g_network = baseNetwork; }

	void tick() {
		ticks++;
		Promise<Void> t;
		t.swap(nextTick);
		t.send(Void());
	}

	Future<class Void> delay(double seconds, TaskPriority taskID) override { return nextTick.getFuture(); }

	Future<class Void> yield(TaskPriority taskID) override {
		if (check_yield(taskID))
			return delay(0, taskID);
		return Void();
	}

	bool check_yield(TaskPriority taskID) override {
		if (nextYield > 0)
			--nextYield;
		return nextYield == 0;
	}

	// Delegate everything else.  TODO: Make a base class NetworkWrapper for delegating everything in INetwork
<<<<<<< HEAD
	TaskPriority getCurrentTask() const override { return baseNetwork->getCurrentTask(); }
	void setCurrentTask(TaskPriority taskID) override { baseNetwork->setCurrentTask(taskID); }
	double now() const override { return baseNetwork->now(); }
	double timer() override { return baseNetwork->timer(); }
	double timer_monotonic() override { return baseNetwork->timer_monotonic(); }
	void stop() override { return baseNetwork->stop(); }
	void addStopCallback(std::function<void()> fn) override {
		ASSERT(false);
		return;
	}
	bool isSimulated() const override { return baseNetwork->isSimulated(); }
	void onMainThread(Promise<Void>&& signal, TaskPriority taskID) override {
		return baseNetwork->onMainThread(std::move(signal), taskID);
	}
=======
	virtual TaskPriority getCurrentTask() { return baseNetwork->getCurrentTask(); }
	virtual void setCurrentTask(TaskPriority taskID) { baseNetwork->setCurrentTask(taskID); }
	virtual double now() { return baseNetwork->now(); }
	virtual double timer() { return baseNetwork->timer(); }
	virtual void stop() { return baseNetwork->stop(); }
	virtual void signalStop(int signal) { baseNetwork->signalStop(signal); }
	virtual void addStopCallback( std::function<void()> fn ) { ASSERT(false); return; }
	virtual bool isSimulated() const { return baseNetwork->isSimulated(); }
	virtual void onMainThread(Promise<Void>&& signal, TaskPriority taskID) { return baseNetwork->onMainThread(std::move(signal), taskID); }
>>>>>>> 20371b64
	bool isOnMainThread() const override { return baseNetwork->isOnMainThread(); }
	THREAD_HANDLE startThread(THREAD_FUNC_RETURN (*func)(void*), void* arg) override {
		return baseNetwork->startThread(func, arg);
	}
	Future<Reference<class IAsyncFile>> open(std::string filename, int64_t flags, int64_t mode) {
		return IAsyncFileSystem::filesystem()->open(filename, flags, mode);
	}
	Future<Void> deleteFile(std::string filename, bool mustBeDurable) {
		return IAsyncFileSystem::filesystem()->deleteFile(filename, mustBeDurable);
	}
	void run() override { return baseNetwork->run(); }
	bool checkRunnable() override { return baseNetwork->checkRunnable(); }
	void getDiskBytes(std::string const& directory, int64_t& free, int64_t& total) override {
		return baseNetwork->getDiskBytes(directory, free, total);
	}
	bool isAddressOnThisHost(NetworkAddress const& addr) const override {
		return baseNetwork->isAddressOnThisHost(addr);
	}
	const TLSConfig& getTLSConfig() const override {
		static TLSConfig emptyConfig;
		return emptyConfig;
	}
	ProtocolVersion protocolVersion() override { return baseNetwork->protocolVersion(); }
};

struct NonserializableThing {};
ACTOR static Future<NonserializableThing> testNonserializableThing() {
	return NonserializableThing();
}

ACTOR Future<Void> testCancelled(bool* exits, Future<Void> f) {
	try {
		wait(Future<Void>(Never()));
	} catch (Error& e) {
		state Error err = e;
		try {
			wait(Future<Void>(Never()));
		} catch (Error& e) {
			*exits = true;
			throw;
		}
		throw err;
	}
	return Void();
}

TEST_CASE("/flow/flow/cancel1") {
	bool exits = false;
	Promise<Void> p;
	Future<Void> test = testCancelled(&exits, p.getFuture());
	ASSERT(p.getPromiseReferenceCount() == 1 && p.getFutureReferenceCount() == 1);
	test.cancel();
	ASSERT(exits);
	ASSERT(test.getPromiseReferenceCount() == 0 && test.getFutureReferenceCount() == 1 && test.isReady() &&
	       test.isError() && test.getError().code() == error_code_actor_cancelled);
	ASSERT(p.getPromiseReferenceCount() == 1 && p.getFutureReferenceCount() == 0);

	return Void();
}

ACTOR static Future<Void> noteCancel(int* cancelled) {
	*cancelled = 0;
	try {
		wait(Future<Void>(Never()));
		throw internal_error();
	} catch (...) {
		printf("Cancelled!\n");
		*cancelled = 1;
		throw;
	}
}

TEST_CASE("/flow/flow/cancel2") {
	int c1 = 0, c2 = 0, c3 = 0;

	Future<Void> cf = noteCancel(&c1);
	ASSERT(c1 == 0);
	cf = Future<Void>();
	ASSERT(c1 == 1);

	cf = noteCancel(&c2) && noteCancel(&c3);
	ASSERT(c2 == 0 && c3 == 0);
	cf = Future<Void>();
	ASSERT(c2 == 1 && c3 == 1);
	return Void();
}

namespace {
// Simple message for flatbuffers unittests
struct Int {
	constexpr static FileIdentifier file_identifier = 12345;
	uint32_t value;
	Int() = default;
	Int(uint32_t value) : value(value) {}
	template <class Ar>
	void serialize(Ar& ar) {
		serializer(ar, value);
	}
};
} // namespace

TEST_CASE("/flow/flow/nonserializable futures") {
	// Types no longer need to be statically serializable to make futures, promises, actors
	{
		Future<NonserializableThing> f = testNonserializableThing();
		Promise<NonserializableThing> p;
		p.send(NonserializableThing());
		f = p.getFuture();
	}

	// But this won't compile
	// ReplyPromise<NonserializableThing> rp;

	// ReplyPromise can be used like a normal promise
	{
		ReplyPromise<Int> rpInt;
		Future<Int> f = rpInt.getFuture();
		ASSERT(!f.isReady());
		rpInt.send(123);
		ASSERT(f.get().value == 123);
	}

	{
		RequestStream<Int> rsInt;
		FutureStream<Int> f = rsInt.getFuture();
		rsInt.send(1);
		rsInt.send(2);
		ASSERT(f.pop().value == 1);
		ASSERT(f.pop().value == 2);
	}

	return Void();
}

TEST_CASE("/flow/flow/networked futures") {
	// RequestStream can be serialized
	{
		RequestStream<Int> locInt;
		BinaryWriter wr(IncludeVersion());
		wr << locInt;

		ASSERT(locInt.getEndpoint().isValid() && locInt.getEndpoint().isLocal() &&
		       locInt.getEndpoint().getPrimaryAddress() == FlowTransport::transport().getLocalAddress());

		BinaryReader rd(wr.toValue(), IncludeVersion());
		RequestStream<Int> remoteInt;
		rd >> remoteInt;

		ASSERT(remoteInt.getEndpoint() == locInt.getEndpoint());
	}

	// ReplyPromise can be serialized
	// TODO: This needs to fiddle with g_currentDeliveryPeerAddress
	if (0) {
		ReplyPromise<Int> locInt;
		BinaryWriter wr(IncludeVersion());
		wr << locInt;

		ASSERT(locInt.getEndpoint().isValid() && locInt.getEndpoint().isLocal());

		BinaryReader rd(wr.toValue(), IncludeVersion());
		ReplyPromise<Int> remoteInt;
		rd >> remoteInt;

		ASSERT(remoteInt.getEndpoint() == locInt.getEndpoint());
	}

	return Void();
}

TEST_CASE("/flow/flow/quorum") {
	vector<Promise<int>> ps(5);
	vector<Future<int>> fs;
	vector<Future<Void>> qs;
	for (auto& p : ps)
		fs.push_back(p.getFuture());

	for (int i = 0; i <= ps.size(); i++)
		qs.push_back(quorum(fs, i));

	for (int i = 0; i < ps.size(); i++) {
		ASSERT(qs[i].isReady());
		ASSERT(!qs[i + 1].isReady());
		ps[i].send(i);
	}
	ASSERT(qs[ps.size()].isReady());
	return Void();
}

TEST_CASE("/flow/flow/trivial futures") {
	Future<int> invalid;
	ASSERT(!invalid.isValid());

	Future<int> never = Never();
	ASSERT(never.isValid() && !never.isReady());

	Future<int> one = 1;
	ASSERT(one.isValid() && one.isReady() && !one.isError());
	ASSERT(one.get() == 1);
	ASSERT(one.getFutureReferenceCount() == 1);
	return Void();
}

TEST_CASE("/flow/flow/trivial promises") {
	Future<int> f;

	Promise<int> p;
	ASSERT(p.isValid());
	ASSERT(!p.isSet());
	p.send(1);
	ASSERT(p.isSet());
	ASSERT(p.getFuture().get() == 1);

	Promise<int> p2;
	f = p2.getFuture();
	ASSERT(f.isValid() && !f.isReady());
	p2.send(2);
	ASSERT(f.isValid() && f.isReady() && !f.isError());
	ASSERT(f.get() == 2);

	Promise<int> p3;
	f = p3.getFuture();
	p3.sendError(end_of_stream());
	ASSERT(f.isValid() && f.isReady() && f.isError());
	ASSERT(f.getError().code() == error_code_end_of_stream);

	Promise<int> p4;
	f = p4.getFuture();
	p4 = Promise<int>();
	ASSERT(p4.isValid() && !p4.isSet());
	ASSERT(f.isValid() && f.isReady() && f.isError());
	ASSERT(f.getError().code() == error_code_broken_promise);
	return Void();
}

TEST_CASE("/flow/flow/trivial promisestreams") {
	FutureStream<int> f;

	PromiseStream<int> p;
	p.send(1);
	ASSERT(p.getFuture().isReady());
	ASSERT(p.getFuture().pop() == 1);

	PromiseStream<int> p2;
	f = p2.getFuture();
	ASSERT(f.isValid() && !f.isReady());
	p2.send(2);
	p2.send(3);
	ASSERT(f.isValid() && f.isReady() && !f.isError());
	ASSERT(f.pop() == 2);
	ASSERT(f.pop() == 3);

	PromiseStream<int> p3;
	f = p3.getFuture();
	p3.send(4);
	p3.sendError(end_of_stream());
	ASSERT(f.isReady() && !f.isError());
	ASSERT(f.pop() == 4);
	ASSERT(f.isError());
	ASSERT(f.getError().code() == error_code_end_of_stream);

	PromiseStream<int> p4;
	f = p4.getFuture();
	p4 = PromiseStream<int>();
	ASSERT(f.isValid() && f.isReady() && f.isError());
	ASSERT(f.getError().code() == error_code_broken_promise);
	return Void();
}

TEST_CASE("/flow/flow/callbacks") {
	Promise<int> p;
	Future<int> f = p.getFuture();
	int result = 0;
	bool happened = false;

	onReady(
	    std::move(f), [&result](int x) { result = x; }, [&result](Error e) { result = -1; });
	onReady(
	    p.getFuture(), [&happened](int) { happened = true; }, [&happened](Error) { happened = true; });
	ASSERT(!f.isValid());
	ASSERT(p.isValid() && !p.isSet() && p.getFutureReferenceCount() == 1);
	ASSERT(result == 0 && !happened);

	p.send(123);
	ASSERT(result == 123 && happened);
	ASSERT(p.isValid() && p.isSet() && p.getFutureReferenceCount() == 0 && p.getFuture().get() == 123);

	result = 0;
	onReady(
	    p.getFuture(), [&result](int x) { result = x; }, [&result](Error e) { result = -1; });
	ASSERT(result == 123);
	ASSERT(p.isValid() && p.isSet() && p.getFutureReferenceCount() == 0 && p.getFuture().get() == 123);

	p = Promise<int>();
	f = p.getFuture();
	result = 0;
	onReady(
	    std::move(f), [&result](int x) { result = x; }, [&result](Error e) { result = -e.code(); });
	ASSERT(!f.isValid());
	ASSERT(p.isValid() && !p.isSet() && p.getFutureReferenceCount() == 1);
	ASSERT(result == 0);

	p = Promise<int>();
	ASSERT(result == -error_code_broken_promise);
	return Void();
}

TEST_CASE("/flow/flow/promisestream callbacks") {
	PromiseStream<int> p;

	int result = 0;

	onReady(
	    p.getFuture(), [&result](int x) { result = x; }, [&result](Error e) { result = -1; });

	ASSERT(result == 0);

	p.send(123);
	p.send(456);

	ASSERT(result == 123);
	result = 0;

	onReady(
	    p.getFuture(), [&result](int x) { result = x; }, [&result](Error e) { result = -1; });

	ASSERT(result == 456);
	result = 0;

	onReady(
	    p.getFuture(), [&result](int x) { result = x; }, [&result](Error e) { result = -1; });

	ASSERT(result == 0);

	p = PromiseStream<int>();

	ASSERT(result == -1);
	return Void();
}

// Incompatible with --crash, so we are commenting it out for now
/*
TEST_CASE("/flow/flow/promisestream multiple wait error")
{
    state int result = 0;
    state PromiseStream<int> p;
    try {
        onReady(p.getFuture(), [&result](int x) { result = x; }, [&result](Error e){ result = -1; });
        result = 100;
        onReady(p.getFuture(), [&result](int x) { result = x; }, [&result](Error e){ result = -1; });
        ASSERT(false);
    }
    catch (Error& e) {
        ASSERT(e.code() == error_code_internal_error);
    }
    ASSERT(result == 100);
    p = PromiseStream<int>();
    ASSERT(result == -1);
    return Void();
}
*/

TEST_CASE("/flow/flow/trivial actors") {
	ASSERT(expectActorCount(0));

	int result = 0;
	trivialVoidActor(&result);
	ASSERT(result == 1);
	ASSERT(expectActorCount(0));

	Future<int> f = return42Actor();
	ASSERT(f.isReady() && !f.isError() && f.get() == 42 && f.getFutureReferenceCount() == 1 &&
	       f.getPromiseReferenceCount() == 0);
	ASSERT(expectActorCount(1));
	f = Future<int>();
	ASSERT(expectActorCount(0));

	f = templateActor(24);
	ASSERT(f.isReady() && !f.isError() && f.get() == 24 && f.getFutureReferenceCount() == 1 &&
	       f.getPromiseReferenceCount() == 0);
	ASSERT(expectActorCount(1));
	f = Future<int>();
	ASSERT(expectActorCount(0));

	result = 0;
	voidWaitActor(2, &result);
	ASSERT(result == 2 && expectActorCount(0));

	Promise<int> p;
	f = addOneActor(p.getFuture());
	ASSERT(!f.isReady() && expectActorCount(1));
	p.send(100);
	ASSERT(f.isReady() && f.get() == 101);
	ASSERT(expectActorCount(1)); //< hmm
	f = Future<int>();
	ASSERT(expectActorCount(0));

	PromiseStream<int> ps;
	f = consumeOneActor(ps.getFuture());
	ASSERT(!f.isReady() && expectActorCount(1));
	ps.send(101);
	ASSERT(f.get() == 101 && ps.isEmpty());
	ps.send(102);
	ASSERT(!ps.isEmpty());
	f = consumeOneActor(ps.getFuture());
	ASSERT(f.get() == 102 && ps.isEmpty());

	f = sumActor(ps.getFuture());
	ps.send(1);
	ps.send(10);
	ps.send(100);
	ps.sendError(end_of_stream());
	ASSERT(f.get() == 111);

	ASSERT(testHygeine().isReady());
	return Void();
}

TEST_CASE("/flow/flow/yieldedFuture/progress") {
	// Check that if check_yield always returns true, the yieldedFuture will do nothing immediately but will
	// get one thing done per "tick" (per delay(0) returning).

	auto yn = makeReference<YieldMockNetwork>();

	yn->nextYield = 0;

	Promise<Void> p;
	Future<Void> u = p.getFuture();
	Future<Void> i = success(u);

	std::vector<Future<Void>> v;
	for (int i = 0; i < 5; i++)
		v.push_back(yieldedFuture(u));
	auto numReady = [&v]() { return std::count_if(v.begin(), v.end(), [](Future<Void> v) { return v.isReady(); }); };

	ASSERT(numReady() == 0);
	p.send(Void());
	ASSERT(u.isReady() && i.isReady() && numReady() == 0);

	for (int i = 0; i < 5; i++) {
		yn->tick();
		ASSERT(numReady() == i + 1);
	}

	for (int i = 0; i < 5; i++) {
		ASSERT(v[i].getPromiseReferenceCount() == 0 && v[i].getFutureReferenceCount() == 1);
	}

	return Void();
}

TEST_CASE("/flow/flow/yieldedFuture/random") {
	// Check expectations about exactly how yieldedFuture responds to check_yield results

	auto yn = makeReference<YieldMockNetwork>();

	for (int r = 0; r < 100; r++) {
		Promise<Void> p;
		Future<Void> u = p.getFuture();
		Future<Void> i = success(u);

		std::vector<Future<Void>> v;
		for (int i = 0; i < 25; i++)
			v.push_back(yieldedFuture(u));
		auto numReady = [&v]() {
			return std::count_if(v.begin(), v.end(), [](Future<Void> v) { return v.isReady(); });
		};

		Future<Void> j = success(u);

		ASSERT(numReady() == 0);

		int expectYield = deterministicRandom()->randomInt(0, 4);
		int expectReady = expectYield;
		yn->nextYield = 1 + expectYield;

		p.send(Void());
		ASSERT(u.isReady() && i.isReady() && j.isReady() && numReady() == expectReady);

		while (numReady() != v.size()) {
			expectYield = deterministicRandom()->randomInt(0, 4);
			yn->nextYield = 1 + expectYield;
			expectReady += 1 + expectYield;
			yn->tick();
			// printf("Yielding %d times, expect %d/%d ready, got %d\n", expectYield, expectReady, v.size(), numReady()
			// );
			ASSERT(numReady() == std::min<int>(expectReady, v.size()));
		}

		for (int i = 0; i < v.size(); i++) {
			ASSERT(v[i].getPromiseReferenceCount() == 0 && v[i].getFutureReferenceCount() == 1);
		}
	}

	return Void();
}

TEST_CASE("/flow/perf/yieldedFuture") {
	double start;
	int N = 1000000;

	auto yn = makeReference<YieldMockNetwork>();

	yn->nextYield = 2 * N + 100;

	Promise<Void> p;
	Future<Void> f = p.getFuture();
	vector<Future<Void>> ys;

	start = timer();
	for (int i = 0; i < N; i++)
		ys.push_back(yieldedFuture(f));
	printf("yieldedFuture(f) create: %0.1f M/sec\n", N / 1e6 / (timer() - start));
	p.send(Void());
	printf("yieldedFuture(f) total: %0.1f M/sec\n", N / 1e6 / (timer() - start));

	for (auto& y : ys)
		ASSERT(y.isReady());

	p = Promise<Void>();
	f = p.getFuture();

	start = timer();
	for (int i = 0; i < N; i++)
		yieldedFuture(f);
	printf("yieldedFuture(f) cancel: %0.1f M/sec\n", N / 1e6 / (timer() - start));

	return Void();
}

TEST_CASE("/flow/flow/chooseTwoActor") {
	ASSERT(expectActorCount(0));

	Promise<Void> a, b;
	Future<Void> c = chooseTwoActor(a.getFuture(), b.getFuture());
	ASSERT(a.getFutureReferenceCount() == 2 && b.getFutureReferenceCount() == 2 && !c.isReady());
	b.send(Void());
	ASSERT(a.getFutureReferenceCount() == 0 && b.getFutureReferenceCount() == 0 && c.isReady() && !c.isError() &&
	       expectActorCount(1));
	c = Future<Void>();
	ASSERT(a.getFutureReferenceCount() == 0 && b.getFutureReferenceCount() == 0 && expectActorCount(0));
	return Void();
}

TEST_CASE("/flow/flow/perf/actor patterns") {
	double start;
	int N = 1000000;

	ASSERT(expectActorCount(0));

	start = timer();
	for (int i = 0; i < N; i++)
		emptyVoidActor();
	printf("emptyVoidActor(): %0.1f M/sec\n", N / 1e6 / (timer() - start));

	ASSERT(expectActorCount(0));

	start = timer();
	for (int i = 0; i < N; i++) {
		emptyActor();
	}
	printf("emptyActor(): %0.1f M/sec\n", N / 1e6 / (timer() - start));

	ASSERT(expectActorCount(0));

	Promise<Void> neverSet;
	Future<Void> never = neverSet.getFuture();
	Future<Void> already = Void();

	start = timer();
	for (int i = 0; i < N; i++)
		oneWaitVoidActor(already);
	printf("oneWaitVoidActor(already): %0.1f M/sec\n", N / 1e6 / (timer() - start));

	ASSERT(expectActorCount(0));

	/*start = timer();
	for (int i = 0; i < N; i++)
	    oneWaitVoidActor(never);
	printf("oneWaitVoidActor(never): %0.1f M/sec\n", N / 1e6 / (timer() - start));*/

	{
		start = timer();
		for (int i = 0; i < N; i++) {
			Future<Void> f = oneWaitActor(already);
			ASSERT(f.isReady());
		}
		printf("oneWaitActor(already): %0.1f M/sec\n", N / 1e6 / (timer() - start));
	}

	{
		start = timer();
		for (int i = 0; i < N; i++) {
			Future<Void> f = oneWaitActor(never);
			ASSERT(!f.isReady());
		}
		printf("(cancelled) oneWaitActor(never): %0.1f M/sec\n", N / 1e6 / (timer() - start));
		ASSERT(expectActorCount(0));
	}

	{
		start = timer();
		for (int i = 0; i < N; i++) {
			Promise<Void> p;
			Future<Void> f = oneWaitActor(p.getFuture());
			p.send(Void());
			ASSERT(f.isReady());
		}
		printf("oneWaitActor(after): %0.1f M/sec\n", N / 1e6 / (timer() - start));
	}

	{
		vector<Promise<Void>> pipe(N);
		vector<Future<Void>> out(N);
		start = timer();
		for (int i = 0; i < N; i++) {
			out[i] = oneWaitActor(pipe[i].getFuture());
		}
		for (int i = 0; i < N; i++) {
			pipe[i].send(Void());
			ASSERT(out[i].isReady());
		}
		printf("oneWaitActor(fifo): %0.1f M/sec\n", N / 1e6 / (timer() - start));
	}

	{
		vector<Promise<Void>> pipe(N);
		vector<Future<Void>> out(N);
		start = timer();
		for (int i = 0; i < N; i++) {
			out[i] = oneWaitActor(pipe[i].getFuture());
		}
		for (int i = N - 1; i >= 0; i--) {
			pipe[i].send(Void());
			ASSERT(out[i].isReady());
		}
		printf("oneWaitActor(lifo): %0.1f M/sec\n", N / 1e6 / (timer() - start));
	}

	{
		start = timer();
		for (int i = 0; i < N; i++) {
			Future<Void> f = chooseTwoActor(already, already);
			ASSERT(f.isReady());
		}
		printf("chooseTwoActor(already, already): %0.1f M/sec\n", N / 1e6 / (timer() - start));
	}

	{
		start = timer();
		for (int i = 0; i < N; i++) {
			Future<Void> f = chooseTwoActor(already, never);
			ASSERT(f.isReady());
		}
		printf("chooseTwoActor(already, never): %0.1f M/sec\n", N / 1e6 / (timer() - start));
	}

	{
		start = timer();
		for (int i = 0; i < N; i++) {
			Future<Void> f = chooseTwoActor(never, already);
			ASSERT(f.isReady());
		}
		printf("chooseTwoActor(never, already): %0.1f M/sec\n", N / 1e6 / (timer() - start));
	}

	{
		start = timer();
		for (int i = 0; i < N; i++) {
			Future<Void> f = chooseTwoActor(never, never);
			ASSERT(!f.isReady());
		}
		// ASSERT(expectActorCount(0));
		printf("(cancelled) chooseTwoActor(never, never): %0.1f M/sec\n", N / 1e6 / (timer() - start));
	}

	{
		start = timer();
		for (int i = 0; i < N; i++) {
			Promise<Void> p;
			Future<Void> f = chooseTwoActor(p.getFuture(), never);
			p.send(Void());
			ASSERT(f.isReady());
		}
		printf("chooseTwoActor(after, never): %0.1f M/sec\n", N / 1e6 / (timer() - start));
	}

	{
		vector<Promise<Void>> pipe(N);
		vector<Future<Void>> out(N);
		start = timer();
		for (int i = 0; i < N; i++) {
			out[i] = chooseTwoActor(pipe[i].getFuture(), never);
		}
		for (int i = 0; i < N; i++) {
			pipe[i].send(Void());
			ASSERT(out[i].isReady());
		}
		printf("chooseTwoActor(fifo, never): %0.1f M/sec\n", N / 1e6 / (timer() - start));
	}

	{
		vector<Promise<Void>> pipe(N);
		vector<Future<Void>> out(N);
		start = timer();
		for (int i = 0; i < N; i++) {
			out[i] = chooseTwoActor(pipe[i].getFuture(), pipe[i].getFuture());
		}
		for (int i = 0; i < N; i++) {
			pipe[i].send(Void());
			ASSERT(out[i].isReady());
		}
		printf("chooseTwoActor(fifo, fifo): %0.1f M/sec\n", N / 1e6 / (timer() - start));
	}

	{
		vector<Promise<Void>> pipe(N);
		vector<Future<Void>> out(N);
		start = timer();
		for (int i = 0; i < N; i++) {
			out[i] = chooseTwoActor(chooseTwoActor(pipe[i].getFuture(), never), never);
		}
		for (int i = 0; i < N; i++) {
			pipe[i].send(Void());
			ASSERT(out[i].isReady());
		}
		printf("chooseTwoActor^2((fifo, never), never): %0.1f M/sec\n", N / 1e6 / (timer() - start));
	}

	{
		start = timer();
		for (int i = 0; i < N; i++) {
			Promise<Void> p;
			Future<Void> f = oneWaitActor(chooseTwoActor(p.getFuture(), never));
			p.send(Void());
			ASSERT(f.isReady());
		}
		printf("oneWaitActor(chooseTwoActor(after, never)): %0.1f M/sec\n", N / 1e6 / (timer() - start));
	}

	{
		vector<Promise<Void>> pipe(N);
		vector<Future<Void>> out(N);
		start = timer();
		for (int i = 0; i < N; i++) {
			out[i] = oneWaitActor(chooseTwoActor(pipe[i].getFuture(), never));
		}
		for (int i = 0; i < N; i++) {
			pipe[i].send(Void());
			ASSERT(out[i].isReady());
		}
		printf("oneWaitActor(chooseTwoActor(fifo, never)): %0.1f M/sec\n", N / 1e6 / (timer() - start));
	}

	{
		start = timer();
		for (int i = 0; i < N; i++) {
			Promise<Void> p;
			Future<Void> f = chooseTwoActor(p.getFuture(), never);
			Future<Void> a = oneWaitActor(f);
			Future<Void> b = oneWaitActor(f);
			p.send(Void());
			ASSERT(f.isReady());
		}
		printf("2xoneWaitActor(chooseTwoActor(after, never)): %0.2f M/sec\n", N / 1e6 / (timer() - start));
	}

	{
		vector<Promise<Void>> pipe(N);
		vector<Future<Void>> out1(N);
		vector<Future<Void>> out2(N);
		start = timer();
		for (int i = 0; i < N; i++) {
			Future<Void> f = chooseTwoActor(pipe[i].getFuture(), never);
			out1[i] = oneWaitActor(f);
			out2[i] = oneWaitActor(f);
		}
		for (int i = 0; i < N; i++) {
			pipe[i].send(Void());
			ASSERT(out2[i].isReady());
		}
		printf("2xoneWaitActor(chooseTwoActor(fifo, never)): %0.2f M/sec\n", N / 1e6 / (timer() - start));
	}

	{
		vector<Promise<Void>> pipe(N);
		vector<Future<Void>> out1(N);
		vector<Future<Void>> out2(N);
		start = timer();
		for (int i = 0; i < N; i++) {
			Future<Void> f = chooseTwoActor(oneWaitActor(pipe[i].getFuture()), never);
			out1[i] = oneWaitActor(f);
			out2[i] = oneWaitActor(f);
		}
		for (int i = 0; i < N; i++) {
			pipe[i].send(Void());
			ASSERT(out2[i].isReady());
		}
		printf("2xoneWaitActor(chooseTwoActor(oneWaitActor(fifo), never)): %0.2f M/sec\n", N / 1e6 / (timer() - start));
	}

	{
		vector<Promise<Void>> pipe(N);
		vector<Future<Void>> out1(N);
		vector<Future<Void>> out2(N);
		start = timer();
		for (int i = 0; i < N; i++) {
			g_cheese = pipe[i].getFuture();
			Future<Void> f = chooseTwoActor(cheeseWaitActor(), never);
			g_cheese = f;
			out1[i] = cheeseWaitActor();
			out2[i] = cheeseWaitActor();
		}
		for (int i = 0; i < N; i++) {
			pipe[i].send(Void());
			ASSERT(out2[i].isReady());
		}
		printf("2xcheeseActor(chooseTwoActor(cheeseActor(fifo), never)): %0.2f M/sec\n", N / 1e6 / (timer() - start));
		printf("sizeof(CheeseWaitActorActor) == %zu\n", sizeof(CheeseWaitActorActor));
	}

	{
		PromiseStream<int> data;
		start = timer();
		Future<int> sum = sumActor(data.getFuture());
		for (int i = 0; i < N; i++)
			data.send(1);
		data.sendError(end_of_stream());
		ASSERT(sum.get() == N);
		printf("sumActor: %0.2f M/sec\n", N / 1e6 / (timer() - start));
	}

	{
		start = timer();
		vector<Promise<Void>> ps(3);
		vector<Future<Void>> fs(3);

		for (int i = 0; i < N; i++) {
			ps.clear();
			ps.resize(3);
			for (int j = 0; j < ps.size(); j++)
				fs[j] = ps[j].getFuture();

			Future<Void> q = quorum(fs, 2);
			for (auto& p : ps)
				p.send(Void());
		}
		printf("quorum(2/3): %0.2f M/sec\n", N / 1e6 / (timer() - start));
	}

	return Void();
}

template <class YAM>
struct YAMRandom {
	YAM yam;
	std::vector<Future<Void>> onchanges;
	int kmax;

	YAMRandom() : kmax(3) {}

	void randomOp() {
		if (deterministicRandom()->random01() < 0.01)
			while (!check_yield())
				;

		int k = deterministicRandom()->randomInt(0, kmax);
		int op = deterministicRandom()->randomInt(0, 7);
		// printf("%d",op);
		if (op == 0) {
			onchanges.push_back(yam.onChange(k));
		} else if (op == 1) {
			onchanges.push_back(trigger([this]() { this->randomOp(); }, yam.onChange(k)));
		} else if (op == 2) {
			if (onchanges.size()) {
				int i = deterministicRandom()->randomInt(0, onchanges.size());
				onchanges[i] = onchanges.back();
				onchanges.pop_back();
			}
		} else if (op == 3) {
			onchanges.clear();
		} else if (op == 4) {
			int v = deterministicRandom()->randomInt(0, 3);
			yam.set(k, v);
		} else if (op == 5) {
			yam.trigger(k);
		} else if (op == 6) {
			int a = deterministicRandom()->randomInt(0, kmax);
			int b = deterministicRandom()->randomInt(0, kmax);
			yam.triggerRange(std::min(a, b), std::max(a, b) + 1);
		}
	}
};

TEST_CASE("/flow/flow/YieldedAsyncMap/randomized") {
	state YAMRandom<YieldedAsyncMap<int, int>> yamr;
	state int it;
	for (it = 0; it < 100000; it++) {
		yamr.randomOp();
		wait(yield());
	}
	return Void();
}

TEST_CASE("/flow/flow/AsyncMap/randomized") {
	state YAMRandom<AsyncMap<int, int>> yamr;
	state int it;
	for (it = 0; it < 100000; it++) {
		yamr.randomOp();
		wait(yield());
	}
	return Void();
}

TEST_CASE("/flow/flow/YieldedAsyncMap/basic") {
	state YieldedAsyncMap<int, int> yam;
	state Future<Void> y0 = yam.onChange(1);
	yam.setUnconditional(1, 0);
	state Future<Void> y1 = yam.onChange(1);
	state Future<Void> y1a = yam.onChange(1);
	state Future<Void> y1b = yam.onChange(1);
	yam.set(1, 1);
	// while (!check_yield()) {}
	// yam.triggerRange(0, 4);

	state Future<Void> y2 = yam.onChange(1);
	wait(reportErrors(y0, "Y0"));
	wait(reportErrors(y1, "Y1"));
	wait(reportErrors(y1a, "Y1a"));
	wait(reportErrors(y1b, "Y1b"));
	wait(reportErrors(timeout(y2, 5, Void()), "Y2"));

	return Void();
}

TEST_CASE("/flow/flow/YieldedAsyncMap/cancel") {
	state YieldedAsyncMap<int, int> yam;
	// ASSERT(yam.count(1) == 0);
	// state Future<Void> y0 = yam.onChange(1);
	// ASSERT(yam.count(1) == 1);
	// yam.setUnconditional(1, 0);

	ASSERT(yam.count(1) == 0);
	state Future<Void> y1 = yam.onChange(1);
	state Future<Void> y1a = yam.onChange(1);
	state Future<Void> y1b = yam.onChange(1);
	ASSERT(yam.count(1) == 1);
	y1.cancel();
	ASSERT(!y1a.isReady());
	y1a.cancel();
	ASSERT(!y1b.isReady());
	ASSERT(yam.count(1) == 1);
	y1b.cancel();
	ASSERT(y1b.getError().code() == error_code_actor_cancelled);
	ASSERT(yam.count(1) == 0);

	return Void();
}

TEST_CASE("/flow/flow/YieldedAsyncMap/cancel2") {
	state YieldedAsyncMap<int, int> yam;

	state Future<Void> y1 = yam.onChange(1);
	state Future<Void> y2 = yam.onChange(2);

	auto* pyam = &yam;
	uncancellable(trigger(
	    [pyam]() {
		    printf("Triggered\n");
		    pyam->triggerAll();
	    },
	    delay(1)));

	wait(y1);
	printf("Got y1\n");
	y2.cancel();

	return Void();
}

TEST_CASE("/flow/flow/AsyncVar/basic") {
	AsyncVar<int> av;
	Future<Void> ch = av.onChange();
	ASSERT(!ch.isReady());
	av.set(5);
	ASSERT(ch.isReady());
	ASSERT(av.get() == 5);

	ch = av.onChange();
	ASSERT(!ch.isReady());
	av.set(6);
	ASSERT(ch.isReady());
	ASSERT(av.get() == 6);

	return Void();
}

ACTOR static Future<Void> waitAfterCancel(int* output) {
	*output = 0;
	try {
		wait(Never());
	} catch (...) {
		wait((*output = 1, Future<Void>(Void())));
	}
	ASSERT(false);
	return Void();
}

TEST_CASE("/fdbrpc/flow/wait_expression_after_cancel") {
	int a = -1;
	Future<Void> f = waitAfterCancel(&a);
	ASSERT(a == 0);
	f.cancel();
	ASSERT(a == 1);
	return Void();
}

// Tests for https://github.com/apple/foundationdb/issues/1226

template <class>
struct ShouldNotGoIntoClassContextStack;

ACTOR static Future<Void> shouldNotHaveFriends();

class Foo1 {
public:
	explicit Foo1(int x) : x(x) {}
	Future<int> foo() { return fooActor(this); }
	ACTOR static Future<int> fooActor(Foo1* self);

private:
	int x;
};
ACTOR Future<int> Foo1::fooActor(Foo1* self) {
	wait(Future<Void>());
	return self->x;
}

class [[nodiscard]] Foo2 {
public:
	explicit Foo2(int x) : x(x) {}
	Future<int> foo() { return fooActor(this); }
	ACTOR static Future<int> fooActor(Foo2* self);

private:
	int x;
};
ACTOR Future<int> Foo2::fooActor(Foo2* self) {
	wait(Future<Void>());
	return self->x;
}

class alignas(4) Foo3 {
public:
	explicit Foo3(int x) : x(x) {}
	Future<int> foo() { return fooActor(this); }
	ACTOR static Future<int> fooActor(Foo3* self);

private:
	int x;
};
ACTOR Future<int> Foo3::fooActor(Foo3* self) {
	wait(Future<Void>());
	return self->x;
}

struct Super {};

class Foo4 : Super {
public:
	explicit Foo4(int x) : x(x) {}
	Future<int> foo() { return fooActor(this); }
	ACTOR static Future<int> fooActor(Foo4* self);

private:
	int x;
};
ACTOR Future<int> Foo4::fooActor(Foo4* self) {
	wait(Future<Void>());
	return self->x;
}

struct Outer {
	class Foo5 : Super {
	public:
		explicit Foo5(int x) : x(x) {}
		Future<int> foo() { return fooActor(this); }
		ACTOR static Future<int> fooActor(Foo5* self);

	private:
		int x;
	};
};
ACTOR Future<int> Outer::Foo5::fooActor(Outer::Foo5* self) {
	wait(Future<Void>());
	return self->x;
}

ACTOR static Future<Void> shouldNotHaveFriends2();

// Meant to be run with -fsanitize=undefined
TEST_CASE("/flow/DeterministicRandom/SignedOverflow") {
	deterministicRandom()->randomInt(std::numeric_limits<int>::min(), 0);
	deterministicRandom()->randomInt(0, std::numeric_limits<int>::max());
	deterministicRandom()->randomInt(std::numeric_limits<int>::min(), std::numeric_limits<int>::max());
	ASSERT(deterministicRandom()->randomInt(std::numeric_limits<int>::min(), std::numeric_limits<int>::min() + 1) ==
	       std::numeric_limits<int>::min());
	ASSERT(deterministicRandom()->randomInt(std::numeric_limits<int>::max() - 1, std::numeric_limits<int>::max()) ==
	       std::numeric_limits<int>::max() - 1);

	deterministicRandom()->randomInt64(std::numeric_limits<int64_t>::min(), 0);
	deterministicRandom()->randomInt64(0, std::numeric_limits<int64_t>::max());
	deterministicRandom()->randomInt64(std::numeric_limits<int64_t>::min(), std::numeric_limits<int64_t>::max());
	ASSERT(deterministicRandom()->randomInt64(std::numeric_limits<int64_t>::min(),
	                                          std::numeric_limits<int64_t>::min() + 1) ==
	       std::numeric_limits<int64_t>::min());
	ASSERT(deterministicRandom()->randomInt64(std::numeric_limits<int64_t>::max() - 1,
	                                          std::numeric_limits<int64_t>::max()) ==
	       std::numeric_limits<int64_t>::max() - 1);
	return Void();
}

struct Tracker {
	int copied;
	bool moved;
	Tracker(int copied = 0) : moved(false), copied(copied) {}
	Tracker(Tracker&& other) : Tracker(other.copied) {
		ASSERT(!other.moved);
		other.moved = true;
	}
	Tracker& operator=(Tracker&& other) {
		ASSERT(!other.moved);
		other.moved = true;
		this->moved = false;
		this->copied = other.copied;
		return *this;
	}
	Tracker(const Tracker& other) : Tracker(other.copied + 1) { ASSERT(!other.moved); }
	Tracker& operator=(const Tracker& other) {
		ASSERT(!other.moved);
		this->moved = false;
		this->copied = other.copied + 1;
		return *this;
	}
	~Tracker() = default;

	ACTOR static Future<Void> listen(FutureStream<Tracker> stream) {
		Tracker movedTracker = waitNext(stream);
		ASSERT(!movedTracker.moved);
		ASSERT(movedTracker.copied == 0);
		return Void();
	}
};

TEST_CASE("/flow/flow/PromiseStream/move") {
	state PromiseStream<Tracker> stream;
	state Future<Void> listener;
	{
		// This tests the case when a callback is added before
		// a movable value is sent
		listener = Tracker::listen(stream.getFuture());
		stream.send(Tracker{});
		wait(listener);
	}

	{
		// This tests the case when a callback is added before
		// a unmovable value is sent
		listener = Tracker::listen(stream.getFuture());
		Tracker namedTracker;
		stream.send(namedTracker);
		wait(listener);
	}
	{
		// This tests the case when no callback is added until
		// after a movable value is sent
		stream.send(Tracker{});
		stream.send(Tracker{});
		{
			state Tracker movedTracker = waitNext(stream.getFuture());
			ASSERT(!movedTracker.moved);
			ASSERT(movedTracker.copied == 0);
		}
		{
			Tracker movedTracker = waitNext(stream.getFuture());
			ASSERT(!movedTracker.moved);
			ASSERT(movedTracker.copied == 0);
		}
	}
	{
		// This tests the case when no callback is added until
		// after an unmovable value is sent
		Tracker namedTracker1;
		Tracker namedTracker2;
		stream.send(namedTracker1);
		stream.send(namedTracker2);
		{
			state Tracker copiedTracker = waitNext(stream.getFuture());
			ASSERT(!copiedTracker.moved);
			// must copy onto queue
			ASSERT(copiedTracker.copied == 1);
		}
		{
			Tracker copiedTracker = waitNext(stream.getFuture());
			ASSERT(!copiedTracker.moved);
			// must copy onto queue
			ASSERT(copiedTracker.copied == 1);
		}
	}

	return Void();
}

TEST_CASE("/flow/flow/PromiseStream/move2") {
	PromiseStream<Tracker> stream;
	stream.send(Tracker{});
	Tracker tracker = waitNext(stream.getFuture());
	Tracker movedTracker = std::move(tracker);
	ASSERT(tracker.moved);
	ASSERT(!movedTracker.moved);
	ASSERT(movedTracker.copied == 0);
	return Void();
}<|MERGE_RESOLUTION|>--- conflicted
+++ resolved
@@ -247,13 +247,13 @@
 	}
 
 	// Delegate everything else.  TODO: Make a base class NetworkWrapper for delegating everything in INetwork
-<<<<<<< HEAD
 	TaskPriority getCurrentTask() const override { return baseNetwork->getCurrentTask(); }
 	void setCurrentTask(TaskPriority taskID) override { baseNetwork->setCurrentTask(taskID); }
 	double now() const override { return baseNetwork->now(); }
 	double timer() override { return baseNetwork->timer(); }
 	double timer_monotonic() override { return baseNetwork->timer_monotonic(); }
 	void stop() override { return baseNetwork->stop(); }
+	virtual void signalStop(int signal) { baseNetwork->signalStop(signal); }
 	void addStopCallback(std::function<void()> fn) override {
 		ASSERT(false);
 		return;
@@ -262,17 +262,6 @@
 	void onMainThread(Promise<Void>&& signal, TaskPriority taskID) override {
 		return baseNetwork->onMainThread(std::move(signal), taskID);
 	}
-=======
-	virtual TaskPriority getCurrentTask() { return baseNetwork->getCurrentTask(); }
-	virtual void setCurrentTask(TaskPriority taskID) { baseNetwork->setCurrentTask(taskID); }
-	virtual double now() { return baseNetwork->now(); }
-	virtual double timer() { return baseNetwork->timer(); }
-	virtual void stop() { return baseNetwork->stop(); }
-	virtual void signalStop(int signal) { baseNetwork->signalStop(signal); }
-	virtual void addStopCallback( std::function<void()> fn ) { ASSERT(false); return; }
-	virtual bool isSimulated() const { return baseNetwork->isSimulated(); }
-	virtual void onMainThread(Promise<Void>&& signal, TaskPriority taskID) { return baseNetwork->onMainThread(std::move(signal), taskID); }
->>>>>>> 20371b64
 	bool isOnMainThread() const override { return baseNetwork->isOnMainThread(); }
 	THREAD_HANDLE startThread(THREAD_FUNC_RETURN (*func)(void*), void* arg) override {
 		return baseNetwork->startThread(func, arg);

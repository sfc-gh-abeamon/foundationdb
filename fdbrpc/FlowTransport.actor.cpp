/*
 * FlowTransport.actor.cpp
 *
 * This source file is part of the FoundationDB open source project
 *
 * Copyright 2013-2018 Apple Inc. and the FoundationDB project authors
 *
 * Licensed under the Apache License, Version 2.0 (the "License");
 * you may not use this file except in compliance with the License.
 * You may obtain a copy of the License at
 *
 *     http://www.apache.org/licenses/LICENSE-2.0
 *
 * Unless required by applicable law or agreed to in writing, software
 * distributed under the License is distributed on an "AS IS" BASIS,
 * WITHOUT WARRANTIES OR CONDITIONS OF ANY KIND, either express or implied.
 * See the License for the specific language governing permissions and
 * limitations under the License.
 */

#include "fdbclient/CoordinationInterface.h"
#include "fdbrpc/FlowTransport.h"
#include "flow/network.h"

#include <cstdint>
#include <unordered_map>
#if VALGRIND
#include <memcheck.h>
#endif

#include "flow/crc32c.h"
#include "fdbrpc/fdbrpc.h"
#include "fdbrpc/FailureMonitor.h"
#include "fdbrpc/HealthMonitor.h"
#include "fdbrpc/genericactors.actor.h"
#include "fdbrpc/simulator.h"
#include "flow/ActorCollection.h"
#include "flow/Error.h"
#include "flow/flow.h"
#include "flow/Net2Packet.h"
#include "flow/TDMetric.actor.h"
#include "flow/ObjectSerializer.h"
#include "flow/ProtocolVersion.h"
#include "flow/UnitTest.h"
#include "flow/actorcompiler.h" // This must be the last #include.

static NetworkAddressList g_currentDeliveryPeerAddress = NetworkAddressList();

constexpr UID WLTOKEN_ENDPOINT_NOT_FOUND(-1, 0);
constexpr UID WLTOKEN_PING_PACKET(-1, 1);
constexpr int PACKET_LEN_WIDTH = sizeof(uint32_t);
const uint64_t TOKEN_STREAM_FLAG = 1;

const int WLTOKEN_COUNTS = 12; // number of wellKnownEndpoints

class EndpointMap : NonCopyable {
public:
	// Reserve space for this many wellKnownEndpoints
	explicit EndpointMap(int wellKnownEndpointCount);
	void insertWellKnown(NetworkMessageReceiver* r, const Endpoint::Token& token, TaskPriority priority);
	void insert(NetworkMessageReceiver* r, Endpoint::Token& token, TaskPriority priority);
	const Endpoint& insert(NetworkAddressList localAddresses,
	                       std::vector<std::pair<FlowReceiver*, TaskPriority>> const& streams);
	NetworkMessageReceiver* get(Endpoint::Token const& token);
	TaskPriority getPriority(Endpoint::Token const& token);
	void remove(Endpoint::Token const& token, NetworkMessageReceiver* r);

private:
	void realloc();

	struct Entry {
		union {
			uint64_t
			    uid[2]; // priority packed into lower 32 bits; actual lower 32 bits of token are the index in data[]
			uint32_t nextFree;
		};
		NetworkMessageReceiver* receiver = nullptr;
		Endpoint::Token& token() { return *(Endpoint::Token*)uid; }
	};
	int wellKnownEndpointCount;
	std::vector<Entry> data;
	uint32_t firstFree;
};

EndpointMap::EndpointMap(int wellKnownEndpointCount)
  : wellKnownEndpointCount(wellKnownEndpointCount), data(wellKnownEndpointCount), firstFree(-1) {}

void EndpointMap::realloc() {
	int oldSize = data.size();
	data.resize(std::max(128, oldSize * 2));
	for (int i = oldSize; i < data.size(); i++) {
		data[i].receiver = 0;
		data[i].nextFree = i + 1;
	}
	data[data.size() - 1].nextFree = firstFree;
	firstFree = oldSize;
}

void EndpointMap::insertWellKnown(NetworkMessageReceiver* r, const Endpoint::Token& token, TaskPriority priority) {
	int index = token.second();
	ASSERT(index <= WLTOKEN_COUNTS);
	ASSERT(data[index].receiver == nullptr);
	data[index].receiver = r;
	data[index].token() =
	    Endpoint::Token(token.first(), (token.second() & 0xffffffff00000000LL) | static_cast<uint32_t>(priority));
}

void EndpointMap::insert(NetworkMessageReceiver* r, Endpoint::Token& token, TaskPriority priority) {
	if (firstFree == uint32_t(-1))
		realloc();
	int index = firstFree;
	firstFree = data[index].nextFree;
	token = Endpoint::Token(token.first(), (token.second() & 0xffffffff00000000LL) | index);
	data[index].token() =
	    Endpoint::Token(token.first(), (token.second() & 0xffffffff00000000LL) | static_cast<uint32_t>(priority));
	data[index].receiver = r;
}

const Endpoint& EndpointMap::insert(NetworkAddressList localAddresses,
                                    std::vector<std::pair<FlowReceiver*, TaskPriority>> const& streams) {
	int adjacentFree = 0;
	int adjacentStart = -1;
	firstFree = -1;
	for (int i = 0; i < data.size(); i++) {
		if (data[i].receiver) {
			adjacentFree = 0;
		} else {
			data[i].nextFree = firstFree;
			firstFree = i;
			if (adjacentStart == -1 && ++adjacentFree == streams.size()) {
				adjacentStart = i + 1 - adjacentFree;
				firstFree = data[adjacentStart].nextFree;
			}
		}
	}
	if (adjacentStart == -1) {
		data.resize(data.size() + streams.size() - adjacentFree);
		adjacentStart = data.size() - streams.size();
		if (adjacentFree > 0) {
			firstFree = data[adjacentStart].nextFree;
		}
	}

	UID base = deterministicRandom()->randomUniqueID();
	for (uint64_t i = 0; i < streams.size(); i++) {
		int index = adjacentStart + i;
		uint64_t first = (base.first() + (i << 32)) | TOKEN_STREAM_FLAG;
		streams[i].first->setEndpoint(
		    Endpoint(localAddresses, UID(first, (base.second() & 0xffffffff00000000LL) | index)));
		data[index].token() =
		    Endpoint::Token(first, (base.second() & 0xffffffff00000000LL) | static_cast<uint32_t>(streams[i].second));
		data[index].receiver = (NetworkMessageReceiver*)streams[i].first;
	}

	return streams[0].first->getEndpoint(TaskPriority::DefaultEndpoint);
}

NetworkMessageReceiver* EndpointMap::get(Endpoint::Token const& token) {
	uint32_t index = token.second();
	if (index < wellKnownEndpointCount && data[index].receiver == nullptr) {
		TraceEvent(SevWarnAlways, "WellKnownEndpointNotAdded").detail("Token", token).detail("Index", index);
	}
	if (index < data.size() && data[index].token().first() == token.first() &&
	    ((data[index].token().second() & 0xffffffff00000000LL) | index) == token.second())
		return data[index].receiver;
	return 0;
}

TaskPriority EndpointMap::getPriority(Endpoint::Token const& token) {
	uint32_t index = token.second();
	if (index < data.size() && data[index].token().first() == token.first() &&
	    ((data[index].token().second() & 0xffffffff00000000LL) | index) == token.second()) {
		auto res = static_cast<TaskPriority>(data[index].token().second());
		// we don't allow this priority to be "misused" for other stuff as we won't even
		// attempt to find an endpoint if UnknownEndpoint is returned here
		ASSERT(res != TaskPriority::UnknownEndpoint);
		return res;
	}
	return TaskPriority::UnknownEndpoint;
}

void EndpointMap::remove(Endpoint::Token const& token, NetworkMessageReceiver* r) {
	uint32_t index = token.second();
	if (index < wellKnownEndpointCount) {
		data[index].receiver = nullptr;
	} else if (index < data.size() && data[index].token().first() == token.first() &&
	           ((data[index].token().second() & 0xffffffff00000000LL) | index) == token.second() &&
	           data[index].receiver == r) {
		data[index].receiver = 0;
		data[index].nextFree = firstFree;
		firstFree = index;
	}
}

struct EndpointNotFoundReceiver final : NetworkMessageReceiver {
	EndpointNotFoundReceiver(EndpointMap& endpoints) {
		endpoints.insertWellKnown(this, WLTOKEN_ENDPOINT_NOT_FOUND, TaskPriority::DefaultEndpoint);
	}

	void receive(ArenaObjectReader& reader) override {
		// Remote machine tells us it doesn't have endpoint e
		Endpoint e;
		reader.deserialize(e);
		IFailureMonitor::failureMonitor().endpointNotFound(e);
	}
};

struct PingRequest {
	constexpr static FileIdentifier file_identifier = 4707015;
	ReplyPromise<Void> reply{ PeerCompatibilityPolicy{ RequirePeer::AtLeast,
		                                               ProtocolVersion::withStableInterfaces() } };
	template <class Ar>
	void serialize(Ar& ar) {
		serializer(ar, reply);
	}
};

struct PingReceiver final : NetworkMessageReceiver {
	PingReceiver(EndpointMap& endpoints) {
		endpoints.insertWellKnown(this, WLTOKEN_PING_PACKET, TaskPriority::ReadSocket);
	}
	void receive(ArenaObjectReader& reader) override {
		PingRequest req;
		reader.deserialize(req);
		req.reply.send(Void());
	}
	PeerCompatibilityPolicy peerCompatibilityPolicy() const override {
		return PeerCompatibilityPolicy{ RequirePeer::AtLeast, ProtocolVersion::withStableInterfaces() };
	}
};

class TransportData {
public:
	TransportData(uint64_t transportId);

	~TransportData();

	void initMetrics() {
		bytesSent.init(LiteralStringRef("Net2.BytesSent"));
		countPacketsReceived.init(LiteralStringRef("Net2.CountPacketsReceived"));
		countPacketsGenerated.init(LiteralStringRef("Net2.CountPacketsGenerated"));
		countConnEstablished.init(LiteralStringRef("Net2.CountConnEstablished"));
		countConnClosedWithError.init(LiteralStringRef("Net2.CountConnClosedWithError"));
		countConnClosedWithoutError.init(LiteralStringRef("Net2.CountConnClosedWithoutError"));
	}

	Reference<struct Peer> getPeer(NetworkAddress const& address);
	Reference<struct Peer> getOrOpenPeer(NetworkAddress const& address, bool startConnectionKeeper = true);

	// Returns true if given network address 'address' is one of the address we are listening on.
	bool isLocalAddress(const NetworkAddress& address) const;

	NetworkAddressList localAddresses;
	std::vector<Future<Void>> listeners;
	std::unordered_map<NetworkAddress, Reference<struct Peer>> peers;
	std::unordered_map<NetworkAddress, std::pair<double, double>> closedPeers;
	HealthMonitor healthMonitor;
	std::set<NetworkAddress> orderedAddresses;
	Reference<AsyncVar<bool>> degraded;
	bool warnAlwaysForLargePacket;

	EndpointMap endpoints;
	EndpointNotFoundReceiver endpointNotFoundReceiver{ endpoints };
	PingReceiver pingReceiver{ endpoints };

	Int64MetricHandle bytesSent;
	Int64MetricHandle countPacketsReceived;
	Int64MetricHandle countPacketsGenerated;
	Int64MetricHandle countConnEstablished;
	Int64MetricHandle countConnClosedWithError;
	Int64MetricHandle countConnClosedWithoutError;

	std::map<NetworkAddress, std::pair<uint64_t, double>> incompatiblePeers;
	AsyncTrigger incompatiblePeersChanged;
	uint32_t numIncompatibleConnections;
	std::map<uint64_t, double> multiVersionConnections;
	double lastIncompatibleMessage;
	uint64_t transportId;

	Future<Void> multiVersionCleanup;
	Future<Void> pingLogger;
};

ACTOR Future<Void> pingLatencyLogger(TransportData* self) {
	state NetworkAddress lastAddress = NetworkAddress();
	loop {
		if (self->orderedAddresses.size()) {
			auto it = self->orderedAddresses.upper_bound(lastAddress);
			if (it == self->orderedAddresses.end()) {
				it = self->orderedAddresses.begin();
			}
			lastAddress = *it;
			auto peer = self->getPeer(lastAddress);
			if (!peer) {
				TraceEvent(SevWarnAlways, "MissingNetworkAddress").suppressFor(10.0).detail("PeerAddr", lastAddress);
			}
			if (peer->lastLoggedTime <= 0.0) {
				peer->lastLoggedTime = peer->lastConnectTime;
			}

			if (peer && peer->pingLatencies.getPopulationSize() >= 10) {
				TraceEvent("PingLatency")
				    .detail("Elapsed", now() - peer->lastLoggedTime)
				    .detail("PeerAddr", lastAddress)
				    .detail("MinLatency", peer->pingLatencies.min())
				    .detail("MaxLatency", peer->pingLatencies.max())
				    .detail("MeanLatency", peer->pingLatencies.mean())
				    .detail("MedianLatency", peer->pingLatencies.median())
				    .detail("P90Latency", peer->pingLatencies.percentile(0.90))
				    .detail("Count", peer->pingLatencies.getPopulationSize())
				    .detail("BytesReceived", peer->bytesReceived - peer->lastLoggedBytesReceived)
				    .detail("BytesSent", peer->bytesSent - peer->lastLoggedBytesSent)
				    .detail("ConnectOutgoingCount", peer->connectOutgoingCount)
				    .detail("ConnectIncomingCount", peer->connectIncomingCount)
				    .detail("ConnectFailedCount", peer->connectFailedCount)
				    .detail("ConnectMinLatency", peer->connectLatencies.min())
				    .detail("ConnectMaxLatency", peer->connectLatencies.max())
				    .detail("ConnectMeanLatency", peer->connectLatencies.mean())
				    .detail("ConnectMedianLatency", peer->connectLatencies.median())
				    .detail("ConnectP90Latency", peer->connectLatencies.percentile(0.90));
				peer->lastLoggedTime = now();
				peer->connectOutgoingCount = 0;
				peer->connectIncomingCount = 0;
				peer->connectFailedCount = 0;
				peer->pingLatencies.clear();
				peer->connectLatencies.clear();
				peer->lastLoggedBytesReceived = peer->bytesReceived;
				peer->lastLoggedBytesSent = peer->bytesSent;
				wait(delay(FLOW_KNOBS->PING_LOGGING_INTERVAL));
			} else if (it == self->orderedAddresses.begin()) {
				wait(delay(FLOW_KNOBS->PING_LOGGING_INTERVAL));
			}
		} else {
			wait(delay(FLOW_KNOBS->PING_LOGGING_INTERVAL));
		}
	}
}

TransportData::TransportData(uint64_t transportId)
<<<<<<< HEAD
  : endpoints(/*wellKnownTokenCount*/ 19), endpointNotFoundReceiver(endpoints), pingReceiver(endpoints),
=======
  : endpoints(WLTOKEN_COUNTS), endpointNotFoundReceiver(endpoints), pingReceiver(endpoints),
>>>>>>> 6f5ae9d7
    warnAlwaysForLargePacket(true), lastIncompatibleMessage(0), transportId(transportId),
    numIncompatibleConnections(0) {
	degraded = makeReference<AsyncVar<bool>>(false);
	pingLogger = pingLatencyLogger(this);
}

#define CONNECT_PACKET_V0 0x0FDB00A444020001LL
#define CONNECT_PACKET_V0_SIZE 14

#pragma pack(push, 1)
struct ConnectPacket {
	// The value does not include the size of `connectPacketLength` itself,
	// but only the other fields of this structure.
	uint32_t connectPacketLength;
	ProtocolVersion protocolVersion; // Expect currentProtocolVersion

	uint16_t canonicalRemotePort; // Port number to reconnect to the originating process
	uint64_t connectionId; // Multi-version clients will use the same Id for both connections, other connections will
	                       // set this to zero. Added at protocol Version 0x0FDB00A444020001.

	// IP Address to reconnect to the originating process. Only one of these must be populated.
	uint32_t canonicalRemoteIp4;

	enum ConnectPacketFlags { FLAG_IPV6 = 1 };
	uint16_t flags;
	uint8_t canonicalRemoteIp6[16];

	ConnectPacket() { memset(this, 0, sizeof(*this)); }

	IPAddress canonicalRemoteIp() const {
		if (isIPv6()) {
			IPAddress::IPAddressStore store;
			memcpy(store.data(), canonicalRemoteIp6, sizeof(canonicalRemoteIp6));
			return IPAddress(store);
		} else {
			return IPAddress(canonicalRemoteIp4);
		}
	}

	void setCanonicalRemoteIp(const IPAddress& ip) {
		if (ip.isV6()) {
			flags = flags | FLAG_IPV6;
			memcpy(&canonicalRemoteIp6, ip.toV6().data(), 16);
		} else {
			flags = flags & ~FLAG_IPV6;
			canonicalRemoteIp4 = ip.toV4();
		}
	}

	bool isIPv6() const { return flags & FLAG_IPV6; }

	uint32_t totalPacketSize() const { return connectPacketLength + sizeof(connectPacketLength); }

	template <class Ar>
	void serialize(Ar& ar) {
		serializer(ar, connectPacketLength);
		if (connectPacketLength > sizeof(ConnectPacket) - sizeof(connectPacketLength)) {
			ASSERT(!g_network->isSimulated());
			throw serialization_failed();
		}

		serializer(ar, protocolVersion, canonicalRemotePort, connectionId, canonicalRemoteIp4);
		if (ar.isDeserializing && !ar.protocolVersion().hasIPv6()) {
			flags = 0;
		} else {
			// We can send everything in serialized packet, since the current version of ConnectPacket
			// is backward compatible with CONNECT_PACKET_V0.
			serializer(ar, flags);
			ar.serializeBytes(&canonicalRemoteIp6, sizeof(canonicalRemoteIp6));
		}
	}
};

#pragma pack(pop)

ACTOR static Future<Void> connectionReader(TransportData* transport,
                                           Reference<IConnection> conn,
                                           Reference<struct Peer> peer,
                                           Promise<Reference<struct Peer>> onConnected);

static void sendLocal(TransportData* self, ISerializeSource const& what, const Endpoint& destination);
static ReliablePacket* sendPacket(TransportData* self,
                                  Reference<Peer> peer,
                                  ISerializeSource const& what,
                                  const Endpoint& destination,
                                  bool reliable);

ACTOR Future<Void> connectionMonitor(Reference<Peer> peer) {
	state Endpoint remotePingEndpoint({ peer->destination }, WLTOKEN_PING_PACKET);
	loop {
		if (!FlowTransport::isClient() && !peer->destination.isPublic() && peer->compatible) {
			// Don't send ping messages to clients unless necessary. Instead monitor incoming client pings.
			// We ignore this block for incompatible clients because pings from server would trigger the
			// peer->resetPing and prevent 'connection_failed' due to ping timeout.
			state double lastRefreshed = now();
			state int64_t lastBytesReceived = peer->bytesReceived;
			loop {
				wait(delay(FLOW_KNOBS->CONNECTION_MONITOR_LOOP_TIME, TaskPriority::ReadSocket));
				if (lastBytesReceived < peer->bytesReceived) {
					lastRefreshed = now();
					lastBytesReceived = peer->bytesReceived;
				} else if (lastRefreshed < now() - FLOW_KNOBS->CONNECTION_MONITOR_IDLE_TIMEOUT *
				                                       FLOW_KNOBS->CONNECTION_MONITOR_INCOMING_IDLE_MULTIPLIER) {
					// If we have not received anything in this period, client must have closed
					// connection by now. Break loop to check if it is still alive by sending a ping.
					break;
				}
			}
		}

		// We cannot let an error be thrown from connectionMonitor while still on the stack from scanPackets in
		// connectionReader because then it would not call the destructor of connectionReader when connectionReader is
		// cancelled.
		wait(delay(0, TaskPriority::ReadSocket));

		if (peer->reliable.empty() && peer->unsent.empty() && peer->outstandingReplies == 0) {
			if (peer->peerReferences == 0 &&
			    (peer->lastDataPacketSentTime < now() - FLOW_KNOBS->CONNECTION_MONITOR_UNREFERENCED_CLOSE_DELAY)) {
				// TODO: What about when peerReference == -1?
				throw connection_unreferenced();
			} else if (FlowTransport::isClient() && peer->compatible && peer->destination.isPublic() &&
			           (peer->lastConnectTime < now() - FLOW_KNOBS->CONNECTION_MONITOR_IDLE_TIMEOUT) &&
			           (peer->lastDataPacketSentTime < now() - FLOW_KNOBS->CONNECTION_MONITOR_IDLE_TIMEOUT)) {
				// First condition is necessary because we may get here if we are server.
				throw connection_idle();
			}
		}

		wait(delayJittered(FLOW_KNOBS->CONNECTION_MONITOR_LOOP_TIME, TaskPriority::ReadSocket));

		// TODO: Stop monitoring and close the connection with no onDisconnect requests outstanding
		state PingRequest pingRequest;
		FlowTransport::transport().sendUnreliable(SerializeSource<PingRequest>(pingRequest), remotePingEndpoint, true);
		state int64_t startingBytes = peer->bytesReceived;
		state int timeouts = 0;
		state double startTime = now();
		loop {
			choose {
				when(wait(delay(FLOW_KNOBS->CONNECTION_MONITOR_TIMEOUT))) {
					if (startingBytes == peer->bytesReceived) {
						if (peer->destination.isPublic()) {
							peer->pingLatencies.addSample(now() - startTime);
						}
						TraceEvent("ConnectionTimeout").suppressFor(1.0).detail("WithAddr", peer->destination);
						throw connection_failed();
					}
					if (timeouts > 1) {
						TraceEvent(SevWarnAlways, "ConnectionSlowPing")
						    .suppressFor(1.0)
						    .detail("WithAddr", peer->destination)
						    .detail("Timeouts", timeouts);
					}
					startingBytes = peer->bytesReceived;
					timeouts++;
				}
				when(wait(pingRequest.reply.getFuture())) {
					if (peer->destination.isPublic()) {
						peer->pingLatencies.addSample(now() - startTime);
					}
					break;
				}
				when(wait(peer->resetPing.onTrigger())) { break; }
			}
		}
	}
}

ACTOR Future<Void> connectionWriter(Reference<Peer> self, Reference<IConnection> conn) {
	state double lastWriteTime = now();
	loop {
		// wait( delay(0, TaskPriority::WriteSocket) );
		wait(delayJittered(
		    std::max<double>(FLOW_KNOBS->MIN_COALESCE_DELAY, FLOW_KNOBS->MAX_COALESCE_DELAY - (now() - lastWriteTime)),
		    TaskPriority::WriteSocket));
		// wait( delay(500e-6, TaskPriority::WriteSocket) );
		// wait( yield(TaskPriority::WriteSocket) );

		// Send until there is nothing left to send
		loop {
			lastWriteTime = now();

			int sent = conn->write(self->unsent.getUnsent(), /* limit= */ FLOW_KNOBS->MAX_PACKET_SEND_BYTES);
			if (sent) {
				self->bytesSent += sent;
				self->transport->bytesSent += sent;
				self->unsent.sent(sent);
			}

			if (self->unsent.empty()) {
				break;
			}

			TEST(true); // We didn't write everything, so apparently the write buffer is full.  Wait for it to be
			            // nonfull.
			wait(conn->onWritable());
			wait(yield(TaskPriority::WriteSocket));
		}

		// Wait until there is something to send
		while (self->unsent.empty())
			wait(self->dataToSend.onTrigger());
	}
}

ACTOR Future<Void> delayedHealthUpdate(NetworkAddress address) {
	state double start = now();
	state bool delayed = false;
	loop {
		if (FLOW_KNOBS->HEALTH_MONITOR_MARK_FAILED_UNSTABLE_CONNECTIONS &&
		    FlowTransport::transport().healthMonitor()->tooManyConnectionsClosed(address) && address.isPublic()) {
			if (!delayed) {
				TraceEvent("TooManyConnectionsClosedMarkFailed")
				    .detail("Dest", address)
				    .detail("StartTime", start)
				    .detail("ClosedCount", FlowTransport::transport().healthMonitor()->closedConnectionsCount(address));
				IFailureMonitor::failureMonitor().setStatus(address, FailureStatus(true));
			}
			delayed = true;
			wait(delayJittered(FLOW_KNOBS->MAX_RECONNECTION_TIME * 2.0));
		} else {
			if (delayed) {
				TraceEvent("TooManyConnectionsClosedMarkAvailable")
				    .detail("Dest", address)
				    .detail("StartTime", start)
				    .detail("TimeElapsed", now() - start)
				    .detail("ClosedCount", FlowTransport::transport().healthMonitor()->closedConnectionsCount(address));
			}
			IFailureMonitor::failureMonitor().setStatus(address, FailureStatus(false));
			break;
		}
	}
	return Void();
}

ACTOR Future<Void> connectionKeeper(Reference<Peer> self,
                                    Reference<IConnection> conn = Reference<IConnection>(),
                                    Future<Void> reader = Void()) {
	TraceEvent(SevDebug, "ConnectionKeeper", conn ? conn->getDebugID() : UID())
	    .detail("PeerAddr", self->destination)
	    .detail("ConnSet", (bool)conn);
	ASSERT_WE_THINK(FlowTransport::transport().getLocalAddress() != self->destination);

	state Future<Void> delayedHealthUpdateF;
	state Optional<double> firstConnFailedTime = Optional<double>();
	state int retryConnect = false;

	loop {
		try {
			delayedHealthUpdateF = Future<Void>();

			if (!conn) { // Always, except for the first loop with an incoming connection
				self->outgoingConnectionIdle = true;
				// Wait until there is something to send.
				while (self->unsent.empty()) {
					// Override waiting, if we are in failed state to update failure monitoring status.
					Future<Void> retryConnectF = Never();
					if (retryConnect) {
						retryConnectF = IFailureMonitor::failureMonitor().getState(self->destination).isAvailable()
						                    ? delay(FLOW_KNOBS->FAILURE_DETECTION_DELAY)
						                    : delay(FLOW_KNOBS->SERVER_REQUEST_INTERVAL);
					}

					choose {
						when(wait(self->dataToSend.onTrigger())) {}
						when(wait(retryConnectF)) { break; }
					}
				}

				ASSERT(self->destination.isPublic());
				self->outgoingConnectionIdle = false;
				wait(delayJittered(std::max(0.0,
				                            self->lastConnectTime + self->reconnectionDelay -
				                                now()))); // Don't connect() to the same peer more than once per 2 sec
				self->lastConnectTime = now();

				TraceEvent("ConnectingTo", conn ? conn->getDebugID() : UID())
				    .suppressFor(1.0)
				    .detail("PeerAddr", self->destination)
				    .detail("PeerReferences", self->peerReferences)
				    .detail("FailureStatus",
				            IFailureMonitor::failureMonitor().getState(self->destination).isAvailable() ? "OK"
				                                                                                        : "FAILED");
				++self->connectOutgoingCount;

				try {
					choose {
						when(Reference<IConnection> _conn =
						         wait(INetworkConnections::net()->connect(self->destination))) {
							conn = _conn;
							wait(conn->connectHandshake());
							self->connectLatencies.addSample(now() - self->lastConnectTime);
							if (FlowTransport::isClient()) {
								IFailureMonitor::failureMonitor().setStatus(self->destination, FailureStatus(false));
							}
							if (self->unsent.empty()) {
								delayedHealthUpdateF = delayedHealthUpdate(self->destination);
								choose {
									when(wait(delayedHealthUpdateF)) {
										conn->close();
										conn = Reference<IConnection>();
										retryConnect = false;
										continue;
									}
									when(wait(self->dataToSend.onTrigger())) {}
								}
							}

							TraceEvent("ConnectionExchangingConnectPacket", conn->getDebugID())
							    .suppressFor(1.0)
							    .detail("PeerAddr", self->destination);
							self->prependConnectPacket();
							reader = connectionReader(self->transport, conn, self, Promise<Reference<Peer>>());
						}
						when(wait(delay(FLOW_KNOBS->CONNECTION_MONITOR_TIMEOUT))) { throw connection_failed(); }
					}
				} catch (Error& e) {
					++self->connectFailedCount;
					if (e.code() != error_code_connection_failed) {
						throw;
					}
					TraceEvent("ConnectionTimedOut", conn ? conn->getDebugID() : UID())
					    .suppressFor(1.0)
					    .detail("PeerAddr", self->destination);

					throw;
				}
			} else {
				self->outgoingConnectionIdle = false;
				self->lastConnectTime = now();
			}

			firstConnFailedTime.reset();
			try {
				self->transport->countConnEstablished++;
				if (!delayedHealthUpdateF.isValid())
					delayedHealthUpdateF = delayedHealthUpdate(self->destination);
				wait(connectionWriter(self, conn) || reader || connectionMonitor(self) ||
				     self->resetConnection.onTrigger());
				TraceEvent("ConnectionReset", conn ? conn->getDebugID() : UID())
				    .suppressFor(1.0)
				    .detail("PeerAddr", self->destination);
				throw connection_failed();
			} catch (Error& e) {
				if (e.code() == error_code_connection_failed || e.code() == error_code_actor_cancelled ||
				    e.code() == error_code_connection_unreferenced ||
				    (g_network->isSimulated() && e.code() == error_code_checksum_failed))
					self->transport->countConnClosedWithoutError++;
				else
					self->transport->countConnClosedWithError++;

				throw e;
			}
		} catch (Error& e) {
			delayedHealthUpdateF.cancel();
			if (now() - self->lastConnectTime > FLOW_KNOBS->RECONNECTION_RESET_TIME) {
				self->reconnectionDelay = FLOW_KNOBS->INITIAL_RECONNECTION_TIME;
			} else {
				self->reconnectionDelay = std::min(FLOW_KNOBS->MAX_RECONNECTION_TIME,
				                                   self->reconnectionDelay * FLOW_KNOBS->RECONNECTION_TIME_GROWTH_RATE);
			}

			if (firstConnFailedTime.present()) {
				if (now() - firstConnFailedTime.get() > FLOW_KNOBS->PEER_UNAVAILABLE_FOR_LONG_TIME_TIMEOUT) {
					TraceEvent(SevWarnAlways, "PeerUnavailableForLongTime", conn ? conn->getDebugID() : UID())
					    .suppressFor(1.0)
					    .detail("PeerAddr", self->destination);
					firstConnFailedTime = now() - FLOW_KNOBS->PEER_UNAVAILABLE_FOR_LONG_TIME_TIMEOUT / 2.0;
				}
			} else {
				firstConnFailedTime = now();
			}

			// Don't immediately mark connection as failed. To stay closed to earlier behaviour of centralized
			// failure monitoring, wait until connection stays failed for FLOW_KNOBS->FAILURE_DETECTION_DELAY timeout.
			retryConnect = true;
			if (e.code() == error_code_connection_failed) {
				if (!self->destination.isPublic()) {
					// Can't connect back to non-public addresses.
					IFailureMonitor::failureMonitor().setStatus(self->destination, FailureStatus(true));
				} else if (now() - firstConnFailedTime.get() > FLOW_KNOBS->FAILURE_DETECTION_DELAY) {
					IFailureMonitor::failureMonitor().setStatus(self->destination, FailureStatus(true));
				}
			}

			self->discardUnreliablePackets();
			reader = Future<Void>();
			bool ok = e.code() == error_code_connection_failed || e.code() == error_code_actor_cancelled ||
			          e.code() == error_code_connection_unreferenced || e.code() == error_code_connection_idle ||
			          (g_network->isSimulated() && e.code() == error_code_checksum_failed);

			if (self->compatible) {
				TraceEvent(ok ? SevInfo : SevWarnAlways, "ConnectionClosed", conn ? conn->getDebugID() : UID())
				    .error(e, true)
				    .suppressFor(1.0)
				    .detail("PeerAddr", self->destination);
			} else {
				TraceEvent(
				    ok ? SevInfo : SevWarnAlways, "IncompatibleConnectionClosed", conn ? conn->getDebugID() : UID())
				    .error(e, true)
				    .suppressFor(1.0)
				    .detail("PeerAddr", self->destination);
			}

			if (self->destination.isPublic() &&
			    IFailureMonitor::failureMonitor().getState(self->destination).isAvailable() &&
			    !FlowTransport::isClient()) {
				auto& it = self->transport->closedPeers[self->destination];
				if (now() - it.second > FLOW_KNOBS->TOO_MANY_CONNECTIONS_CLOSED_RESET_DELAY) {
					it.first = now();
				} else if (now() - it.first > FLOW_KNOBS->TOO_MANY_CONNECTIONS_CLOSED_TIMEOUT) {
					TraceEvent(SevWarnAlways, "TooManyConnectionsClosed", conn ? conn->getDebugID() : UID())
					    .suppressFor(5.0)
					    .detail("PeerAddr", self->destination);
					self->transport->degraded->set(true);
				}
				it.second = now();
			}

			if (conn) {
				if (self->destination.isPublic() && e.code() == error_code_connection_failed) {
					FlowTransport::transport().healthMonitor()->reportPeerClosed(self->destination);
				}

				conn->close();
				conn = Reference<IConnection>();

				// Old versions will throw this error, and we don't want to forget their protocol versions.
				// This means we can't tell the difference between an old protocol version and one we
				// can no longer connect to.
				if (e.code() != error_code_incompatible_protocol_version) {
					self->protocolVersion->set(Optional<ProtocolVersion>());
				}
			}

			// Clients might send more packets in response, which needs to go out on the next connection
			IFailureMonitor::failureMonitor().notifyDisconnect(self->destination);

			if (e.code() == error_code_actor_cancelled)
				throw;
			// Try to recover, even from serious errors, by retrying

			if (self->peerReferences <= 0 && self->reliable.empty() && self->unsent.empty() &&
			    self->outstandingReplies == 0) {
				TraceEvent("PeerDestroy").error(e).suppressFor(1.0).detail("PeerAddr", self->destination);
				self->connect.cancel();
				self->transport->peers.erase(self->destination);
				self->transport->orderedAddresses.erase(self->destination);
				return Void();
			}
		}
	}
}

Peer::Peer(TransportData* transport, NetworkAddress const& destination)
  : transport(transport), destination(destination), outgoingConnectionIdle(true), lastConnectTime(0.0),
    reconnectionDelay(FLOW_KNOBS->INITIAL_RECONNECTION_TIME), compatible(true), outstandingReplies(0),
    incompatibleProtocolVersionNewer(false), peerReferences(-1), bytesReceived(0), lastDataPacketSentTime(now()),
    pingLatencies(destination.isPublic() ? FLOW_KNOBS->PING_SAMPLE_AMOUNT : 1), lastLoggedBytesReceived(0),
    bytesSent(0), lastLoggedBytesSent(0), lastLoggedTime(0.0), connectOutgoingCount(0), connectIncomingCount(0),
    connectFailedCount(0), connectLatencies(destination.isPublic() ? FLOW_KNOBS->NETWORK_CONNECT_SAMPLE_AMOUNT : 1),
    protocolVersion(Reference<AsyncVar<Optional<ProtocolVersion>>>(new AsyncVar<Optional<ProtocolVersion>>())) {
	IFailureMonitor::failureMonitor().setStatus(destination, FailureStatus(false));
}

void Peer::send(PacketBuffer* pb, ReliablePacket* rp, bool firstUnsent) {
	unsent.setWriteBuffer(pb);
	if (rp)
		reliable.insert(rp);
	if (firstUnsent)
		dataToSend.trigger();
}

void Peer::prependConnectPacket() {
	// Send the ConnectPacket expected at the beginning of a new connection
	ConnectPacket pkt;
	if (transport->localAddresses.address.isTLS() == destination.isTLS()) {
		pkt.canonicalRemotePort = transport->localAddresses.address.port;
		pkt.setCanonicalRemoteIp(transport->localAddresses.address.ip);
	} else if (transport->localAddresses.secondaryAddress.present()) {
		pkt.canonicalRemotePort = transport->localAddresses.secondaryAddress.get().port;
		pkt.setCanonicalRemoteIp(transport->localAddresses.secondaryAddress.get().ip);
	} else {
		// a "mixed" TLS/non-TLS connection is like a client/server connection - there's no way to reverse it
		pkt.canonicalRemotePort = 0;
		pkt.setCanonicalRemoteIp(IPAddress(0));
	}

	pkt.connectPacketLength = sizeof(pkt) - sizeof(pkt.connectPacketLength);
	pkt.protocolVersion = g_network->protocolVersion();
	pkt.protocolVersion.addObjectSerializerFlag();
	pkt.connectionId = transport->transportId;

	PacketBuffer* pb_first = PacketBuffer::create();
	PacketWriter wr(pb_first, nullptr, Unversioned());
	pkt.serialize(wr);
	unsent.prependWriteBuffer(pb_first, wr.finish());
}

void Peer::discardUnreliablePackets() {
	// Throw away the current unsent list, dropping the reference count on each PacketBuffer that accounts for presence
	// in the unsent list
	unsent.discardAll();

	// If there are reliable packets, compact reliable packets into a new unsent range
	if (!reliable.empty()) {
		PacketBuffer* pb = unsent.getWriteBuffer();
		pb = reliable.compact(pb, nullptr);
		unsent.setWriteBuffer(pb);
	}
}

void Peer::onIncomingConnection(Reference<Peer> self, Reference<IConnection> conn, Future<Void> reader) {
	// In case two processes are trying to connect to each other simultaneously, the process with the larger canonical
	// NetworkAddress gets to keep its outgoing connection.
	++self->connectIncomingCount;
	if (!destination.isPublic() && !outgoingConnectionIdle)
		throw address_in_use();
	NetworkAddress compatibleAddr = transport->localAddresses.address;
	if (transport->localAddresses.secondaryAddress.present() &&
	    transport->localAddresses.secondaryAddress.get().isTLS() == destination.isTLS()) {
		compatibleAddr = transport->localAddresses.secondaryAddress.get();
	}

	if (!destination.isPublic() || outgoingConnectionIdle || destination > compatibleAddr ||
	    (lastConnectTime > 1.0 && now() - lastConnectTime > FLOW_KNOBS->ALWAYS_ACCEPT_DELAY)) {
		// Keep the new connection
		TraceEvent("IncomingConnection", conn->getDebugID())
		    .suppressFor(1.0)
		    .detail("FromAddr", conn->getPeerAddress())
		    .detail("CanonicalAddr", destination)
		    .detail("IsPublic", destination.isPublic());

		connect.cancel();
		prependConnectPacket();
		connect = connectionKeeper(self, conn, reader);
	} else {
		TraceEvent("RedundantConnection", conn->getDebugID())
		    .suppressFor(1.0)
		    .detail("FromAddr", conn->getPeerAddress().toString())
		    .detail("CanonicalAddr", destination)
		    .detail("LocalAddr", compatibleAddr);

		// Keep our prior connection
		reader.cancel();
		conn->close();

		// Send an (ignored) packet to make sure that, if our outgoing connection died before the peer made this
		// connection attempt, we eventually find out that our connection is dead, close it, and then respond to the
		// next connection reattempt from peer.
	}
}

TransportData::~TransportData() {
	for (auto& p : peers) {
		p.second->connect.cancel();
	}
}

static bool checkCompatible(const PeerCompatibilityPolicy& policy, ProtocolVersion version) {
	switch (policy.requirement) {
	case RequirePeer::Exactly:
		return version.version() == policy.version.version();
	case RequirePeer::AtLeast:
		return version.version() >= policy.version.version();
	default:
		ASSERT(false);
		return false;
	}
}

// This actor looks up the task associated with an endpoint
// and sends the message to it. The actual deserialization will
// be done by that task (see NetworkMessageReceiver).
ACTOR static void deliver(TransportData* self,
                          Endpoint destination,
                          TaskPriority priority,
                          ArenaReader reader,
                          bool inReadSocket) {
	// We want to run the task at the right priority. If the priority
	// is higher than the current priority (which is ReadSocket) we
	// can just upgrade. Otherwise we'll context switch so that we
	// don't block other tasks that might run with a higher priority.
	if (priority < TaskPriority::ReadSocket || !inReadSocket) {
		wait(delay(0, priority));
	} else {
		g_network->setCurrentTask(priority);
	}

	auto receiver = self->endpoints.get(destination.token);
	if (receiver) {
		if (!checkCompatible(receiver->peerCompatibilityPolicy(), reader.protocolVersion())) {
			return;
		}
		try {
			g_currentDeliveryPeerAddress = destination.addresses;
			StringRef data = reader.arenaReadAll();
			ASSERT(data.size() > 8);
			ArenaObjectReader objReader(reader.arena(), reader.arenaReadAll(), AssumeVersion(reader.protocolVersion()));
			receiver->receive(objReader);
			g_currentDeliveryPeerAddress = { NetworkAddress() };
		} catch (Error& e) {
			g_currentDeliveryPeerAddress = { NetworkAddress() };
			TraceEvent(SevError, "ReceiverError")
			    .error(e)
			    .detail("Token", destination.token.toString())
			    .detail("Peer", destination.getPrimaryAddress());
			if (!FlowTransport::isClient()) {
				flushAndExit(FDB_EXIT_ERROR);
			}
			throw;
		}
	} else if (destination.token.first() & TOKEN_STREAM_FLAG) {
		// We don't have the (stream) endpoint 'token', notify the remote machine
		if (destination.token.first() != -1) {
			if (self->isLocalAddress(destination.getPrimaryAddress())) {
				sendLocal(self,
				          SerializeSource<Endpoint>(Endpoint(self->localAddresses, destination.token)),
				          Endpoint(destination.addresses, WLTOKEN_ENDPOINT_NOT_FOUND));
			} else {
				Reference<Peer> peer = self->getOrOpenPeer(destination.getPrimaryAddress());
				sendPacket(self,
				           peer,
				           SerializeSource<Endpoint>(Endpoint(self->localAddresses, destination.token)),
				           Endpoint(destination.addresses, WLTOKEN_ENDPOINT_NOT_FOUND),
				           false);
			}
		}
	}
}

static void scanPackets(TransportData* transport,
                        uint8_t*& unprocessed_begin,
                        const uint8_t* e,
                        Arena& arena,
                        NetworkAddress const& peerAddress,
                        ProtocolVersion peerProtocolVersion) {
	// Find each complete packet in the given byte range and queue a ready task to deliver it.
	// Remove the complete packets from the range by increasing unprocessed_begin.
	// There won't be more than 64K of data plus one packet, so this shouldn't take a long time.
	uint8_t* p = unprocessed_begin;

	const bool checksumEnabled = !peerAddress.isTLS();
	loop {
		uint32_t packetLen, packetChecksum;

		// Retrieve packet length and checksum
		if (checksumEnabled) {
			if (e - p < sizeof(uint32_t) * 2)
				break;
			packetLen = *(uint32_t*)p;
			p += PACKET_LEN_WIDTH;
			packetChecksum = *(uint32_t*)p;
			p += sizeof(uint32_t);
		} else {
			if (e - p < sizeof(uint32_t))
				break;
			packetLen = *(uint32_t*)p;
			p += PACKET_LEN_WIDTH;
		}

		if (packetLen > FLOW_KNOBS->PACKET_LIMIT) {
			TraceEvent(SevError, "PacketLimitExceeded")
			    .detail("FromPeer", peerAddress.toString())
			    .detail("Length", (int)packetLen);
			throw platform_error();
		}

		if (e - p < packetLen)
			break;
		ASSERT(packetLen >= sizeof(UID));

		if (checksumEnabled) {
			bool isBuggifyEnabled = false;
			if (g_network->isSimulated() &&
			    g_network->now() - g_simulator.lastConnectionFailure > g_simulator.connectionFailuresDisableDuration &&
			    BUGGIFY_WITH_PROB(0.0001)) {
				g_simulator.lastConnectionFailure = g_network->now();
				isBuggifyEnabled = true;
				TraceEvent(SevInfo, "BitsFlip");
				int flipBits = 32 - (int)floor(log2(deterministicRandom()->randomUInt32()));

				uint32_t firstFlipByteLocation = deterministicRandom()->randomUInt32() % packetLen;
				int firstFlipBitLocation = deterministicRandom()->randomInt(0, 8);
				*(p + firstFlipByteLocation) ^= 1 << firstFlipBitLocation;
				flipBits--;

				for (int i = 0; i < flipBits; i++) {
					uint32_t byteLocation = deterministicRandom()->randomUInt32() % packetLen;
					int bitLocation = deterministicRandom()->randomInt(0, 8);
					if (byteLocation != firstFlipByteLocation || bitLocation != firstFlipBitLocation) {
						*(p + byteLocation) ^= 1 << bitLocation;
					}
				}
			}

			uint32_t calculatedChecksum = crc32c_append(0, p, packetLen);
			if (calculatedChecksum != packetChecksum) {
				if (isBuggifyEnabled) {
					TraceEvent(SevInfo, "ChecksumMismatchExp")
					    .detail("PacketChecksum", (int)packetChecksum)
					    .detail("CalculatedChecksum", (int)calculatedChecksum);
				} else {
					TraceEvent(SevWarnAlways, "ChecksumMismatchUnexp")
					    .detail("PacketChecksum", (int)packetChecksum)
					    .detail("CalculatedChecksum", (int)calculatedChecksum);
				}
				throw checksum_failed();
			} else {
				if (isBuggifyEnabled) {
					TraceEvent(SevError, "ChecksumMatchUnexp")
					    .detail("PacketChecksum", (int)packetChecksum)
					    .detail("CalculatedChecksum", (int)calculatedChecksum);
				}
			}
		}

#if VALGRIND
		VALGRIND_CHECK_MEM_IS_DEFINED(p, packetLen);
#endif
		// remove object serializer flag to account for flat buffer
		peerProtocolVersion.removeObjectSerializerFlag();
		ArenaReader reader(arena, StringRef(p, packetLen), AssumeVersion(peerProtocolVersion));
		UID token;
		reader >> token;

		++transport->countPacketsReceived;

		if (packetLen > FLOW_KNOBS->PACKET_WARNING) {
			TraceEvent(transport->warnAlwaysForLargePacket ? SevWarnAlways : SevWarn, "LargePacketReceived")
			    .suppressFor(1.0)
			    .detail("FromPeer", peerAddress.toString())
			    .detail("Length", (int)packetLen)
			    .detail("Token", token);

			if (g_network->isSimulated())
				transport->warnAlwaysForLargePacket = false;
		}

		ASSERT(!reader.empty());
		TaskPriority priority = transport->endpoints.getPriority(token);
		// we ignore packets to unknown endpoints if they're not going to a stream anyways, so we can just
		// return here. The main place where this seems to happen is if a ReplyPromise is not waited on
		// long enough.
		// It would be slightly more elegant/readable to put this if-block into the deliver actor, but if
		// we have many messages to UnknownEndpoint we want to optimize earlier. As deliver is an actor it
		// will allocate some state on the heap and this prevents it from doing that.
		if (priority != TaskPriority::UnknownEndpoint || (token.first() & TOKEN_STREAM_FLAG) != 0) {
			deliver(transport, Endpoint({ peerAddress }, token), priority, std::move(reader), true);
		}

		unprocessed_begin = p = p + packetLen;
	}
}

// Given unprocessed buffer [begin, end), check if next packet size is known and return
// enough size for the next packet, whose format is: {size, optional_checksum, data} +
// next_packet_size.
static int getNewBufferSize(const uint8_t* begin,
                            const uint8_t* end,
                            const NetworkAddress& peerAddress,
                            ProtocolVersion peerProtocolVersion) {
	const int len = end - begin;
	if (len < PACKET_LEN_WIDTH) {
		return FLOW_KNOBS->MIN_PACKET_BUFFER_BYTES;
	}
	const uint32_t packetLen = *(uint32_t*)begin;
	if (packetLen > FLOW_KNOBS->PACKET_LIMIT) {
		TraceEvent(SevError, "PacketLimitExceeded")
		    .detail("FromPeer", peerAddress.toString())
		    .detail("Length", (int)packetLen);
		throw platform_error();
	}
	return std::max<uint32_t>(FLOW_KNOBS->MIN_PACKET_BUFFER_BYTES,
	                          packetLen + sizeof(uint32_t) * (peerAddress.isTLS() ? 2 : 3));
}

// This actor exists whenever there is an open or opening connection, whether incoming or outgoing
// For incoming connections conn is set and peer is initially nullptr; for outgoing connections it is the reverse
ACTOR static Future<Void> connectionReader(TransportData* transport,
                                           Reference<IConnection> conn,
                                           Reference<Peer> peer,
                                           Promise<Reference<Peer>> onConnected) {

	state Arena arena;
	state uint8_t* unprocessed_begin = nullptr;
	state uint8_t* unprocessed_end = nullptr;
	state uint8_t* buffer_end = nullptr;
	state bool expectConnectPacket = true;
	state bool compatible = false;
	state bool incompatiblePeerCounted = false;
	state bool incompatibleProtocolVersionNewer = false;
	state NetworkAddress peerAddress;
	state ProtocolVersion peerProtocolVersion;

	peerAddress = conn->getPeerAddress();
	if (!peer) {
		ASSERT(!peerAddress.isPublic());
	}
	try {
		loop {
			loop {
				state int readAllBytes = buffer_end - unprocessed_end;
				if (readAllBytes < FLOW_KNOBS->MIN_PACKET_BUFFER_FREE_BYTES) {
					Arena newArena;
					const int unproc_len = unprocessed_end - unprocessed_begin;
					const int len =
					    getNewBufferSize(unprocessed_begin, unprocessed_end, peerAddress, peerProtocolVersion);
					uint8_t* const newBuffer = new (newArena) uint8_t[len];
					if (unproc_len > 0) {
						memcpy(newBuffer, unprocessed_begin, unproc_len);
					}
					arena = newArena;
					unprocessed_begin = newBuffer;
					unprocessed_end = newBuffer + unproc_len;
					buffer_end = newBuffer + len;
					readAllBytes = buffer_end - unprocessed_end;
				}

				state int totalReadBytes = 0;
				while (true) {
					const int len = std::min<int>(buffer_end - unprocessed_end, FLOW_KNOBS->MAX_PACKET_SEND_BYTES);
					if (len == 0)
						break;
					state int readBytes = conn->read(unprocessed_end, unprocessed_end + len);
					if (readBytes == 0)
						break;
					wait(yield(TaskPriority::ReadSocket));
					totalReadBytes += readBytes;
					unprocessed_end += readBytes;
				}
				if (peer) {
					peer->bytesReceived += totalReadBytes;
				}
				if (totalReadBytes == 0)
					break;
				state bool readWillBlock = totalReadBytes != readAllBytes;

				if (expectConnectPacket && unprocessed_end - unprocessed_begin >= CONNECT_PACKET_V0_SIZE) {
					// At the beginning of a connection, we expect to receive a packet containing the protocol version
					// and the listening port of the remote process
					int32_t connectPacketSize = ((ConnectPacket*)unprocessed_begin)->totalPacketSize();
					if (unprocessed_end - unprocessed_begin >= connectPacketSize) {
						auto protocolVersion = ((ConnectPacket*)unprocessed_begin)->protocolVersion;
						BinaryReader pktReader(unprocessed_begin, connectPacketSize, AssumeVersion(protocolVersion));
						ConnectPacket pkt;
						serializer(pktReader, pkt);

						uint64_t connectionId = pkt.connectionId;
						if (!pkt.protocolVersion.hasObjectSerializerFlag() ||
						    !pkt.protocolVersion.isCompatible(g_network->protocolVersion())) {
							incompatibleProtocolVersionNewer = pkt.protocolVersion > g_network->protocolVersion();
							NetworkAddress addr = pkt.canonicalRemotePort
							                          ? NetworkAddress(pkt.canonicalRemoteIp(), pkt.canonicalRemotePort)
							                          : conn->getPeerAddress();
							if (connectionId != 1)
								addr.port = 0;

							if (!transport->multiVersionConnections.count(connectionId)) {
								if (now() - transport->lastIncompatibleMessage >
								    FLOW_KNOBS->CONNECTION_REJECTED_MESSAGE_DELAY) {
									TraceEvent(SevWarn, "ConnectionRejected", conn->getDebugID())
									    .detail("Reason", "IncompatibleProtocolVersion")
									    .detail("LocalVersion", g_network->protocolVersion().version())
									    .detail("RejectedVersion", pkt.protocolVersion.version())
									    .detail("Peer",
									            pkt.canonicalRemotePort
									                ? NetworkAddress(pkt.canonicalRemoteIp(), pkt.canonicalRemotePort)
									                : conn->getPeerAddress())
									    .detail("ConnectionId", connectionId);
									transport->lastIncompatibleMessage = now();
								}
								if (!transport->incompatiblePeers.count(addr)) {
									transport->incompatiblePeers[addr] = std::make_pair(connectionId, now());
								}
							} else if (connectionId > 1) {
								transport->multiVersionConnections[connectionId] =
								    now() + FLOW_KNOBS->CONNECTION_ID_TIMEOUT;
							}
							compatible = false;
							if (!protocolVersion.hasInexpensiveMultiVersionClient()) {
								if (peer) {
									peer->protocolVersion->set(protocolVersion);
								}

								// Older versions expected us to hang up. It may work even if we don't hang up here, but
								// it's safer to keep the old behavior.
								throw incompatible_protocol_version();
							}
						} else {
							compatible = true;
							TraceEvent("ConnectionEstablished", conn->getDebugID())
							    .suppressFor(1.0)
							    .detail("Peer", conn->getPeerAddress())
							    .detail("ConnectionId", connectionId);
						}

						if (connectionId > 1) {
							transport->multiVersionConnections[connectionId] =
							    now() + FLOW_KNOBS->CONNECTION_ID_TIMEOUT;
						}
						unprocessed_begin += connectPacketSize;
						expectConnectPacket = false;

						if (peer) {
							peerProtocolVersion = protocolVersion;
							// Outgoing connection; port information should be what we expect
							TraceEvent("ConnectedOutgoing")
							    .suppressFor(1.0)
							    .detail("PeerAddr", NetworkAddress(pkt.canonicalRemoteIp(), pkt.canonicalRemotePort));
							peer->compatible = compatible;
							peer->incompatibleProtocolVersionNewer = incompatibleProtocolVersionNewer;
							if (!compatible) {
								peer->transport->numIncompatibleConnections++;
								incompatiblePeerCounted = true;
							}
							ASSERT(pkt.canonicalRemotePort == peerAddress.port);
							onConnected.send(peer);
						} else {
							peerProtocolVersion = protocolVersion;
							if (pkt.canonicalRemotePort) {
								peerAddress = NetworkAddress(
								    pkt.canonicalRemoteIp(), pkt.canonicalRemotePort, true, peerAddress.isTLS());
							}
							peer = transport->getOrOpenPeer(peerAddress, false);
							peer->compatible = compatible;
							peer->incompatibleProtocolVersionNewer = incompatibleProtocolVersionNewer;
							if (!compatible) {
								peer->transport->numIncompatibleConnections++;
								incompatiblePeerCounted = true;
							}
							onConnected.send(peer);
							wait(delay(0)); // Check for cancellation
						}
						peer->protocolVersion->set(peerProtocolVersion);
					}
				}

				if (!expectConnectPacket) {
					if (compatible || peerProtocolVersion.hasStableInterfaces()) {
						scanPackets(
						    transport, unprocessed_begin, unprocessed_end, arena, peerAddress, peerProtocolVersion);
					} else {
						unprocessed_begin = unprocessed_end;
						peer->resetPing.trigger();
					}
				}

				if (readWillBlock)
					break;

				wait(yield(TaskPriority::ReadSocket));
			}

			wait(conn->onReadable());
			wait(delay(0, TaskPriority::ReadSocket)); // We don't want to call conn->read directly from the reactor - we
			                                          // could get stuck in the reactor reading 1 packet at a time
		}
	} catch (Error& e) {
		if (incompatiblePeerCounted) {
			ASSERT(peer && peer->transport->numIncompatibleConnections > 0);
			peer->transport->numIncompatibleConnections--;
		}
		throw;
	}
}

ACTOR static Future<Void> connectionIncoming(TransportData* self, Reference<IConnection> conn) {
	try {
		wait(conn->acceptHandshake());
		state Promise<Reference<Peer>> onConnected;
		state Future<Void> reader = connectionReader(self, conn, Reference<Peer>(), onConnected);
		choose {
			when(wait(reader)) {
				ASSERT(false);
				return Void();
			}
			when(Reference<Peer> p = wait(onConnected.getFuture())) { p->onIncomingConnection(p, conn, reader); }
			when(wait(delayJittered(FLOW_KNOBS->CONNECTION_MONITOR_TIMEOUT))) {
				TEST(true); // Incoming connection timed out
				throw timed_out();
			}
		}
		return Void();
	} catch (Error& e) {
		TraceEvent("IncomingConnectionError", conn->getDebugID())
		    .error(e)
		    .suppressFor(1.0)
		    .detail("FromAddress", conn->getPeerAddress());
		conn->close();
		return Void();
	}
}

ACTOR static Future<Void> listen(TransportData* self, NetworkAddress listenAddr) {
	state ActorCollectionNoErrors
	    incoming; // Actors monitoring incoming connections that haven't yet been associated with a peer
	state Reference<IListener> listener = INetworkConnections::net()->listen(listenAddr);
	state uint64_t connectionCount = 0;
	try {
		loop {
			Reference<IConnection> conn = wait(listener->accept());
			if (conn) {
				TraceEvent("ConnectionFrom", conn->getDebugID())
				    .suppressFor(1.0)
				    .detail("FromAddress", conn->getPeerAddress())
				    .detail("ListenAddress", listenAddr.toString());
				incoming.add(connectionIncoming(self, conn));
			}
			connectionCount++;
			if (connectionCount % (FLOW_KNOBS->ACCEPT_BATCH_SIZE) == 0) {
				wait(delay(0, TaskPriority::AcceptSocket));
			}
		}
	} catch (Error& e) {
		TraceEvent(SevError, "ListenError").error(e);
		throw;
	}
}

Reference<Peer> TransportData::getPeer(NetworkAddress const& address) {
	auto peer = peers.find(address);
	if (peer != peers.end()) {
		return peer->second;
	}
	return Reference<Peer>();
}

Reference<Peer> TransportData::getOrOpenPeer(NetworkAddress const& address, bool startConnectionKeeper) {
	auto peer = getPeer(address);
	if (!peer) {
		peer = makeReference<Peer>(this, address);
		if (startConnectionKeeper && !isLocalAddress(address)) {
			peer->connect = connectionKeeper(peer);
		}
		peers[address] = peer;
		if (address.isPublic()) {
			orderedAddresses.insert(address);
		}
	}

	return peer;
}

bool TransportData::isLocalAddress(const NetworkAddress& address) const {
	return address == localAddresses.address ||
	       (localAddresses.secondaryAddress.present() && address == localAddresses.secondaryAddress.get());
}

ACTOR static Future<Void> multiVersionCleanupWorker(TransportData* self) {
	loop {
		wait(delay(FLOW_KNOBS->CONNECTION_CLEANUP_DELAY));
		bool foundIncompatible = false;
		for (auto it = self->incompatiblePeers.begin(); it != self->incompatiblePeers.end();) {
			if (self->multiVersionConnections.count(it->second.first)) {
				it = self->incompatiblePeers.erase(it);
			} else {
				if (now() - it->second.second > FLOW_KNOBS->INCOMPATIBLE_PEER_DELAY_BEFORE_LOGGING) {
					foundIncompatible = true;
				}
				it++;
			}
		}

		for (auto it = self->multiVersionConnections.begin(); it != self->multiVersionConnections.end();) {
			if (it->second < now()) {
				it = self->multiVersionConnections.erase(it);
			} else {
				it++;
			}
		}

		if (foundIncompatible) {
			self->incompatiblePeersChanged.trigger();
		}
	}
}

FlowTransport::FlowTransport(uint64_t transportId) : self(new TransportData(transportId)) {
	self->multiVersionCleanup = multiVersionCleanupWorker(self);
}

FlowTransport::~FlowTransport() {
	delete self;
}

void FlowTransport::initMetrics() {
	self->initMetrics();
}

NetworkAddressList FlowTransport::getLocalAddresses() const {
	return self->localAddresses;
}

NetworkAddress FlowTransport::getLocalAddress() const {
	return self->localAddresses.address;
}

std::map<NetworkAddress, std::pair<uint64_t, double>>* FlowTransport::getIncompatiblePeers() {
	for (auto it = self->incompatiblePeers.begin(); it != self->incompatiblePeers.end();) {
		if (self->multiVersionConnections.count(it->second.first)) {
			it = self->incompatiblePeers.erase(it);
		} else {
			it++;
		}
	}
	return &self->incompatiblePeers;
}

Future<Void> FlowTransport::onIncompatibleChanged() {
	return self->incompatiblePeersChanged.onTrigger();
}

Future<Void> FlowTransport::bind(NetworkAddress publicAddress, NetworkAddress listenAddress) {
	ASSERT(publicAddress.isPublic());
	if (self->localAddresses.address == NetworkAddress()) {
		self->localAddresses.address = publicAddress;
	} else {
		self->localAddresses.secondaryAddress = publicAddress;
	}
	TraceEvent("Binding").detail("PublicAddress", publicAddress).detail("ListenAddress", listenAddress);

	Future<Void> listenF = listen(self, listenAddress);
	self->listeners.push_back(listenF);
	return listenF;
}

Endpoint FlowTransport::loadedEndpoint(const UID& token) {
	return Endpoint(g_currentDeliveryPeerAddress, token);
}

void FlowTransport::addPeerReference(const Endpoint& endpoint, bool isStream) {
	if (!isStream || !endpoint.getPrimaryAddress().isValid())
		return;

	Reference<Peer> peer = self->getOrOpenPeer(endpoint.getPrimaryAddress());
	if (peer->peerReferences == -1) {
		peer->peerReferences = 1;
	} else {
		peer->peerReferences++;
	}
}

void FlowTransport::removePeerReference(const Endpoint& endpoint, bool isStream) {
	if (!isStream || !endpoint.getPrimaryAddress().isValid())
		return;
	Reference<Peer> peer = self->getPeer(endpoint.getPrimaryAddress());
	if (peer) {
		peer->peerReferences--;
		if (peer->peerReferences < 0) {
			TraceEvent(SevError, "InvalidPeerReferences")
			    .detail("References", peer->peerReferences)
			    .detail("Address", endpoint.getPrimaryAddress())
			    .detail("Token", endpoint.token);
		}
		if (peer->peerReferences == 0 && peer->reliable.empty() && peer->unsent.empty() &&
		    peer->outstandingReplies == 0 &&
		    peer->lastDataPacketSentTime < now() - FLOW_KNOBS->CONNECTION_MONITOR_UNREFERENCED_CLOSE_DELAY) {
			peer->resetPing.trigger();
		}
	}
}

void FlowTransport::addEndpoint(Endpoint& endpoint, NetworkMessageReceiver* receiver, TaskPriority taskID) {
	endpoint.token = deterministicRandom()->randomUniqueID();
	if (receiver->isStream()) {
		endpoint.addresses = self->localAddresses;
		endpoint.token = UID(endpoint.token.first() | TOKEN_STREAM_FLAG, endpoint.token.second());
	} else {
		endpoint.addresses = NetworkAddressList();
		endpoint.token = UID(endpoint.token.first() & ~TOKEN_STREAM_FLAG, endpoint.token.second());
	}
	self->endpoints.insert(receiver, endpoint.token, taskID);
}

void FlowTransport::addEndpoints(std::vector<std::pair<FlowReceiver*, TaskPriority>> const& streams) {
	self->endpoints.insert(self->localAddresses, streams);
}

void FlowTransport::removeEndpoint(const Endpoint& endpoint, NetworkMessageReceiver* receiver) {
	self->endpoints.remove(endpoint.token, receiver);
}

void FlowTransport::addWellKnownEndpoint(Endpoint& endpoint, NetworkMessageReceiver* receiver, TaskPriority taskID) {
	endpoint.addresses = self->localAddresses;
	ASSERT(receiver->isStream());
	self->endpoints.insertWellKnown(receiver, endpoint.token, taskID);
}

static void sendLocal(TransportData* self, ISerializeSource const& what, const Endpoint& destination) {
	TEST(true); // "Loopback" delivery
	// SOMEDAY: Would it be better to avoid (de)serialization by doing this check in flow?

	Standalone<StringRef> copy;
	ObjectWriter wr(AssumeVersion(g_network->protocolVersion()));
	what.serializeObjectWriter(wr);
	copy = wr.toStringRef();
#if VALGRIND
	VALGRIND_CHECK_MEM_IS_DEFINED(copy.begin(), copy.size());
#endif

	ASSERT(copy.size() > 0);
	TaskPriority priority = self->endpoints.getPriority(destination.token);
	if (priority != TaskPriority::UnknownEndpoint || (destination.token.first() & TOKEN_STREAM_FLAG) != 0) {
		deliver(
		    self, destination, priority, ArenaReader(copy.arena(), copy, AssumeVersion(currentProtocolVersion)), false);
	}
}

static ReliablePacket* sendPacket(TransportData* self,
                                  Reference<Peer> peer,
                                  ISerializeSource const& what,
                                  const Endpoint& destination,
                                  bool reliable) {
	const bool checksumEnabled = !destination.getPrimaryAddress().isTLS();
	++self->countPacketsGenerated;

	// If there isn't an open connection, a public address, or the peer isn't compatible, we can't send
	if (!peer || (peer->outgoingConnectionIdle && !destination.getPrimaryAddress().isPublic()) ||
	    (peer->incompatibleProtocolVersionNewer && destination.token != WLTOKEN_PING_PACKET)) {
		TEST(true); // Can't send to private address without a compatible open connection
		return nullptr;
	}

	bool firstUnsent = peer->unsent.empty();

	PacketBuffer* pb = peer->unsent.getWriteBuffer();
	ReliablePacket* rp = reliable ? new ReliablePacket : 0;

	int prevBytesWritten = pb->bytes_written;
	PacketBuffer* checksumPb = pb;

	PacketWriter wr(pb,
	                rp,
	                AssumeVersion(g_network->protocolVersion())); // SOMEDAY: Can we downgrade to talk to older peers?

	// Reserve some space for packet length and checksum, write them after serializing data
	SplitBuffer packetInfoBuffer;
	uint32_t len, checksum = 0;
	int packetInfoSize = PACKET_LEN_WIDTH;
	if (checksumEnabled) {
		packetInfoSize += sizeof(checksum);
	}

	wr.writeAhead(packetInfoSize, &packetInfoBuffer);
	wr << destination.token;
	what.serializePacketWriter(wr);
	pb = wr.finish();
	len = wr.size() - packetInfoSize;

	if (checksumEnabled) {
		// Find the correct place to start calculating checksum
		uint32_t checksumUnprocessedLength = len;
		prevBytesWritten += packetInfoSize;
		if (prevBytesWritten >= checksumPb->bytes_written) {
			prevBytesWritten -= checksumPb->bytes_written;
			checksumPb = checksumPb->nextPacketBuffer();
		}

		// Checksum calculation
		while (checksumUnprocessedLength > 0) {
			uint32_t processLength =
			    std::min(checksumUnprocessedLength, (uint32_t)(checksumPb->bytes_written - prevBytesWritten));
			checksum = crc32c_append(checksum, checksumPb->data() + prevBytesWritten, processLength);
			checksumUnprocessedLength -= processLength;
			checksumPb = checksumPb->nextPacketBuffer();
			prevBytesWritten = 0;
		}
	}

	// Write packet length and checksum into packet buffer
	packetInfoBuffer.write(&len, sizeof(len));
	if (checksumEnabled) {
		packetInfoBuffer.write(&checksum, sizeof(checksum), sizeof(len));
	}

	if (len > FLOW_KNOBS->PACKET_LIMIT) {
		TraceEvent(SevError, "PacketLimitExceeded")
		    .detail("ToPeer", destination.getPrimaryAddress())
		    .detail("Length", (int)len);
		// throw platform_error();  // FIXME: How to recover from this situation?
	} else if (len > FLOW_KNOBS->PACKET_WARNING) {
		TraceEvent(self->warnAlwaysForLargePacket ? SevWarnAlways : SevWarn, "LargePacketSent")
		    .suppressFor(1.0)
		    .detail("ToPeer", destination.getPrimaryAddress())
		    .detail("Length", (int)len)
		    .detail("Token", destination.token)
		    .backtrace();

		if (g_network->isSimulated())
			self->warnAlwaysForLargePacket = false;
	}

#if VALGRIND
	SendBuffer* checkbuf = pb;
	while (checkbuf) {
		int size = checkbuf->bytes_written;
		const uint8_t* data = checkbuf->data();
		VALGRIND_CHECK_MEM_IS_DEFINED(data, size);
		checkbuf = checkbuf->next;
	}
#endif

	peer->send(pb, rp, firstUnsent);
	if (destination.token != WLTOKEN_PING_PACKET) {
		peer->lastDataPacketSentTime = now();
	}
	return rp;
}

ReliablePacket* FlowTransport::sendReliable(ISerializeSource const& what, const Endpoint& destination) {
	if (self->isLocalAddress(destination.getPrimaryAddress())) {
		sendLocal(self, what, destination);
		return nullptr;
	}
	Reference<Peer> peer = self->getOrOpenPeer(destination.getPrimaryAddress());
	return sendPacket(self, peer, what, destination, true);
}

void FlowTransport::cancelReliable(ReliablePacket* p) {
	if (p)
		p->remove();
	// SOMEDAY: Call reliable.compact() if a lot of memory is wasted in PacketBuffers by formerly reliable packets mixed
	// with a few reliable ones.  Don't forget to delref the new PacketBuffers since they are unsent.
}

Reference<Peer> FlowTransport::sendUnreliable(ISerializeSource const& what,
                                              const Endpoint& destination,
                                              bool openConnection) {
	if (self->isLocalAddress(destination.getPrimaryAddress())) {
		sendLocal(self, what, destination);
		return Reference<Peer>();
	}
	Reference<Peer> peer;
	if (openConnection) {
		peer = self->getOrOpenPeer(destination.getPrimaryAddress());
	} else {
		peer = self->getPeer(destination.getPrimaryAddress());
	}

	sendPacket(self, peer, what, destination, false);
	return peer;
}

Reference<AsyncVar<bool>> FlowTransport::getDegraded() {
	return self->degraded;
}

// Returns the protocol version of the peer at the specified address. The result is returned as an AsyncVar that
// can be used to monitor for changes of a peer's protocol. The protocol version will be unset in the event that
// there is no connection established to the peer.
//
// Note that this function does not establish a connection to the peer. In order to obtain a peer's protocol
// version, some other mechanism should be used to connect to that peer.
Reference<AsyncVar<Optional<ProtocolVersion>>> FlowTransport::getPeerProtocolAsyncVar(NetworkAddress addr) {
	return self->peers.at(addr)->protocolVersion;
}

void FlowTransport::resetConnection(NetworkAddress address) {
	auto peer = self->getPeer(address);
	if (peer) {
		peer->resetConnection.trigger();
	}
}

bool FlowTransport::incompatibleOutgoingConnectionsPresent() {
	return self->numIncompatibleConnections > 0;
}

void FlowTransport::createInstance(bool isClient, uint64_t transportId) {
	g_network->setGlobal(INetwork::enFlowTransport, (flowGlobalType) new FlowTransport(transportId));
	g_network->setGlobal(INetwork::enNetworkAddressFunc, (flowGlobalType)&FlowTransport::getGlobalLocalAddress);
	g_network->setGlobal(INetwork::enNetworkAddressesFunc, (flowGlobalType)&FlowTransport::getGlobalLocalAddresses);
	g_network->setGlobal(INetwork::enFailureMonitor, (flowGlobalType) new SimpleFailureMonitor());
	g_network->setGlobal(INetwork::enClientFailureMonitor, isClient ? (flowGlobalType)1 : nullptr);
}

HealthMonitor* FlowTransport::healthMonitor() {
	return &self->healthMonitor;
}<|MERGE_RESOLUTION|>--- conflicted
+++ resolved
@@ -51,7 +51,7 @@
 constexpr int PACKET_LEN_WIDTH = sizeof(uint32_t);
 const uint64_t TOKEN_STREAM_FLAG = 1;
 
-const int WLTOKEN_COUNTS = 12; // number of wellKnownEndpoints
+static constexpr int WLTOKEN_COUNTS = 20; // number of wellKnownEndpoints
 
 class EndpointMap : NonCopyable {
 public:
@@ -337,11 +337,7 @@
 }
 
 TransportData::TransportData(uint64_t transportId)
-<<<<<<< HEAD
-  : endpoints(/*wellKnownTokenCount*/ 19), endpointNotFoundReceiver(endpoints), pingReceiver(endpoints),
-=======
   : endpoints(WLTOKEN_COUNTS), endpointNotFoundReceiver(endpoints), pingReceiver(endpoints),
->>>>>>> 6f5ae9d7
     warnAlwaysForLargePacket(true), lastIncompatibleMessage(0), transportId(transportId),
     numIncompatibleConnections(0) {
 	degraded = makeReference<AsyncVar<bool>>(false);

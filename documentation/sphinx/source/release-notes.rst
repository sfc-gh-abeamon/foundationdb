#############
Release Notes
#############

6.2.0
=====

Features
--------

Performance
-----------

Fixes
-----

Status
------

Bindings
--------

<<<<<<< HEAD
=======
* Go: The Go bindings now require Go version 1.11 or later.
* Go: Fix issue with finalizers running too early that could lead to undefined behavior. `(PR #1451) <https://github.com/apple/foundationdb/pull/1451>`_.

>>>>>>> dc59f63d
Other Changes
-------------

Earlier release notes
---------------------
* :doc:`6.1 (API Version 610) </old-release-notes/release-notes-610>`
* :doc:`6.0 (API Version 600) </old-release-notes/release-notes-600>`
* :doc:`5.2 (API Version 520) </old-release-notes/release-notes-520>`
* :doc:`5.1 (API Version 510) </old-release-notes/release-notes-510>`
* :doc:`5.0 (API Version 500) </old-release-notes/release-notes-500>`
* :doc:`4.6 (API Version 460) </old-release-notes/release-notes-460>`
* :doc:`4.5 (API Version 450) </old-release-notes/release-notes-450>`
* :doc:`4.4 (API Version 440) </old-release-notes/release-notes-440>`
* :doc:`4.3 (API Version 430) </old-release-notes/release-notes-430>`
* :doc:`4.2 (API Version 420) </old-release-notes/release-notes-420>`
* :doc:`4.1 (API Version 410) </old-release-notes/release-notes-410>`
* :doc:`4.0 (API Version 400) </old-release-notes/release-notes-400>`
* :doc:`3.0 (API Version 300) </old-release-notes/release-notes-300>`
* :doc:`2.0 (API Version 200) </old-release-notes/release-notes-200>`
* :doc:`1.0 (API Version 100) </old-release-notes/release-notes-100>`
* :doc:`Beta 3 (API Version 23) </old-release-notes/release-notes-023>`
* :doc:`Beta 2 (API Version 22) </old-release-notes/release-notes-022>`
* :doc:`Beta 1 (API Version 21) </old-release-notes/release-notes-021>`
* :doc:`Alpha 6 (API Version 16) </old-release-notes/release-notes-016>`
* :doc:`Alpha 5 (API Version 14) </old-release-notes/release-notes-014>`<|MERGE_RESOLUTION|>--- conflicted
+++ resolved
@@ -20,12 +20,9 @@
 Bindings
 --------
 
-<<<<<<< HEAD
-=======
 * Go: The Go bindings now require Go version 1.11 or later.
 * Go: Fix issue with finalizers running too early that could lead to undefined behavior. `(PR #1451) <https://github.com/apple/foundationdb/pull/1451>`_.
 
->>>>>>> dc59f63d
 Other Changes
 -------------
 

--- conflicted
+++ resolved
@@ -1093,7 +1093,6 @@
 const KeyRangeRef configKnobKeys("\xff\xff/knobs/"_sr, "\xff\xff/knobs0"_sr);
 const KeyRangeRef configClassKeys("\xff\xff/configClasses/"_sr, "\xff\xff/configClasses0"_sr);
 
-<<<<<<< HEAD
 // TODO: before we commit to this, make sure it works with broader MTC plans or can be migrated
 const KeyRangeRef tenantMapKeys("\xff\x02/tenantMap/"_sr, "\xff\x02/tenantMap0"_sr);
 const KeyRef tenantMapPrefix = tenantMapKeys.begin;
@@ -1112,7 +1111,7 @@
                                                      "\xff\x02/tenantBalancer/externalDatabase0"_sr);
 const KeyRef tenantBalancerExternalDatabasePrefix = tenantBalancerExternalDatabaseKeys.begin;
 const KeyRef tenantBalancerActiveProcessKey = "\xff\x02/tenantBalancer/activeTenantBalancer"_sr;
-=======
+
 // key to watch for changes in active blob ranges + KeyRangeMap of active blob ranges
 // Blob Manager + Worker stuff is all \xff\x02 to avoid Transaction State Store
 const KeyRef blobRangeChangeKey = LiteralStringRef("\xff\x02/blobRangeChange");
@@ -1333,7 +1332,6 @@
 	reader.deserialize(interf);
 	return interf;
 }
->>>>>>> 2208b041
 
 // for tests
 void testSSISerdes(StorageServerInterface const& ssi, bool useFB) {

/*
 * ManagementAPI.actor.cpp
 *
 * This source file is part of the FoundationDB open source project
 *
 * Copyright 2013-2018 Apple Inc. and the FoundationDB project authors
 *
 * Licensed under the Apache License, Version 2.0 (the "License");
 * you may not use this file except in compliance with the License.
 * You may obtain a copy of the License at
 *
 *     http://www.apache.org/licenses/LICENSE-2.0
 *
 * Unless required by applicable law or agreed to in writing, software
 * distributed under the License is distributed on an "AS IS" BASIS,
 * WITHOUT WARRANTIES OR CONDITIONS OF ANY KIND, either express or implied.
 * See the License for the specific language governing permissions and
 * limitations under the License.
 */

#include <cinttypes>

#include "fdbclient/ManagementAPI.actor.h"

#include "fdbclient/SystemData.h"
#include "fdbclient/NativeAPI.actor.h"
#include "fdbclient/CoordinationInterface.h"
#include "fdbclient/DatabaseContext.h"
#include "fdbrpc/simulator.h"
#include "fdbclient/StatusClient.h"
#include "flow/UnitTest.h"
#include "fdbrpc/ReplicationPolicy.h"
#include "fdbrpc/Replication.h"
#include "flow/actorcompiler.h"  // This must be the last #include.

ACTOR static Future<vector<AddressExclusion>> getExcludedServers(Transaction* tr);

bool isInteger(const std::string& s) {
	if( s.empty() ) return false;
	char *p;
	strtol(s.c_str(), &p, 10);
	return (*p == 0);
}

// Defines the mapping between configuration names (as exposed by fdbcli, buildConfiguration()) and actual configuration parameters
std::map<std::string, std::string> configForToken( std::string const& mode ) {
	std::map<std::string, std::string> out;
	std::string p = configKeysPrefix.toString();

	if (mode == "new") {
		out[p+"initialized"]="1";
		return out;
	}

	size_t pos;

	// key:=value is unvalidated and unchecked
	pos = mode.find( ":=" );
	if( pos != std::string::npos ) {
		out[p+mode.substr(0, pos)] = mode.substr(pos+2);
		return out;
	}

	// key=value is constrained to a limited set of options and basic validation is performed
	pos = mode.find( "=" );
	if( pos != std::string::npos ) {
		std::string key = mode.substr(0, pos);
		std::string value = mode.substr(pos+1);

		if( (key == "logs" || key == "proxies" || key == "resolvers" || key == "remote_logs" || key == "log_routers" || key == "satellite_logs" || key == "usable_regions" || key == "repopulate_anti_quorum") && isInteger(value) ) {
			out[p+key] = value;
		}

		if( key == "regions" ) {
			json_spirit::mValue mv;
			json_spirit::read_string( value, mv );

			StatusObject regionObj;
			regionObj["regions"] = mv;
			out[p+key] = BinaryWriter::toValue(regionObj, IncludeVersion()).toString();
		}

		return out;
	}

	Optional<KeyValueStoreType> logType;
	Optional<KeyValueStoreType> storeType;
	if (mode == "ssd-1") {
		logType = KeyValueStoreType::SSD_BTREE_V1;
		storeType = KeyValueStoreType::SSD_BTREE_V1;
	} else if (mode == "ssd" || mode == "ssd-2") {
		logType = KeyValueStoreType::SSD_BTREE_V2;
		storeType = KeyValueStoreType::SSD_BTREE_V2;
	} else if (mode == "ssd-redwood-experimental") {
		logType = KeyValueStoreType::SSD_BTREE_V2;
		storeType = KeyValueStoreType::SSD_REDWOOD_V1;
	} else if (mode == "memory" || mode == "memory-2") {
		logType = KeyValueStoreType::SSD_BTREE_V2;
		storeType= KeyValueStoreType::MEMORY;
	} else if (mode == "memory-1") {
		logType = KeyValueStoreType::MEMORY;
		storeType= KeyValueStoreType::MEMORY;
	}
	// Add any new store types to fdbserver/workloads/ConfigureDatabase, too

	if (storeType.present()) {
		out[p+"log_engine"] = format("%d", logType.get());
		out[p+"storage_engine"] = format("%d", storeType.get());
		return out;
	}

	std::string redundancy, log_replicas;
	Reference<IReplicationPolicy> storagePolicy;
	Reference<IReplicationPolicy> tLogPolicy;

	bool redundancySpecified = true;
	if (mode == "single") {
		redundancy="1";
		log_replicas="1";
		storagePolicy = tLogPolicy = Reference<IReplicationPolicy>(new PolicyOne());

	} else if(mode == "double" || mode == "fast_recovery_double") {
		redundancy="2";
		log_replicas="2";
		storagePolicy = tLogPolicy = Reference<IReplicationPolicy>(new PolicyAcross(2, "zoneid", Reference<IReplicationPolicy>(new PolicyOne())));
	} else if(mode == "triple" || mode == "fast_recovery_triple") {
		redundancy="3";
		log_replicas="3";
		storagePolicy = tLogPolicy = Reference<IReplicationPolicy>(new PolicyAcross(3, "zoneid", Reference<IReplicationPolicy>(new PolicyOne())));
	} else if(mode == "three_datacenter" || mode == "multi_dc") {
		redundancy="6";
		log_replicas="4";
		storagePolicy = Reference<IReplicationPolicy>(new PolicyAcross(3, "dcid",
			Reference<IReplicationPolicy>(new PolicyAcross(2, "zoneid", Reference<IReplicationPolicy>(new PolicyOne())))
		));
		tLogPolicy = Reference<IReplicationPolicy>(new PolicyAcross(2, "dcid",
			Reference<IReplicationPolicy>(new PolicyAcross(2, "zoneid", Reference<IReplicationPolicy>(new PolicyOne())))
		));
	} else if(mode == "three_datacenter_fallback") {
		redundancy="4";
		log_replicas="4";
		storagePolicy = tLogPolicy = Reference<IReplicationPolicy>(new PolicyAcross(2, "dcid", Reference<IReplicationPolicy>(new PolicyAcross(2, "zoneid", Reference<IReplicationPolicy>(new PolicyOne())))));
	} else if(mode == "three_data_hall") {
		redundancy="3";
		log_replicas="4";
		storagePolicy = Reference<IReplicationPolicy>(new PolicyAcross(3, "data_hall", Reference<IReplicationPolicy>(new PolicyOne())));
		tLogPolicy = Reference<IReplicationPolicy>(new PolicyAcross(2, "data_hall",
			Reference<IReplicationPolicy>(new PolicyAcross(2, "zoneid", Reference<IReplicationPolicy>(new PolicyOne())))
		));
	} else if(mode == "three_data_hall_fallback") {
		redundancy="2";
		log_replicas="4";
		storagePolicy = Reference<IReplicationPolicy>(new PolicyAcross(2, "data_hall", Reference<IReplicationPolicy>(new PolicyOne())));
		tLogPolicy = Reference<IReplicationPolicy>(new PolicyAcross(2, "data_hall",
			Reference<IReplicationPolicy>(new PolicyAcross(2, "zoneid", Reference<IReplicationPolicy>(new PolicyOne())))
		));
	} else
		redundancySpecified = false;
	if (redundancySpecified) {
		out[p+"storage_replicas"] = redundancy;
		out[p+"log_replicas"] = log_replicas;
		out[p+"log_anti_quorum"] = "0";

		BinaryWriter policyWriter(IncludeVersion());
		serializeReplicationPolicy(policyWriter, storagePolicy);
		out[p+"storage_replication_policy"] = policyWriter.toValue().toString();

		policyWriter = BinaryWriter(IncludeVersion());
		serializeReplicationPolicy(policyWriter, tLogPolicy);
		out[p+"log_replication_policy"] = policyWriter.toValue().toString();
		return out;
	}

	std::string remote_redundancy, remote_log_replicas;
	Reference<IReplicationPolicy> remoteTLogPolicy;
	bool remoteRedundancySpecified = true;
	if (mode == "remote_default") {
		remote_redundancy="0";
		remote_log_replicas="0";
		remoteTLogPolicy = Reference<IReplicationPolicy>();
	} else if (mode == "remote_single") {
		remote_redundancy="1";
		remote_log_replicas="1";
		remoteTLogPolicy = Reference<IReplicationPolicy>(new PolicyOne());
	} else if(mode == "remote_double") {
		remote_redundancy="2";
		remote_log_replicas="2";
		remoteTLogPolicy = Reference<IReplicationPolicy>(new PolicyAcross(2, "zoneid", Reference<IReplicationPolicy>(new PolicyOne())));
	} else if(mode == "remote_triple") {
		remote_redundancy="3";
		remote_log_replicas="3";
		remoteTLogPolicy = Reference<IReplicationPolicy>(new PolicyAcross(3, "zoneid", Reference<IReplicationPolicy>(new PolicyOne())));
	} else if(mode == "remote_three_data_hall") { //FIXME: not tested in simulation
		remote_redundancy="3";
		remote_log_replicas="4";
		remoteTLogPolicy = Reference<IReplicationPolicy>(new PolicyAcross(2, "data_hall",
			Reference<IReplicationPolicy>(new PolicyAcross(2, "zoneid", Reference<IReplicationPolicy>(new PolicyOne())))
		));
	} else
		remoteRedundancySpecified = false;
	if (remoteRedundancySpecified) {
		out[p+"remote_log_replicas"] = remote_log_replicas;

		BinaryWriter policyWriter(IncludeVersion());
		serializeReplicationPolicy(policyWriter, remoteTLogPolicy);
		out[p+"remote_log_policy"] = policyWriter.toValue().toString();
		return out;
	}

	return out;
}

ConfigurationResult::Type buildConfiguration( std::vector<StringRef> const& modeTokens, std::map<std::string, std::string>& outConf ) {
	for(auto it : modeTokens) {
		std::string mode = it.toString();
		auto m = configForToken( mode );
		if( !m.size() ) {
			TraceEvent(SevWarnAlways, "UnknownOption").detail("Option", mode);
			return ConfigurationResult::UNKNOWN_OPTION;
		}

		for( auto t = m.begin(); t != m.end(); ++t ) {
			if( outConf.count( t->first ) ) {
				TraceEvent(SevWarnAlways, "ConflictingOption").detail("Option", t->first);
				return ConfigurationResult::CONFLICTING_OPTIONS;
			}
			outConf[t->first] = t->second;
		}
	}
	auto p = configKeysPrefix.toString();
	if(!outConf.count(p + "storage_replication_policy") && outConf.count(p + "storage_replicas")) {
		int storageCount = stoi(outConf[p + "storage_replicas"]);
		Reference<IReplicationPolicy> storagePolicy = Reference<IReplicationPolicy>(new PolicyAcross(storageCount, "zoneid", Reference<IReplicationPolicy>(new PolicyOne())));
		BinaryWriter policyWriter(IncludeVersion());
		serializeReplicationPolicy(policyWriter, storagePolicy);
		outConf[p+"storage_replication_policy"] = policyWriter.toValue().toString();
	}

	if(!outConf.count(p + "log_replication_policy") && outConf.count(p + "log_replicas")) {
		int logCount = stoi(outConf[p + "log_replicas"]);
		Reference<IReplicationPolicy> logPolicy = Reference<IReplicationPolicy>(new PolicyAcross(logCount, "zoneid", Reference<IReplicationPolicy>(new PolicyOne())));
		BinaryWriter policyWriter(IncludeVersion());
		serializeReplicationPolicy(policyWriter, logPolicy);
		outConf[p+"log_replication_policy"] = policyWriter.toValue().toString();
	}
	return ConfigurationResult::SUCCESS;
}

ConfigurationResult::Type buildConfiguration( std::string const& configMode, std::map<std::string, std::string>& outConf ) {
	std::vector<StringRef> modes;

	int p = 0;
	while ( p < configMode.size() ) {
		int end = configMode.find_first_of(' ', p);
		if (end == configMode.npos) end = configMode.size();
		modes.push_back( StringRef(configMode).substr(p, end-p) );
		p = end+1;
	}

	return buildConfiguration( modes, outConf );
}

bool isCompleteConfiguration( std::map<std::string, std::string> const& options ) {
	std::string p = configKeysPrefix.toString();

	return 	options.count( p+"log_replicas" ) == 1 &&
			options.count( p+"log_anti_quorum" ) == 1 &&
			options.count( p+"storage_replicas" ) == 1 &&
			options.count( p+"log_engine" ) == 1 &&
			options.count( p+"storage_engine" ) == 1;
}

ACTOR Future<DatabaseConfiguration> getDatabaseConfiguration( Database cx ) {
	state Transaction tr(cx);
	loop {
		try {
			tr.setOption(FDBTransactionOptions::LOCK_AWARE);
			Standalone<RangeResultRef> res = wait( tr.getRange(configKeys, CLIENT_KNOBS->TOO_MANY) );
			ASSERT( res.size() < CLIENT_KNOBS->TOO_MANY );
			DatabaseConfiguration config;
			config.fromKeyValues((VectorRef<KeyValueRef>) res);
			return config;
		} catch( Error &e ) {
			wait( tr.onError(e) );
		}
	}
}

ACTOR Future<ConfigurationResult::Type> changeConfig( Database cx, std::map<std::string, std::string> m, bool force ) {
	state StringRef initIdKey = LiteralStringRef( "\xff/init_id" );
	state Transaction tr(cx);

	if (!m.size()) {
		return ConfigurationResult::NO_OPTIONS_PROVIDED;
	}

	// make sure we have essential configuration options
	std::string initKey = configKeysPrefix.toString() + "initialized";
	state bool creating = m.count( initKey ) != 0;
	if (creating) {
		m[initIdKey.toString()] = deterministicRandom()->randomUniqueID().toString();
		if (!isCompleteConfiguration(m)) {
			return ConfigurationResult::INCOMPLETE_CONFIGURATION;
		}
	}

	state Future<Void> tooLong = delay(60);
	state Key versionKey = BinaryWriter::toValue(deterministicRandom()->randomUniqueID(),Unversioned());
	state bool oldReplicationUsesDcId = false;
	loop {
		try {
			tr.setOption( FDBTransactionOptions::PRIORITY_SYSTEM_IMMEDIATE );
			tr.setOption( FDBTransactionOptions::LOCK_AWARE );
			tr.setOption( FDBTransactionOptions::USE_PROVISIONAL_PROXIES );

			if(!creating && !force) {
				state Future<Standalone<RangeResultRef>> fConfig = tr.getRange(configKeys, CLIENT_KNOBS->TOO_MANY);
				state Future<vector<ProcessData>> fWorkers = getWorkers(&tr);
				wait( success(fConfig) || tooLong );

				if(!fConfig.isReady()) {
					return ConfigurationResult::DATABASE_UNAVAILABLE;
				}

				if(fConfig.isReady()) {
					ASSERT( fConfig.get().size() < CLIENT_KNOBS->TOO_MANY );
					state DatabaseConfiguration oldConfig;
					oldConfig.fromKeyValues((VectorRef<KeyValueRef>) fConfig.get());
					state DatabaseConfiguration newConfig = oldConfig;
					for(auto kv : m) {
						newConfig.set(kv.first, kv.second);
					}
					if(!newConfig.isValid()) {
						return ConfigurationResult::INVALID_CONFIGURATION;
					}

					if(newConfig.tLogPolicy->attributeKeys().count("dcid") && newConfig.regions.size()>0) {
						return ConfigurationResult::REGION_REPLICATION_MISMATCH;
					}

					oldReplicationUsesDcId = oldReplicationUsesDcId || oldConfig.tLogPolicy->attributeKeys().count("dcid");

					if(oldConfig.usableRegions != newConfig.usableRegions) {
						//cannot change region configuration
						std::map<Key,int32_t> dcId_priority;
						for(auto& it : newConfig.regions) {
							dcId_priority[it.dcId] = it.priority;
						}
						for(auto& it : oldConfig.regions) {
							if(!dcId_priority.count(it.dcId) || dcId_priority[it.dcId] != it.priority) {
								return ConfigurationResult::REGIONS_CHANGED;
							}
						}

						//must only have one region with priority >= 0
						int activeRegionCount = 0;
						for(auto& it : newConfig.regions) {
							if(it.priority >= 0) {
								activeRegionCount++;
							}
						}
						if(activeRegionCount > 1) {
							return ConfigurationResult::MULTIPLE_ACTIVE_REGIONS;
						}
					}

					state Future<Standalone<RangeResultRef>> fServerList = (newConfig.regions.size()) ? tr.getRange( serverListKeys, CLIENT_KNOBS->TOO_MANY ) : Future<Standalone<RangeResultRef>>();

					if(newConfig.usableRegions==2) {
						if(oldReplicationUsesDcId) {
								state Future<Standalone<RangeResultRef>> fLocalityList = tr.getRange( tagLocalityListKeys, CLIENT_KNOBS->TOO_MANY );
								wait( success(fLocalityList) || tooLong );
								if(!fLocalityList.isReady()) {
									return ConfigurationResult::DATABASE_UNAVAILABLE;
								}
								Standalone<RangeResultRef> localityList = fLocalityList.get();
								ASSERT( !localityList.more && localityList.size() < CLIENT_KNOBS->TOO_MANY );

								std::set<Key> localityDcIds;
								for(auto& s : localityList) {
									auto dc = decodeTagLocalityListKey( s.key );
									if(dc.present()) {
										localityDcIds.insert(dc.get());
									}
								}

								for(auto& it : newConfig.regions) {
									if(localityDcIds.count(it.dcId) == 0) {
										return ConfigurationResult::DCID_MISSING;
									}
								}
						} else {
							//all regions with priority >= 0 must be fully replicated
							state std::vector<Future<Optional<Value>>> replicasFutures;
							for(auto& it : newConfig.regions) {
								if(it.priority >= 0) {
									replicasFutures.push_back(tr.get(datacenterReplicasKeyFor(it.dcId)));
								}
							}
							wait( waitForAll(replicasFutures) || tooLong );

							for(auto& it : replicasFutures) {
								if(!it.isReady()) {
									return ConfigurationResult::DATABASE_UNAVAILABLE;
								}
								if(!it.get().present()) {
									return ConfigurationResult::REGION_NOT_FULLY_REPLICATED;
								}
							}
						}
					}

					if(newConfig.regions.size()) {
						//all storage servers must be in one of the regions
						wait( success(fServerList) || tooLong );
						if(!fServerList.isReady()) {
							return ConfigurationResult::DATABASE_UNAVAILABLE;
						}
						Standalone<RangeResultRef> serverList = fServerList.get();
						ASSERT( !serverList.more && serverList.size() < CLIENT_KNOBS->TOO_MANY );

						std::set<Key> newDcIds;
						for(auto& it : newConfig.regions) {
							newDcIds.insert(it.dcId);
						}
						std::set<Optional<Key>> missingDcIds;
						for(auto& s : serverList) {
							auto ssi = decodeServerListValue( s.value );
							if ( !ssi.locality.dcId().present() || !newDcIds.count(ssi.locality.dcId().get()) ) {
								missingDcIds.insert(ssi.locality.dcId());
							}
						}
						if(missingDcIds.size() > (oldReplicationUsesDcId ? 1 : 0)) {
							return ConfigurationResult::STORAGE_IN_UNKNOWN_DCID;
						}
					}

					wait( success(fWorkers) || tooLong );
					if(!fWorkers.isReady()) {
						return ConfigurationResult::DATABASE_UNAVAILABLE;
					}

					if(newConfig.regions.size()) {
						std::map<Optional<Key>, std::set<Optional<Key>>> dcId_zoneIds;
						for(auto& it : fWorkers.get()) {
							if( it.processClass.machineClassFitness(ProcessClass::Storage) <= ProcessClass::WorstFit ) {
								dcId_zoneIds[it.locality.dcId()].insert(it.locality.zoneId());
							}
						}
						for(auto& region : newConfig.regions) {
							if(dcId_zoneIds[region.dcId].size() < std::max(newConfig.storageTeamSize, newConfig.tLogReplicationFactor)) {
								return ConfigurationResult::NOT_ENOUGH_WORKERS;
							}
							if(region.satelliteTLogReplicationFactor > 0 && region.priority >= 0) {
								int totalSatelliteProcesses = 0;
								for(auto& sat : region.satellites) {
									totalSatelliteProcesses += dcId_zoneIds[sat.dcId].size();
								}
								if(totalSatelliteProcesses < region.satelliteTLogReplicationFactor) {
									return ConfigurationResult::NOT_ENOUGH_WORKERS;
								}
							}
						}
					} else {
						std::set<Optional<Key>> zoneIds;
						for(auto& it : fWorkers.get()) {
							if( it.processClass.machineClassFitness(ProcessClass::Storage) <= ProcessClass::WorstFit ) {
								zoneIds.insert(it.locality.zoneId());
							}
						}
						if(zoneIds.size() < std::max(newConfig.storageTeamSize, newConfig.tLogReplicationFactor)) {
							return ConfigurationResult::NOT_ENOUGH_WORKERS;
						}
					}
				}
			}

			if (creating) {
				tr.setOption( FDBTransactionOptions::INITIALIZE_NEW_DATABASE );
				tr.addReadConflictRange( singleKeyRange( initIdKey ) );
			} else if (m.size()) {
				// might be used in an emergency transaction, so make sure it is retry-self-conflicting and CAUSAL_WRITE_RISKY
				tr.setOption( FDBTransactionOptions::CAUSAL_WRITE_RISKY );
				tr.addReadConflictRange( singleKeyRange(m.begin()->first) );
			}

			for (auto i = m.begin(); i != m.end(); ++i) {
				tr.set( StringRef(i->first), StringRef(i->second) );
			}

			tr.addReadConflictRange( singleKeyRange(moveKeysLockOwnerKey) );
			tr.set( moveKeysLockOwnerKey, versionKey );

			wait( tr.commit() );
			break;
		} catch (Error& e) {
			state Error e1(e);
			if ( (e.code() == error_code_not_committed || e.code() == error_code_transaction_too_old ) && creating) {
				// The database now exists.  Determine whether we created it or it was already existing/created by someone else.  The latter is an error.
				tr.reset();
				loop {
					try {
						tr.setOption( FDBTransactionOptions::PRIORITY_SYSTEM_IMMEDIATE );
						tr.setOption( FDBTransactionOptions::LOCK_AWARE );
						tr.setOption( FDBTransactionOptions::USE_PROVISIONAL_PROXIES );

						Optional<Value> v = wait( tr.get( initIdKey ) );
						if (v != m[initIdKey.toString()])
							return ConfigurationResult::DATABASE_ALREADY_CREATED;
						else
							return ConfigurationResult::DATABASE_CREATED;
					} catch (Error& e2) {
						wait( tr.onError(e2) );
					}
				}
			}
			wait( tr.onError(e1) );
		}
	}
	return ConfigurationResult::SUCCESS;
}

ConfigureAutoResult parseConfig( StatusObject const& status ) {
	ConfigureAutoResult result;
	StatusObjectReader statusObj(status);

	StatusObjectReader statusObjCluster;
	if (!statusObj.get("cluster", statusObjCluster))
		return ConfigureAutoResult();

	StatusObjectReader statusObjConfig;
	if (!statusObjCluster.get("configuration", statusObjConfig))
		return ConfigureAutoResult();

	if (!statusObjConfig.get("redundancy.factor", result.old_replication))
		return ConfigureAutoResult();

	result.auto_replication = result.old_replication;

	int storage_replication;
	int log_replication;
	if( result.old_replication == "single" ) {
		result.auto_replication = "double";
		storage_replication = 2;
		log_replication = 2;
	} else if( result.old_replication == "double" || result.old_replication == "fast_recovery_double" ) {
		storage_replication = 2;
		log_replication = 2;
	} else if( result.old_replication == "triple" || result.old_replication == "fast_recovery_triple" ) {
		storage_replication = 3;
		log_replication = 3;
	} else if( result.old_replication == "three_datacenter" ) {
		storage_replication = 6;
		log_replication = 4;
	} else if( result.old_replication == "three_datacenter_fallback" ) {
		storage_replication = 4;
		log_replication = 4;
	} else if( result.old_replication == "three_data_hall" ) {
		storage_replication = 3;
		log_replication = 4;
	} else if( result.old_replication == "three_data_hall_fallback" ) {
		storage_replication = 2;
		log_replication = 4;
	} else
		return ConfigureAutoResult();

	StatusObjectReader machinesMap;
	if (!statusObjCluster.get("machines", machinesMap))
		return ConfigureAutoResult();

	std::map<std::string, std::string> machineid_dcid;
	std::set<std::string> datacenters;
	int machineCount = 0;
	for (auto mach : machinesMap.obj()) {
		StatusObjectReader machine(mach.second);
		std::string dcId;
		if (machine.get("datacenter_id", dcId)) {
			machineid_dcid[mach.first] = dcId;
			datacenters.insert(dcId);
		}
		machineCount++;
	}

	result.machines = machineCount;

	if(datacenters.size() > 1)
		return ConfigureAutoResult();

	StatusObjectReader processesMap;
	if (!statusObjCluster.get("processes", processesMap))
		return ConfigureAutoResult();

	std::set<std::string> oldMachinesWithTransaction;
	int oldTransactionProcesses = 0;
	std::map<std::string, std::vector<std::pair<NetworkAddress, ProcessClass>>> machine_processes;
	int processCount = 0;
	for (auto proc : processesMap.obj()){
		StatusObjectReader process(proc.second);
		if (!process.has("excluded") || !process.last().get_bool()) {
			std::string addrStr;
			if (!process.get("address", addrStr))
				return ConfigureAutoResult();
			std::string class_source;
			if (!process.get("class_source", class_source))
				return ConfigureAutoResult();
			std::string class_type;
			if (!process.get("class_type", class_type))
				return ConfigureAutoResult();
			std::string machineId;
			if (!process.get("machine_id", machineId))
				return ConfigureAutoResult();

			NetworkAddress addr = NetworkAddress::parse(addrStr);
			ProcessClass processClass(class_type, class_source);

			if(processClass.classType() == ProcessClass::TransactionClass || processClass.classType() == ProcessClass::LogClass) {
				oldMachinesWithTransaction.insert(machineId);
			}

			if(processClass.classType() == ProcessClass::TransactionClass || processClass.classType() == ProcessClass::ProxyClass || processClass.classType() == ProcessClass::ResolutionClass || processClass.classType() == ProcessClass::StatelessClass || processClass.classType() == ProcessClass::LogClass) {
				oldTransactionProcesses++;
			}

			if( processClass.classSource() == ProcessClass::AutoSource ) {
				processClass = ProcessClass(ProcessClass::UnsetClass, ProcessClass::CommandLineSource);
				result.address_class[addr] = processClass;
			}

			if( processClass.classType() != ProcessClass::TesterClass ) {
				machine_processes[machineId].push_back(std::make_pair(addr, processClass));
				processCount++;
			}
		}
	}

	result.processes = processCount;
	result.old_processes_with_transaction = oldTransactionProcesses;
	result.old_machines_with_transaction = oldMachinesWithTransaction.size();

	std::map<std::pair<int, std::string>, std::vector<std::pair<NetworkAddress, ProcessClass>>> count_processes;
	for( auto& it : machine_processes ) {
		count_processes[std::make_pair(it.second.size(), it.first)] = it.second;
	}

	std::set<std::string> machinesWithTransaction;
	std::set<std::string> machinesWithStorage;
	int totalTransactionProcesses = 0;
	int existingProxyCount = 0;
	int existingResolverCount = 0;
	int existingStatelessCount = 0;
	for( auto& it : machine_processes ) {
		for(auto& proc : it.second ) {
			if(proc.second == ProcessClass::TransactionClass || proc.second == ProcessClass::LogClass) {
				totalTransactionProcesses++;
				machinesWithTransaction.insert(it.first);
			}
			if(proc.second == ProcessClass::StatelessClass) {
				existingStatelessCount++;
			}
			if(proc.second == ProcessClass::ProxyClass) {
				existingProxyCount++;
			}
			if(proc.second == ProcessClass::ResolutionClass) {
				existingResolverCount++;
			}
			if(proc.second == ProcessClass::StorageClass) {
				machinesWithStorage.insert(it.first);
			}
			if(proc.second == ProcessClass::UnsetClass && proc.second.classSource() == ProcessClass::DBSource) {
				machinesWithStorage.insert(it.first);
			}
		}
	}

	if( processCount < 10 )
		return ConfigureAutoResult();

	result.desired_resolvers = 1;
	int resolverCount;
	if (!statusObjConfig.get("resolvers", result.old_resolvers)) {
		result.old_resolvers = CLIENT_KNOBS->DEFAULT_AUTO_RESOLVERS;
		statusObjConfig.get("auto_resolvers", result.old_resolvers);
		result.auto_resolvers = result.desired_resolvers;
		resolverCount = result.auto_resolvers;
	} else {
		result.auto_resolvers = result.old_resolvers;
		resolverCount = result.old_resolvers;
	}

	result.desired_proxies = std::min( 12, processCount / 15 );
	int proxyCount;
	if (!statusObjConfig.get("proxies", result.old_proxies)) {
		result.old_proxies = CLIENT_KNOBS->DEFAULT_AUTO_PROXIES;
		statusObjConfig.get("auto_proxies", result.old_proxies);
		result.auto_proxies = result.desired_proxies;
		proxyCount = result.auto_proxies;
	} else {
		result.auto_proxies = result.old_proxies;
		proxyCount = result.old_proxies;
	}

	result.desired_logs = std::min( 12, processCount / 20 );
	result.desired_logs = std::max( result.desired_logs, log_replication + 1 );
	result.desired_logs = std::min<int>( result.desired_logs, machine_processes.size() );
	int logCount;
	if (!statusObjConfig.get("logs", result.old_logs)) {
		result.old_logs = CLIENT_KNOBS->DEFAULT_AUTO_LOGS;
		statusObjConfig.get("auto_logs", result.old_logs);
		result.auto_logs = result.desired_logs;
		logCount = result.auto_logs;
	} else {
		result.auto_logs = result.old_logs;
		logCount = result.old_logs;
	}

	logCount = std::max(logCount, log_replication);

	totalTransactionProcesses += std::min(existingProxyCount, proxyCount);
	totalTransactionProcesses += std::min(existingResolverCount, resolverCount);
	totalTransactionProcesses += existingStatelessCount;

	//if one process on a machine is transaction class, make them all transaction class
	for( auto& it : count_processes ) {
		if( machinesWithTransaction.count(it.first.second) && !machinesWithStorage.count(it.first.second) ) {
			for(auto& proc : it.second ) {
				if(proc.second == ProcessClass::UnsetClass && proc.second.classSource() == ProcessClass::CommandLineSource) {
					result.address_class[proc.first] = ProcessClass(ProcessClass::TransactionClass, ProcessClass::AutoSource);
					totalTransactionProcesses++;
				}
			}
		}
	}

	int desiredTotalTransactionProcesses = logCount + resolverCount + proxyCount;

	//add machines with all transaction class until we have enough processes and enough machines
	for( auto& it : count_processes ) {
		if( machinesWithTransaction.size() >= logCount && totalTransactionProcesses >= desiredTotalTransactionProcesses )
			break;

		if( !machinesWithTransaction.count(it.first.second) && !machinesWithStorage.count(it.first.second) ) {
			for(auto& proc : it.second ) {
				if(proc.second == ProcessClass::UnsetClass && proc.second.classSource() == ProcessClass::CommandLineSource) {
					ASSERT(proc.second != ProcessClass::TransactionClass);
					result.address_class[proc.first] = ProcessClass(ProcessClass::TransactionClass, ProcessClass::AutoSource);
					totalTransactionProcesses++;
					machinesWithTransaction.insert(it.first.second);
				}
			}
		}
	}

	if( machinesWithTransaction.size() < logCount || totalTransactionProcesses < desiredTotalTransactionProcesses )
		return ConfigureAutoResult();

	result.auto_processes_with_transaction = totalTransactionProcesses;
	result.auto_machines_with_transaction = machinesWithTransaction.size();

	if( 3*totalTransactionProcesses > processCount )
		return ConfigureAutoResult();

	return result;
}

ACTOR Future<ConfigurationResult::Type> autoConfig( Database cx, ConfigureAutoResult conf ) {
	state Transaction tr(cx);
	state Key versionKey = BinaryWriter::toValue(deterministicRandom()->randomUniqueID(),Unversioned());

	if(!conf.address_class.size())
		return ConfigurationResult::INCOMPLETE_CONFIGURATION; //FIXME: correct return type

	loop {
		try {
			tr.setOption( FDBTransactionOptions::ACCESS_SYSTEM_KEYS );
			tr.setOption( FDBTransactionOptions::PRIORITY_SYSTEM_IMMEDIATE );
			tr.setOption( FDBTransactionOptions::LOCK_AWARE );
			tr.setOption( FDBTransactionOptions::USE_PROVISIONAL_PROXIES );

			vector<ProcessData> workers = wait( getWorkers(&tr) );
			std::map<NetworkAddress, Optional<Standalone<StringRef>>> address_processId;
			for(auto& w : workers) {
				address_processId[w.address] = w.locality.processId();
			}

			for(auto& it : conf.address_class) {
				if( it.second.classSource() == ProcessClass::CommandLineSource ) {
					tr.clear(processClassKeyFor(address_processId[it.first].get()));
				} else {
					tr.set(processClassKeyFor(address_processId[it.first].get()), processClassValue(it.second));
				}
			}

			if(conf.address_class.size())
				tr.set(processClassChangeKey, deterministicRandom()->randomUniqueID().toString());

			if(conf.auto_logs != conf.old_logs)
				tr.set(configKeysPrefix.toString() + "auto_logs", format("%d", conf.auto_logs));

			if(conf.auto_proxies != conf.old_proxies)
				tr.set(configKeysPrefix.toString() + "auto_proxies", format("%d", conf.auto_proxies));

			if(conf.auto_resolvers != conf.old_resolvers)
				tr.set(configKeysPrefix.toString() + "auto_resolvers", format("%d", conf.auto_resolvers));


			if( conf.auto_replication != conf.old_replication ) {
				std::vector<StringRef> modes;
				modes.push_back(conf.auto_replication);
				std::map<std::string,std::string> m;
				auto r = buildConfiguration( modes, m );
				if (r != ConfigurationResult::SUCCESS)
					return r;

				for(auto& kv : m)
					tr.set(kv.first, kv.second);
			}

			tr.addReadConflictRange( singleKeyRange(moveKeysLockOwnerKey) );
			tr.set( moveKeysLockOwnerKey, versionKey );

			wait( tr.commit() );
			return ConfigurationResult::SUCCESS;
		} catch( Error &e ) {
			wait( tr.onError(e));
		}
	}
}

Future<ConfigurationResult::Type> changeConfig( Database const& cx, std::vector<StringRef> const& modes, Optional<ConfigureAutoResult> const& conf, bool force ) {
	if( modes.size() && modes[0] == LiteralStringRef("auto") && conf.present() ) {
		return autoConfig(cx, conf.get());
	}

	std::map<std::string,std::string> m;
	auto r = buildConfiguration( modes, m );
	if (r != ConfigurationResult::SUCCESS)
		return r;
	return changeConfig(cx, m, force);
}

Future<ConfigurationResult::Type> changeConfig( Database const& cx, std::string const& modes, bool force ) {
	TraceEvent("ChangeConfig").detail("Mode", modes);
	std::map<std::string,std::string> m;
	auto r = buildConfiguration( modes, m );
	if (r != ConfigurationResult::SUCCESS)
		return r;
	return changeConfig(cx, m, force);
}

ACTOR Future<vector<ProcessData>> getWorkers( Transaction* tr ) {
	state Future<Standalone<RangeResultRef>> processClasses = tr->getRange( processClassKeys, CLIENT_KNOBS->TOO_MANY );
	state Future<Standalone<RangeResultRef>> processData = tr->getRange( workerListKeys, CLIENT_KNOBS->TOO_MANY );

	wait( success(processClasses) && success(processData) );
	ASSERT( !processClasses.get().more && processClasses.get().size() < CLIENT_KNOBS->TOO_MANY );
	ASSERT( !processData.get().more && processData.get().size() < CLIENT_KNOBS->TOO_MANY );

	std::map<Optional<Standalone<StringRef>>,ProcessClass> id_class;
	for( int i = 0; i < processClasses.get().size(); i++ ) {
		id_class[decodeProcessClassKey(processClasses.get()[i].key)] = decodeProcessClassValue(processClasses.get()[i].value);
	}

	std::vector<ProcessData> results;

	for( int i = 0; i < processData.get().size(); i++ ) {
		ProcessData data = decodeWorkerListValue(processData.get()[i].value);
		ProcessClass processClass = id_class[data.locality.processId()];

		if(processClass.classSource() == ProcessClass::DBSource || data.processClass.classType() == ProcessClass::UnsetClass)
			data.processClass = processClass;

		if(data.processClass.classType() != ProcessClass::TesterClass)
			results.push_back(data);
	}

	return results;
}

ACTOR Future<vector<ProcessData>> getWorkers( Database cx ) {
	state Transaction tr(cx);
	loop {
		try {
			tr.setOption( FDBTransactionOptions::READ_SYSTEM_KEYS );
			tr.setOption( FDBTransactionOptions::PRIORITY_SYSTEM_IMMEDIATE );  // necessary?
			tr.setOption( FDBTransactionOptions::LOCK_AWARE );
			vector<ProcessData> workers = wait( getWorkers(&tr) );
			return workers;
		} catch (Error& e) {
			wait( tr.onError(e) );
		}
	}
}

ACTOR Future<std::vector<NetworkAddress>> getCoordinators( Database cx ) {
	state Transaction tr(cx);
	loop {
		try {
			tr.setOption( FDBTransactionOptions::LOCK_AWARE );
			Optional<Value> currentKey = wait( tr.get( coordinatorsKey ) );
			if (!currentKey.present())
				return std::vector<NetworkAddress>();

			return ClusterConnectionString( currentKey.get().toString() ).coordinators();
		} catch (Error& e) {
			wait( tr.onError(e) );
		}
	}
}

ACTOR Future<CoordinatorsResult::Type> changeQuorum( Database cx, Reference<IQuorumChange> change ) {
	state Transaction tr(cx);
	state int retries = 0;
	state std::vector<NetworkAddress> desiredCoordinators;
	state int notEnoughMachineResults = 0;

	loop {
		try {
			tr.setOption( FDBTransactionOptions::LOCK_AWARE );
			tr.setOption( FDBTransactionOptions::USE_PROVISIONAL_PROXIES );
			Optional<Value> currentKey = wait( tr.get( coordinatorsKey ) );

			if (!currentKey.present())
				return CoordinatorsResult::BAD_DATABASE_STATE;  // Someone deleted this key entirely?

			state ClusterConnectionString old( currentKey.get().toString() );
			if ( cx->getConnectionFile() && old.clusterKeyName().toString() != cx->getConnectionFile()->getConnectionString().clusterKeyName() )
				return CoordinatorsResult::BAD_DATABASE_STATE;  // Someone changed the "name" of the database??

			state CoordinatorsResult::Type result = CoordinatorsResult::SUCCESS;
			if(!desiredCoordinators.size()) {
				std::vector<NetworkAddress> _desiredCoordinators = wait( change->getDesiredCoordinators( &tr, old.coordinators(), Reference<ClusterConnectionFile>(new ClusterConnectionFile(old)), result ) );
				desiredCoordinators = _desiredCoordinators;
			}

			if(result == CoordinatorsResult::NOT_ENOUGH_MACHINES && notEnoughMachineResults < 1) {
				//we could get not_enough_machines if we happen to see the database while the cluster controller is updating the worker list, so make sure it happens twice before returning a failure
				notEnoughMachineResults++;
				wait( delay(1.0) );
				tr.reset();
				continue;
			}
			if (result != CoordinatorsResult::SUCCESS)
				return result;
			if (!desiredCoordinators.size())
				return CoordinatorsResult::INVALID_NETWORK_ADDRESSES;
			std::sort(desiredCoordinators.begin(), desiredCoordinators.end());

			std::string newName = change->getDesiredClusterKeyName();
			if (newName.empty()) newName = old.clusterKeyName().toString();

			if ( old.coordinators() == desiredCoordinators && old.clusterKeyName() == newName)
				return retries ? CoordinatorsResult::SUCCESS : CoordinatorsResult::SAME_NETWORK_ADDRESSES;

			state ClusterConnectionString conn( desiredCoordinators, StringRef( newName + ':' + deterministicRandom()->randomAlphaNumeric( 32 ) ) );

			if(g_network->isSimulated()) {
				for(int i = 0; i < (desiredCoordinators.size()/2)+1; i++) {
					auto address = NetworkAddress(desiredCoordinators[i].ip,desiredCoordinators[i].port,true,false);
					g_simulator.protectedAddresses.insert(address);
					TraceEvent("ProtectCoordinator").detail("Address", address).backtrace();
				}
			}

			TraceEvent("AttemptingQuorumChange").detail("FromCS", old.toString()).detail("ToCS", conn.toString());
			TEST(old.clusterKeyName() != conn.clusterKeyName());  // Quorum change with new name
			TEST(old.clusterKeyName() == conn.clusterKeyName()); // Quorum change with unchanged name

			vector<Future<Optional<LeaderInfo>>> leaderServers;
			ClientCoordinators coord( Reference<ClusterConnectionFile>( new ClusterConnectionFile( conn ) ) );
			for( int i = 0; i < coord.clientLeaderServers.size(); i++ )
				leaderServers.push_back( retryBrokenPromise( coord.clientLeaderServers[i].getLeader, GetLeaderRequest( coord.clusterKey, UID() ), TaskPriority::CoordinationReply ) );

			choose {
				when( wait( waitForAll( leaderServers ) ) ) {}
				when( wait( delay(5.0) ) ) {
					return CoordinatorsResult::COORDINATOR_UNREACHABLE;
				}
			}

			tr.set( coordinatorsKey, conn.toString() );

			wait( tr.commit() );
			ASSERT( false ); //commit should fail, but the value has changed
		} catch (Error& e) {
			TraceEvent("RetryQuorumChange").error(e).detail("Retries", retries);
			wait( tr.onError(e) );
			++retries;
		}
	}
}

struct SpecifiedQuorumChange : IQuorumChange {
	vector<NetworkAddress> desired;
	explicit SpecifiedQuorumChange( vector<NetworkAddress> const& desired ) : desired(desired) {}
	virtual Future<vector<NetworkAddress>> getDesiredCoordinators( Transaction* tr, vector<NetworkAddress> oldCoordinators, Reference<ClusterConnectionFile>, CoordinatorsResult::Type& ) {
		return desired;
	}
};
Reference<IQuorumChange> specifiedQuorumChange(vector<NetworkAddress> const& addresses) { return Reference<IQuorumChange>(new SpecifiedQuorumChange(addresses)); }

struct NoQuorumChange : IQuorumChange {
	virtual Future<vector<NetworkAddress>> getDesiredCoordinators( Transaction* tr, vector<NetworkAddress> oldCoordinators, Reference<ClusterConnectionFile>, CoordinatorsResult::Type& ) {
		return oldCoordinators;
	}
};
Reference<IQuorumChange> noQuorumChange() { return Reference<IQuorumChange>(new NoQuorumChange); }

struct NameQuorumChange : IQuorumChange {
	std::string newName;
	Reference<IQuorumChange> otherChange;
	explicit NameQuorumChange( std::string const& newName, Reference<IQuorumChange> const& otherChange ) : newName(newName), otherChange(otherChange) {}
	virtual Future<vector<NetworkAddress>> getDesiredCoordinators( Transaction* tr, vector<NetworkAddress> oldCoordinators, Reference<ClusterConnectionFile> cf, CoordinatorsResult::Type& t ) {
		return otherChange->getDesiredCoordinators(tr, oldCoordinators, cf, t);
	}
	virtual std::string getDesiredClusterKeyName() {
		return newName;
	}
};
Reference<IQuorumChange> nameQuorumChange(std::string const& name, Reference<IQuorumChange> const& other) {
	return Reference<IQuorumChange>(new NameQuorumChange( name, other ));
}

struct AutoQuorumChange : IQuorumChange {
	int desired;
	explicit AutoQuorumChange( int desired ) : desired(desired) {}

	virtual Future<vector<NetworkAddress>> getDesiredCoordinators( Transaction* tr, vector<NetworkAddress> oldCoordinators, Reference<ClusterConnectionFile> ccf, CoordinatorsResult::Type& err ) {
		return getDesired( this, tr, oldCoordinators, ccf, &err );
	}

	ACTOR static Future<int> getRedundancy( AutoQuorumChange* self, Transaction* tr ) {
		state Future<Optional<Value>> fStorageReplicas = tr->get( LiteralStringRef("storage_replicas").withPrefix( configKeysPrefix ) );
		state Future<Optional<Value>> fLogReplicas = tr->get( LiteralStringRef("log_replicas").withPrefix( configKeysPrefix ) );
		wait( success( fStorageReplicas ) && success( fLogReplicas ) );
		int redundancy = std::min(
			atoi( fStorageReplicas.get().get().toString().c_str() ),
			atoi( fLogReplicas.get().get().toString().c_str() ) );

		return redundancy;
	}

	ACTOR static Future<bool> isAcceptable( AutoQuorumChange* self, Transaction* tr, vector<NetworkAddress> oldCoordinators, Reference<ClusterConnectionFile> ccf, int desiredCount, std::set<AddressExclusion>* excluded ) {
		// Are there enough coordinators for the redundancy level?
		if (oldCoordinators.size() < desiredCount) return false;
		if (oldCoordinators.size() % 2 != 1) return false;

		// Check availability
		ClientCoordinators coord(ccf);
		vector<Future<Optional<LeaderInfo>>> leaderServers;
		for( int i = 0; i < coord.clientLeaderServers.size(); i++ )
			leaderServers.push_back( retryBrokenPromise( coord.clientLeaderServers[i].getLeader, GetLeaderRequest( coord.clusterKey, UID() ), TaskPriority::CoordinationReply ) );
		Optional<vector<Optional<LeaderInfo>>> results = wait( timeout( getAll(leaderServers), CLIENT_KNOBS->IS_ACCEPTABLE_DELAY ) );
		if (!results.present()) return false;  // Not all responded
		for(auto& r : results.get())
			if (!r.present())
				return false;   // Coordinator doesn't know about this database?

		// Check exclusions
		for(auto& c : oldCoordinators) {
			if (addressExcluded(*excluded, c)) return false;
		}

		// Check locality
		// FIXME: Actual locality!
		std::sort( oldCoordinators.begin(), oldCoordinators.end() );
		for(int i=1; i<oldCoordinators.size(); i++)
			if (oldCoordinators[i-1].ip == oldCoordinators[i].ip)
				return false;  // Multiple coordinators share an IP

		return true; // The status quo seems fine
	}

	ACTOR static Future<vector<NetworkAddress>> getDesired( AutoQuorumChange* self, Transaction* tr, vector<NetworkAddress> oldCoordinators, Reference<ClusterConnectionFile> ccf, CoordinatorsResult::Type* err ) {
		state int desiredCount = self->desired;

		if(desiredCount == -1) {
			int redundancy = wait( getRedundancy( self, tr ) );
			desiredCount = redundancy*2 - 1;
		}

		std::vector<AddressExclusion> excl = wait( getExcludedServers( tr ) );
		state std::set<AddressExclusion> excluded( excl.begin(), excl.end() );

		vector<ProcessData> _workers = wait(getWorkers(tr));
		state vector<ProcessData> workers = _workers;

		std::map<NetworkAddress, LocalityData> addr_locality;
		for(auto w : workers)
			addr_locality[w.address] = w.locality;

		// since we don't have the locality data for oldCoordinators:
		//     check if every old coordinator is in the workers vector and
		//     check if multiple old coordinators map to the same locality data (same machine)
		bool checkAcceptable = true;
		std::set<Optional<Standalone<StringRef>>> checkDuplicates;
		for (auto addr : oldCoordinators) {
			auto findResult = addr_locality.find(addr);
			if (findResult == addr_locality.end() || checkDuplicates.count(findResult->second.zoneId())){
				checkAcceptable = false;
				break;
			}
			checkDuplicates.insert(findResult->second.zoneId());
		}

		if (checkAcceptable){
			bool ok = wait(isAcceptable(self, tr, oldCoordinators, ccf, desiredCount, &excluded));
			if (ok) return oldCoordinators;
		}

		std::vector<NetworkAddress> chosen;
		self->addDesiredWorkers(chosen, workers, desiredCount, excluded);

		if (chosen.size() < desiredCount) {
			if (chosen.size() < oldCoordinators.size()) {
				TraceEvent("NotEnoughMachinesForCoordinators").detail("EligibleWorkers", workers.size()).detail("DesiredCoordinators", desiredCount).detail("CurrentCoordinators", oldCoordinators.size());
				*err = CoordinatorsResult::NOT_ENOUGH_MACHINES;
				return vector<NetworkAddress>();
			}
			desiredCount = std::max(oldCoordinators.size(), (workers.size() - 1) | 1);
			chosen.resize(desiredCount);
		}

		return chosen;
	}

	void addDesiredWorkers(vector<NetworkAddress>& chosen, const vector<ProcessData>& workers, int desiredCount, const std::set<AddressExclusion>& excluded) {
		vector<ProcessData> remainingWorkers(workers);
		deterministicRandom()->randomShuffle(remainingWorkers);

		std::partition(remainingWorkers.begin(), remainingWorkers.end(), [](const ProcessData& data) { return (data.processClass == ProcessClass::CoordinatorClass); });

		std::map<StringRef, int> maxCounts;
		std::map<StringRef, std::map<StringRef, int>> currentCounts;
		std::map<StringRef, int> hardLimits;

		vector<StringRef> fields({
			LiteralStringRef("dcid"),
			LiteralStringRef("data_hall"),
			LiteralStringRef("zoneid"),
			LiteralStringRef("machineid")
		});

		for(auto field = fields.begin(); field != fields.end(); field++) {
			if(field->toString() == "zoneid") {
				hardLimits[*field] = 1;
			}
			else {
				hardLimits[*field] = desiredCount;
			}
		}

		while(chosen.size() < desiredCount) {
			bool found = false;
			for (auto worker = remainingWorkers.begin(); worker != remainingWorkers.end(); worker++) {
				if(addressExcluded(excluded, worker->address)) {
					continue;
				}
				bool valid = true;
				for(auto field = fields.begin(); field != fields.end(); field++) {
					if(maxCounts[*field] == 0) {
						maxCounts[*field] = 1;
					}
					auto value = worker->locality.get(*field).orDefault(LiteralStringRef(""));
					auto currentCount = currentCounts[*field][value];
					if(currentCount >= maxCounts[*field]) {
						valid = false;
						break;
					}
				}
				if(valid) {
					for(auto field = fields.begin(); field != fields.end(); field++) {
						auto value = worker->locality.get(*field).orDefault(LiteralStringRef(""));
						currentCounts[*field][value] += 1;
					}
					chosen.push_back(worker->address);
					remainingWorkers.erase(worker);
					found = true;
					break;
				}
			}
			if(!found) {
				bool canIncrement = false;
				for(auto field = fields.begin(); field != fields.end(); field++) {
					if(maxCounts[*field] < hardLimits[*field]) {
						maxCounts[*field] += 1;
						canIncrement = true;
						break;
					}
				}
				if(!canIncrement) {
					break;
				}
			}
		}
	}
};
Reference<IQuorumChange> autoQuorumChange( int desired ) { return Reference<IQuorumChange>(new AutoQuorumChange(desired)); }

ACTOR Future<Void> excludeServers(Database cx, vector<AddressExclusion> servers, bool failed) {
	state Transaction tr(cx);
	state Key versionKey = BinaryWriter::toValue(deterministicRandom()->randomUniqueID(),Unversioned());
	state std::string excludeVersionKey = deterministicRandom()->randomUniqueID().toString();

	loop {
		try {
			tr.setOption( FDBTransactionOptions::ACCESS_SYSTEM_KEYS );
			tr.setOption( FDBTransactionOptions::PRIORITY_SYSTEM_IMMEDIATE );
			tr.setOption( FDBTransactionOptions::LOCK_AWARE );
			tr.setOption( FDBTransactionOptions::USE_PROVISIONAL_PROXIES );
<<<<<<< HEAD
			auto serversVersionKey = failed ? failedServersVersionKey : excludedServersVersionKey;
			tr.addReadConflictRange( singleKeyRange(serversVersionKey) ); //To conflict with parallel includeServers
			tr.addReadConflictRange( singleKeyRange(moveKeysLockOwnerKey) );
			tr.set( moveKeysLockOwnerKey, versionKey );
			tr.set( serversVersionKey, excludeVersionKey );
			for(auto& s : servers) {
				if (failed) {
					tr.set( encodeFailedServersKey(s), StringRef() );
				} else {
					tr.set( encodeExcludedServersKey(s), StringRef() );
				}
			}
=======

			tr.addReadConflictRange( singleKeyRange(excludedServersVersionKey) ); //To conflict with parallel includeServers
			tr.set( excludedServersVersionKey, excludeVersionKey );
			for(auto& s : servers)
				tr.set( encodeExcludedServersKey(s), StringRef() );
>>>>>>> 7599dd00

			TraceEvent("ExcludeServersCommit").detail("Servers", describe(servers)).detail("ExcludeFailed", failed);

			wait( tr.commit() );
			return Void();
		} catch (Error& e) {
			wait( tr.onError(e) );
		}
	}
}

ACTOR Future<Void> includeServers( Database cx, vector<AddressExclusion> servers ) {
	state bool includeAll = false;
	state Transaction tr(cx);
	state Key versionKey = BinaryWriter::toValue(deterministicRandom()->randomUniqueID(),Unversioned());
	state std::string excludeVersionKey = deterministicRandom()->randomUniqueID().toString();

	loop {
		try {
			tr.setOption( FDBTransactionOptions::ACCESS_SYSTEM_KEYS );
			tr.setOption( FDBTransactionOptions::PRIORITY_SYSTEM_IMMEDIATE );
			tr.setOption( FDBTransactionOptions::LOCK_AWARE );
			tr.setOption( FDBTransactionOptions::USE_PROVISIONAL_PROXIES );

			// includeServers might be used in an emergency transaction, so make sure it is retry-self-conflicting and CAUSAL_WRITE_RISKY
			tr.setOption( FDBTransactionOptions::CAUSAL_WRITE_RISKY );
			tr.addReadConflictRange( singleKeyRange(excludedServersVersionKey) );
			tr.set( excludedServersVersionKey, excludeVersionKey );

			for(auto& s : servers ) {
				if (!s.isValid()) {
					tr.clear( excludedServersKeys );
					includeAll = true;
				} else if (s.isWholeMachine()) {
					// Eliminate both any ip-level exclusion (1.2.3.4) and any
					// port-level exclusions (1.2.3.4:5)
					// The range ['IP', 'IP;'] was originally deleted. ';' is
					// char(':' + 1). This does not work, as other for all
					// x between 0 and 9, 'IPx' will also be in this range.
					//
					// This is why we now make two clears: first only of the ip
					// address, the second will delete all ports.
					auto addr = encodeExcludedServersKey(s);
					tr.clear(singleKeyRange(addr));
					tr.clear(KeyRangeRef(addr + ':', addr + char(':' + 1)));
				} else {
					tr.clear( encodeExcludedServersKey(s) );
				}
			}

			TraceEvent("IncludeServersCommit").detail("Servers", describe(servers));

			wait( tr.commit() );
			return Void();
		} catch (Error& e) {
			TraceEvent("IncludeServersError").error(e, true);
			wait( tr.onError(e) );
		}
	}
}

ACTOR Future<Void> setClass( Database cx, AddressExclusion server, ProcessClass processClass ) {
	state Transaction tr(cx);

	loop {
		try {
			tr.setOption( FDBTransactionOptions::ACCESS_SYSTEM_KEYS );
			tr.setOption( FDBTransactionOptions::PRIORITY_SYSTEM_IMMEDIATE );
			tr.setOption( FDBTransactionOptions::LOCK_AWARE );
			tr.setOption( FDBTransactionOptions::USE_PROVISIONAL_PROXIES );

			vector<ProcessData> workers = wait( getWorkers(&tr) );

			bool foundChange = false;
			for(int i = 0; i < workers.size(); i++) {
				if( server.excludes(workers[i].address) ) {
					if(processClass.classType() != ProcessClass::InvalidClass)
						tr.set(processClassKeyFor(workers[i].locality.processId().get()), processClassValue(processClass));
					else
						tr.clear(processClassKeyFor(workers[i].locality.processId().get()));
					foundChange = true;
				}
			}

			if(foundChange)
				tr.set(processClassChangeKey, deterministicRandom()->randomUniqueID().toString());

			wait( tr.commit() );
			return Void();
		} catch (Error& e) {
			wait( tr.onError(e) );
		}
	}
}

ACTOR static Future<vector<AddressExclusion>> getExcludedServers( Transaction* tr ) {
	state Standalone<RangeResultRef> r = wait( tr->getRange( excludedServersKeys, CLIENT_KNOBS->TOO_MANY ) );
	ASSERT( !r.more && r.size() < CLIENT_KNOBS->TOO_MANY );
	state Standalone<RangeResultRef> r2 = wait( tr->getRange( failedServersKeys, CLIENT_KNOBS->TOO_MANY ) );
	ASSERT( !r2.more && r2.size() < CLIENT_KNOBS->TOO_MANY );

	vector<AddressExclusion> exclusions;
	for(auto i = r.begin(); i != r.end(); ++i) {
		auto a = decodeExcludedServersKey( i->key );
		if (a.isValid())
			exclusions.push_back( a );
	}
	for(auto i = r2.begin(); i != r2.end(); ++i) {
		auto a = decodeFailedServersKey( i->key );
		if (a.isValid())
			exclusions.push_back( a );
	}
	uniquify(exclusions);
	return exclusions;
}

ACTOR Future<vector<AddressExclusion>> getExcludedServers( Database cx ) {
	state Transaction tr(cx);
	loop {
		try {
			tr.setOption( FDBTransactionOptions::READ_SYSTEM_KEYS );
			tr.setOption( FDBTransactionOptions::PRIORITY_SYSTEM_IMMEDIATE );  // necessary?
			tr.setOption( FDBTransactionOptions::LOCK_AWARE );
			vector<AddressExclusion> exclusions = wait( getExcludedServers(&tr) );
			return exclusions;
		} catch (Error& e) {
			wait( tr.onError(e) );
		}
	}
}

ACTOR Future<Void> printHealthyZone( Database cx ) {
	state Transaction tr(cx);
	loop {
		try {
			tr.setOption(FDBTransactionOptions::LOCK_AWARE);
			Optional<Value> val = wait( tr.get(healthyZoneKey) );
			if (val.present() && decodeHealthyZoneValue(val.get()).first == ignoreSSFailuresZoneString) {
				printf("Data distribution has been disabled for all storage server failures in this cluster and thus "
				       "maintenance mode is not active.\n");
			} else if(!val.present() || decodeHealthyZoneValue(val.get()).second <= tr.getReadVersion().get()) {
				printf("No ongoing maintenance.\n");
			} else {
				auto healthyZone = decodeHealthyZoneValue(val.get());
				printf("Maintenance for zone %s will continue for %" PRId64 " seconds.\n", healthyZone.first.toString().c_str(), (healthyZone.second-tr.getReadVersion().get())/CLIENT_KNOBS->CORE_VERSIONSPERSECOND);
			}
			return Void();
		} catch( Error &e ) {
			wait(tr.onError(e));
		}
	}
}

ACTOR Future<bool> clearHealthyZone(Database cx, bool printWarning, bool clearSSFailureZoneString) {
	state Transaction tr(cx);
	loop {
		try {
			tr.setOption(FDBTransactionOptions::LOCK_AWARE);
			tr.setOption(FDBTransactionOptions::PRIORITY_SYSTEM_IMMEDIATE);
			Optional<Value> val = wait(tr.get(healthyZoneKey));
			if (!clearSSFailureZoneString && val.present() &&
			    decodeHealthyZoneValue(val.get()).first == ignoreSSFailuresZoneString) {
				if (printWarning) {
					printf("ERROR: Maintenance mode cannot be used while data distribution is disabled for storage "
					       "server failures. Use 'datadistribution on' to reenable data distribution.\n");
				}
				return false;
			}

			tr.clear(healthyZoneKey);
			wait(tr.commit());
			return true;
		} catch( Error &e ) {
			wait(tr.onError(e));
		}
	}
}

ACTOR Future<bool> setHealthyZone(Database cx, StringRef zoneId, double seconds, bool printWarning) {
	state Transaction tr(cx);
	loop {
		try {
			tr.setOption(FDBTransactionOptions::LOCK_AWARE);
			tr.setOption(FDBTransactionOptions::PRIORITY_SYSTEM_IMMEDIATE);
			Optional<Value> val = wait(tr.get(healthyZoneKey));
			if (val.present() && decodeHealthyZoneValue(val.get()).first == ignoreSSFailuresZoneString) {
				if (printWarning) {
					printf("ERROR: Maintenance mode cannot be used while data distribution is disabled for storage "
					       "server failures. Use 'datadistribution on' to reenable data distribution.\n");
				}
				return false;
			}
			Version readVersion = wait(tr.getReadVersion());
			tr.set(healthyZoneKey, healthyZoneValue(zoneId, readVersion + (seconds*CLIENT_KNOBS->CORE_VERSIONSPERSECOND)));
			wait(tr.commit());
			return true;
		} catch( Error &e ) {
			wait(tr.onError(e));
		}
	}
}

ACTOR Future<Void> setDDIgnoreRebalanceSwitch(Database cx, bool ignoreRebalance) {
	state Transaction tr(cx);
	loop {
		try {
			tr.setOption(FDBTransactionOptions::LOCK_AWARE);
			if (ignoreRebalance) {
				tr.set(rebalanceDDIgnoreKey, LiteralStringRef("on"));
			} else {
				tr.clear(rebalanceDDIgnoreKey);
			}
			wait(tr.commit());
			return Void();
		} catch (Error& e) {
			wait(tr.onError(e));
		}
	}
}

ACTOR Future<int> setDDMode( Database cx, int mode ) {
	state Transaction tr(cx);
	state int oldMode = -1;
	state BinaryWriter wr(Unversioned());
	wr << mode;

	loop {
		try {
			Optional<Value> old = wait( tr.get( dataDistributionModeKey ) );
			if (oldMode < 0) {
				oldMode = 1;
				if (old.present()) {
					BinaryReader rd(old.get(), Unversioned());
					rd >> oldMode;
				}
			}
			BinaryWriter wrMyOwner(Unversioned());
			wrMyOwner << dataDistributionModeLock;
			tr.set( moveKeysLockOwnerKey, wrMyOwner.toValue() );
			BinaryWriter wrLastWrite(Unversioned());
			wrLastWrite << deterministicRandom()->randomUniqueID();
			tr.set( moveKeysLockWriteKey, wrLastWrite.toValue() );

			tr.set( dataDistributionModeKey, wr.toValue() );
			if (mode) {
				// set DDMode to 1 will enable all disabled parts, for instance the SS failure monitors.
				Optional<Value> currentHealthyZoneValue = wait(tr.get(healthyZoneKey));
				if (currentHealthyZoneValue.present() &&
				    decodeHealthyZoneValue(currentHealthyZoneValue.get()).first == ignoreSSFailuresZoneString) {
					// only clear the key if it is currently being used to disable all SS failure data movement
					tr.clear(healthyZoneKey);
				}
				tr.clear(rebalanceDDIgnoreKey);
			}
			wait( tr.commit() );
			return oldMode;
		} catch (Error& e) {
			TraceEvent("SetDDModeRetrying").error(e);
			wait (tr.onError(e));
		}
	}
}

ACTOR Future<std::set<NetworkAddress>> checkForExcludingServers(Database cx, vector<AddressExclusion> excl,
                                                                bool waitForAllExcluded) {
	state std::set<AddressExclusion> exclusions( excl.begin(), excl.end() );
	state std::set<NetworkAddress> inProgressExclusion;

	if (!excl.size()) return inProgressExclusion;

	loop {
		state Transaction tr(cx);

		try {
			tr.setOption( FDBTransactionOptions::READ_SYSTEM_KEYS );
			tr.setOption( FDBTransactionOptions::PRIORITY_SYSTEM_IMMEDIATE );  // necessary?
			tr.setOption( FDBTransactionOptions::LOCK_AWARE );

			// Just getting a consistent read version proves that a set of tlogs satisfying the exclusions has completed recovery

			// Check that there aren't any storage servers with addresses violating the exclusions
			Standalone<RangeResultRef> serverList = wait( tr.getRange( serverListKeys, CLIENT_KNOBS->TOO_MANY ) );
			ASSERT( !serverList.more && serverList.size() < CLIENT_KNOBS->TOO_MANY );

			state bool ok = true;
			inProgressExclusion.clear();
			for(auto& s : serverList) {
				auto addr = decodeServerListValue( s.value ).address();
				if ( addressExcluded(exclusions, addr) ) {
					ok = false;
					inProgressExclusion.insert(addr);
				}
			}

			if (ok) {
				Optional<Standalone<StringRef>> value = wait( tr.get(logsKey) );
				ASSERT(value.present());
				auto logs = decodeLogsValue(value.get());
				for( auto const& log : logs.first ) {
					if (log.second == NetworkAddress() || addressExcluded(exclusions, log.second)) {
						ok = false;
						inProgressExclusion.insert(log.second);
					}
				}
				for( auto const& log : logs.second ) {
					if (log.second == NetworkAddress() || addressExcluded(exclusions, log.second)) {
						ok = false;
						inProgressExclusion.insert(log.second);
					}
				}
			}

			if (ok) return inProgressExclusion;
			if (!waitForAllExcluded) break;

			wait( delayJittered( 1.0 ) );  // SOMEDAY: watches!
		} catch (Error& e) {
			wait( tr.onError(e) );
		}
	}

	return inProgressExclusion;
}

ACTOR Future<Void> mgmtSnapCreate(Database cx, Standalone<StringRef> snapCmd, UID snapUID) {
	try {
		wait(snapCreate(cx, snapCmd, snapUID));
		TraceEvent("SnapCreateSucceeded").detail("snapUID", snapUID);
		return Void();
	} catch (Error& e) {
		TraceEvent(SevWarn, "SnapCreateFailed").detail("snapUID", snapUID).error(e);
		throw;
	}
}

ACTOR Future<Void> waitForFullReplication( Database cx ) {
	state ReadYourWritesTransaction tr(cx);
	loop {
		try {
			tr.setOption( FDBTransactionOptions::READ_SYSTEM_KEYS );
			tr.setOption( FDBTransactionOptions::PRIORITY_SYSTEM_IMMEDIATE );
			tr.setOption( FDBTransactionOptions::LOCK_AWARE );

			Standalone<RangeResultRef> confResults = wait( tr.getRange(configKeys, CLIENT_KNOBS->TOO_MANY) );
			ASSERT( !confResults.more && confResults.size() < CLIENT_KNOBS->TOO_MANY );
			state DatabaseConfiguration config;
			config.fromKeyValues((VectorRef<KeyValueRef>) confResults);

			state std::vector<Future<Optional<Value>>> replicasFutures;
			for(auto& region : config.regions) {
				replicasFutures.push_back(tr.get(datacenterReplicasKeyFor(region.dcId)));
			}
			wait( waitForAll(replicasFutures) );

			state std::vector<Future<Void>> watchFutures;
			for(int i = 0; i < config.regions.size(); i++) {
				if( !replicasFutures[i].get().present() || decodeDatacenterReplicasValue(replicasFutures[i].get().get()) < config.storageTeamSize ) {
					watchFutures.push_back(tr.watch(datacenterReplicasKeyFor(config.regions[i].dcId)));
				}
			}

			if( !watchFutures.size() || (config.usableRegions == 1 && watchFutures.size() < config.regions.size())) {
				return Void();
			}

			wait( tr.commit() );
			wait( waitForAny(watchFutures) );
			tr.reset();
		} catch (Error& e) {
			wait( tr.onError(e) );
		}
	}
}

ACTOR Future<Void> timeKeeperSetDisable(Database cx) {
	loop {
		state Transaction tr(cx);
		try {
			tr.setOption(FDBTransactionOptions::ACCESS_SYSTEM_KEYS);
			tr.setOption(FDBTransactionOptions::LOCK_AWARE);
			tr.set(timeKeeperDisableKey, StringRef());
			wait(tr.commit());
			return Void();
		} catch (Error &e) {
			wait(tr.onError(e));
		}
	}
}

ACTOR Future<Void> lockDatabase( Transaction* tr, UID id ) {
	tr->setOption(FDBTransactionOptions::ACCESS_SYSTEM_KEYS);
	tr->setOption(FDBTransactionOptions::LOCK_AWARE);
	Optional<Value> val = wait( tr->get(databaseLockedKey) );

	if(val.present()) {
		if(BinaryReader::fromStringRef<UID>(val.get().substr(10), Unversioned()) == id) {
			return Void();
		} else {
			//TraceEvent("DBA_LockLocked").detail("Expecting", id).detail("Lock", BinaryReader::fromStringRef<UID>(val.get().substr(10), Unversioned()));
			throw database_locked();
		}
	}

	tr->atomicOp(databaseLockedKey, BinaryWriter::toValue(id, Unversioned()).withPrefix(LiteralStringRef("0123456789")).withSuffix(LiteralStringRef("\x00\x00\x00\x00")), MutationRef::SetVersionstampedValue);
	tr->addWriteConflictRange(normalKeys);
	return Void();
}

ACTOR Future<Void> lockDatabase( Reference<ReadYourWritesTransaction> tr, UID id ) {
	tr->setOption(FDBTransactionOptions::ACCESS_SYSTEM_KEYS);
	tr->setOption(FDBTransactionOptions::LOCK_AWARE);
	Optional<Value> val = wait( tr->get(databaseLockedKey) );

	if(val.present()) {
		if(BinaryReader::fromStringRef<UID>(val.get().substr(10), Unversioned()) == id) {
			return Void();
		} else {
			//TraceEvent("DBA_LockLocked").detail("Expecting", id).detail("Lock", BinaryReader::fromStringRef<UID>(val.get().substr(10), Unversioned()));
			throw database_locked();
		}
	}

	tr->atomicOp(databaseLockedKey, BinaryWriter::toValue(id, Unversioned()).withPrefix(LiteralStringRef("0123456789")).withSuffix(LiteralStringRef("\x00\x00\x00\x00")), MutationRef::SetVersionstampedValue);
	tr->addWriteConflictRange(normalKeys);
	return Void();
}

ACTOR Future<Void> lockDatabase( Database cx, UID id ) {
	state Transaction tr(cx);
	loop {
		try {
			wait( lockDatabase(&tr, id) );
			wait( tr.commit() );
			return Void();
		} catch( Error &e ) {
			if(e.code() == error_code_database_locked)
				throw e;
			wait( tr.onError(e) );
		}
	}
}

ACTOR Future<Void> unlockDatabase( Transaction* tr, UID id ) {
	tr->setOption(FDBTransactionOptions::ACCESS_SYSTEM_KEYS);
	tr->setOption(FDBTransactionOptions::LOCK_AWARE);
	Optional<Value> val = wait( tr->get(databaseLockedKey) );

	if(!val.present())
		return Void();

	if(val.present() && BinaryReader::fromStringRef<UID>(val.get().substr(10), Unversioned()) != id) {
		//TraceEvent("DBA_UnlockLocked").detail("Expecting", id).detail("Lock", BinaryReader::fromStringRef<UID>(val.get().substr(10), Unversioned()));
		throw database_locked();
	}

	tr->clear(singleKeyRange(databaseLockedKey));
	return Void();
}

ACTOR Future<Void> unlockDatabase( Reference<ReadYourWritesTransaction> tr, UID id ) {
	tr->setOption(FDBTransactionOptions::ACCESS_SYSTEM_KEYS);
	tr->setOption(FDBTransactionOptions::LOCK_AWARE);
	Optional<Value> val = wait( tr->get(databaseLockedKey) );

	if(!val.present())
		return Void();

	if(val.present() && BinaryReader::fromStringRef<UID>(val.get().substr(10), Unversioned()) != id) {
		//TraceEvent("DBA_UnlockLocked").detail("Expecting", id).detail("Lock", BinaryReader::fromStringRef<UID>(val.get().substr(10), Unversioned()));
		throw database_locked();
	}

	tr->clear(singleKeyRange(databaseLockedKey));
	return Void();
}

ACTOR Future<Void> unlockDatabase( Database cx, UID id ) {
	state Transaction tr(cx);
	loop {
		try {
			wait( unlockDatabase(&tr, id) );
			wait( tr.commit() );
			return Void();
		} catch( Error &e ) {
			if(e.code() == error_code_database_locked)
				throw e;
			wait( tr.onError(e) );
		}
	}
}

ACTOR Future<Void> checkDatabaseLock( Transaction* tr, UID id ) {
	tr->setOption(FDBTransactionOptions::ACCESS_SYSTEM_KEYS);
	tr->setOption(FDBTransactionOptions::LOCK_AWARE);
	Optional<Value> val = wait( tr->get(databaseLockedKey) );

	if (val.present() && BinaryReader::fromStringRef<UID>(val.get().substr(10), Unversioned()) != id) {
		//TraceEvent("DBA_CheckLocked").detail("Expecting", id).detail("Lock", BinaryReader::fromStringRef<UID>(val.get().substr(10), Unversioned())).backtrace();
		throw database_locked();
	}

	return Void();
}

ACTOR Future<Void> checkDatabaseLock( Reference<ReadYourWritesTransaction> tr, UID id ) {
	tr->setOption(FDBTransactionOptions::ACCESS_SYSTEM_KEYS);
	tr->setOption(FDBTransactionOptions::LOCK_AWARE);
	Optional<Value> val = wait( tr->get(databaseLockedKey) );

	if (val.present() && BinaryReader::fromStringRef<UID>(val.get().substr(10), Unversioned()) != id) {
		//TraceEvent("DBA_CheckLocked").detail("Expecting", id).detail("Lock", BinaryReader::fromStringRef<UID>(val.get().substr(10), Unversioned())).backtrace();
		throw database_locked();
	}

	return Void();
}

ACTOR Future<Void> forceRecovery( Reference<ClusterConnectionFile> clusterFile, Key dcId ) {
	state Reference<AsyncVar<Optional<ClusterInterface>>> clusterInterface(new AsyncVar<Optional<ClusterInterface>>);
	state Future<Void> leaderMon = monitorLeader<ClusterInterface>(clusterFile, clusterInterface);

	loop {
		choose {
			when ( wait( clusterInterface->get().present() ? brokenPromiseToNever( clusterInterface->get().get().forceRecovery.getReply( ForceRecoveryRequest(dcId) ) ) : Never() ) ) {
				return Void();
			}
			when ( wait( clusterInterface->onChange() )) {}
		}
	}
}

ACTOR Future<Void> waitForPrimaryDC( Database cx, StringRef dcId ) {
	state ReadYourWritesTransaction tr(cx);

	loop {
		try {
			tr.setOption(FDBTransactionOptions::ACCESS_SYSTEM_KEYS);
			Optional<Value> res = wait( tr.get(primaryDatacenterKey) );
			if(res.present() && res.get() == dcId) {
				return Void();
			}

			state Future<Void> watchFuture = tr.watch(primaryDatacenterKey);
			wait(tr.commit());
			wait(watchFuture);
			tr.reset();
		} catch (Error& e) {
			wait( tr.onError(e) );
		}
	}
}

json_spirit::Value_type normJSONType(json_spirit::Value_type type) {
	if (type == json_spirit::int_type)
		return json_spirit::real_type;
	return type;
}

void schemaCoverage( std::string const& spath, bool covered ) {
	static std::map<bool, std::set<std::string>> coveredSchemaPaths;

	if( coveredSchemaPaths[covered].insert(spath).second ) {
		TraceEvent ev(SevInfo, "CodeCoverage");
		ev.detail("File", "documentation/StatusSchema.json/" + spath).detail("Line", 0);
		if (!covered)
			ev.detail("Covered", 0);
	}
}

bool schemaMatch( json_spirit::mValue const& schemaValue, json_spirit::mValue const& resultValue, std::string& errorStr, Severity sev, bool checkCoverage, std::string path, std::string schemaPath ) {
	// Returns true if everything in `result` is permitted by `schema`
	bool ok = true;

	try {
		if(normJSONType(schemaValue.type()) != normJSONType(resultValue.type())) {
			errorStr += format("ERROR: Incorrect value type for key `%s'\n", path.c_str());
			TraceEvent(sev, "SchemaMismatch").detail("Path", path).detail("SchemaType", schemaValue.type()).detail("ValueType", resultValue.type());
			return false;
		}

		if(resultValue.type() == json_spirit::obj_type) {
			auto& result = resultValue.get_obj();
			auto& schema = schemaValue.get_obj();

			for(auto& rkv : result) {
				auto& key = rkv.first;
				auto& rv = rkv.second;
				std::string kpath = path + "." + key;
				std::string spath = schemaPath + "." + key;

				if(checkCoverage) {
					schemaCoverage(spath);
				}

				if(!schema.count(key)) {
					errorStr += format("ERROR: Unknown key `%s'\n", kpath.c_str());
					TraceEvent(sev, "SchemaMismatch").detail("Path", kpath).detail("SchemaPath", spath);
					ok = false;
					continue;
				}
				auto& sv = schema.at(key);

				if(sv.type() == json_spirit::obj_type && sv.get_obj().count("$enum")) {
					auto& enum_values = sv.get_obj().at("$enum").get_array();

					bool any_match = false;
					for(auto& enum_item : enum_values)
						if(enum_item == rv) {
							any_match = true;
							if(checkCoverage) {
								schemaCoverage(spath + ".$enum." + enum_item.get_str());
							}
							break;
						}
					if(!any_match) {
						errorStr += format("ERROR: Unknown value `%s' for key `%s'\n", json_spirit::write_string(rv).c_str(), kpath.c_str());
						TraceEvent(sev, "SchemaMismatch").detail("Path", kpath).detail("SchemaEnumItems", enum_values.size()).detail("Value", json_spirit::write_string(rv));
						if(checkCoverage) {
							schemaCoverage(spath + ".$enum." + json_spirit::write_string(rv));
						}
						ok = false;
					}
				} else if(sv.type() == json_spirit::obj_type && sv.get_obj().count("$map")) {
					if(rv.type() != json_spirit::obj_type) {
						errorStr += format("ERROR: Expected an object as the value for key `%s'\n", kpath.c_str());
						TraceEvent(sev, "SchemaMismatch").detail("Path", kpath).detail("SchemaType", sv.type()).detail("ValueType", rv.type());
						ok = false;
						continue;
					}
					if(sv.get_obj().at("$map").type() != json_spirit::obj_type) {
						continue;
					}
					auto& schemaVal = sv.get_obj().at("$map");
					auto& valueObj = rv.get_obj();

					if(checkCoverage) {
						schemaCoverage(spath + ".$map");
					}

					for(auto& valuePair : valueObj) {
						auto vpath = kpath + "[" + valuePair.first + "]";
						auto upath = spath + ".$map";
						if (valuePair.second.type() != json_spirit::obj_type) {
							errorStr += format("ERROR: Expected an object for `%s'\n", vpath.c_str());
							TraceEvent(sev, "SchemaMismatch").detail("Path", vpath).detail("ValueType", valuePair.second.type());
							ok = false;
							continue;
						}
						if(!schemaMatch(schemaVal, valuePair.second, errorStr, sev, checkCoverage, vpath, upath)) {
							ok = false;
						}
					}
				} else {
					if(!schemaMatch(sv, rv, errorStr, sev, checkCoverage, kpath, spath)) {
						ok = false;
					}
				}
			}
		} else if(resultValue.type() == json_spirit::array_type) {
			auto& valueArray = resultValue.get_array();
			auto& schemaArray = schemaValue.get_array();
			if(!schemaArray.size()) {
				// An empty schema array means that the value array is required to be empty
				if(valueArray.size()) {
					errorStr += format("ERROR: Expected an empty array for key `%s'\n", path.c_str());
					TraceEvent(sev, "SchemaMismatch").detail("Path", path).detail("SchemaSize", schemaArray.size()).detail("ValueSize", valueArray.size());
					return false;
				}
			} else if(schemaArray.size() == 1) {
				// A one item schema array means that all items in the value must match the first item in the schema
				int index = 0;
				for(auto &valueItem : valueArray) {
					if(!schemaMatch(schemaArray[0], valueItem, errorStr, sev, checkCoverage, path + format("[%d]", index), schemaPath + "[0]")) {
						ok = false;
					}
					index++;
				}
			} else {
				ASSERT(false);  // Schema doesn't make sense
			}
		}
		return ok;
	} catch (std::exception& e) {
		TraceEvent(SevError, "SchemaMatchException").detail("What", e.what()).detail("Path", path).detail("SchemaPath", schemaPath);
		throw unknown_error();
	}
}

TEST_CASE("/ManagementAPI/AutoQuorumChange/checkLocality") {
	wait(Future<Void>(Void()));

	std::vector<ProcessData> workers;
	std::vector<NetworkAddress> chosen;
	std::set<AddressExclusion> excluded;
	AutoQuorumChange change(5);

	for(int i = 0; i < 10; i++) {
		ProcessData data;
		auto dataCenter = std::to_string(i / 4 % 2);
		auto dataHall = dataCenter + std::to_string(i / 2 % 2);
		auto rack = dataHall + std::to_string(i % 2);
		auto machineId = rack + std::to_string(i);
		data.locality.set(LiteralStringRef("dcid"), StringRef(dataCenter));
		data.locality.set(LiteralStringRef("data_hall"), StringRef(dataHall));
		data.locality.set(LiteralStringRef("rack"), StringRef(rack));
		data.locality.set(LiteralStringRef("zoneid"), StringRef(rack));
		data.locality.set(LiteralStringRef("machineid"), StringRef(machineId));
		data.address.ip = IPAddress(i);

		workers.push_back(data);
	}

	auto noAssignIndex = deterministicRandom()->randomInt(0, workers.size());
	workers[noAssignIndex].processClass._class = ProcessClass::CoordinatorClass;

	change.addDesiredWorkers(chosen, workers, 5, excluded);
	std::map<StringRef, std::set<StringRef>> chosenValues;

	ASSERT(chosen.size() == 5);
	std::vector<StringRef> fields({
		LiteralStringRef("dcid"),
		LiteralStringRef("data_hall"),
		LiteralStringRef("zoneid"),
		LiteralStringRef("machineid")
	});
	for(auto worker = chosen.begin(); worker != chosen.end(); worker++) {
		ASSERT(worker->ip.toV4() < workers.size());
		LocalityData data = workers[worker->ip.toV4()].locality;
		for(auto field = fields.begin(); field != fields.end(); field++) {
			chosenValues[*field].insert(data.get(*field).get());
		}
	}

	ASSERT(chosenValues[LiteralStringRef("dcid")].size() == 2);
	ASSERT(chosenValues[LiteralStringRef("data_hall")].size() == 4);
	ASSERT(chosenValues[LiteralStringRef("zoneid")].size() == 5);
	ASSERT(chosenValues[LiteralStringRef("machineid")].size() == 5);
	ASSERT(std::find(chosen.begin(), chosen.end(), workers[noAssignIndex].address) != chosen.end());

	return Void();
}<|MERGE_RESOLUTION|>--- conflicted
+++ resolved
@@ -1207,11 +1207,8 @@
 			tr.setOption( FDBTransactionOptions::PRIORITY_SYSTEM_IMMEDIATE );
 			tr.setOption( FDBTransactionOptions::LOCK_AWARE );
 			tr.setOption( FDBTransactionOptions::USE_PROVISIONAL_PROXIES );
-<<<<<<< HEAD
 			auto serversVersionKey = failed ? failedServersVersionKey : excludedServersVersionKey;
 			tr.addReadConflictRange( singleKeyRange(serversVersionKey) ); //To conflict with parallel includeServers
-			tr.addReadConflictRange( singleKeyRange(moveKeysLockOwnerKey) );
-			tr.set( moveKeysLockOwnerKey, versionKey );
 			tr.set( serversVersionKey, excludeVersionKey );
 			for(auto& s : servers) {
 				if (failed) {
@@ -1220,13 +1217,6 @@
 					tr.set( encodeExcludedServersKey(s), StringRef() );
 				}
 			}
-=======
-
-			tr.addReadConflictRange( singleKeyRange(excludedServersVersionKey) ); //To conflict with parallel includeServers
-			tr.set( excludedServersVersionKey, excludeVersionKey );
-			for(auto& s : servers)
-				tr.set( encodeExcludedServersKey(s), StringRef() );
->>>>>>> 7599dd00
 
 			TraceEvent("ExcludeServersCommit").detail("Servers", describe(servers)).detail("ExcludeFailed", failed);
 

--- conflicted
+++ resolved
@@ -60,8 +60,6 @@
 }
 } // namespace IBackupFile_impl
 
-} // namespace IBackupFile_impl
-
 Future<Void> IBackupFile::appendStringRefWithLen(Standalone<StringRef> s) {
 	return IBackupFile_impl::appendStringRefWithLen(Reference<IBackupFile>::addRef(this), s);
 }
@@ -242,7 +240,6 @@
 	return doc.getJson();
 }
 
-<<<<<<< HEAD
 std::string IBackupContainer::lastOpenError;
 
 std::vector<std::string> IBackupContainer::getURLFormats() {
@@ -269,307 +266,6 @@
 			r = Reference<IBackupContainer>(new BackupContainerLocalDirectory(url));
 		} else if (u.startsWith(LiteralStringRef("blobstore://"))) {
 			std::string resource;
-=======
-/* BackupContainerFileSystem implements a backup container which stores files in a nested folder structure.
- * Inheritors must only defined methods for writing, reading, deleting, sizing, and listing files.
- *
- *   Snapshot manifests (a complete set of files constituting a database snapshot for the backup's target ranges)
- *   are stored as JSON files at paths like
- *       /snapshots/snapshot,minVersion,maxVersion,totalBytes
- *
- *   Key range files for snapshots are stored at paths like
- *       /kvranges/snapshot,startVersion/N/range,version,uid,blockSize
- *     where startVersion is the version at which the backup snapshot execution began and N is a number
- *     that is increased as key range files are generated over time (at varying rates) such that there
- *     are around 5,000 key range files in each folder.
- *
- *     Note that startVersion will NOT correspond to the minVersion of a snapshot manifest because
- *     snapshot manifest min/max versions are based on the actual contained data and the first data
- *     file written will be after the start version of the snapshot's execution.
- *
- *   Log files are at file paths like
- *       /plogs/.../log,startVersion,endVersion,UID,tagID-of-N,blocksize
- *       /logs/.../log,startVersion,endVersion,UID,blockSize
- *     where ... is a multi level path which sorts lexically into version order and results in approximately 1
- *     unique folder per day containing about 5,000 files. Logs after FDB 6.3 are stored in "plogs"
- *     directory and are partitioned according to tagIDs (0, 1, 2, ...) and the total number partitions is N.
- *     Old backup logs FDB 6.2 and earlier are stored in "logs" directory and are not partitioned.
- *     After FDB 6.3, users can choose to use the new partitioned logs or old logs.
- *
- *
- *   BACKWARD COMPATIBILITY
- *
- *   Prior to FDB version 6.0.16, key range files were stored using a different folder scheme.  Newer versions
- *   still support this scheme for all restore and backup management operations but key range files generated
- *   by backup using version 6.0.16 or later use the scheme describe above.
- *
- *   The old format stored key range files at paths like
- *       /ranges/.../range,version,uid,blockSize
- *     where ... is a multi level path with sorts lexically into version order and results in up to approximately
- *     900 unique folders per day.  The number of files per folder depends on the configured snapshot rate and
- *     database size and will vary from 1 to around 5,000.
- */
-class BackupContainerFileSystem : public IBackupContainer {
-public:
-	void addref() override = 0;
-	void delref() override = 0;
-
-	BackupContainerFileSystem() {}
-	virtual ~BackupContainerFileSystem() {}
-
-	// Create the container
-	Future<Void> create() override = 0;
-	Future<bool> exists() override = 0;
-
-	// Get a list of fileNames and their sizes in the container under the given path
-	// Although not required, an implementation can avoid traversing unwanted subfolders
-	// by calling folderPathFilter(absoluteFolderPath) and checking for a false return value.
-	typedef std::vector<std::pair<std::string, int64_t>> FilesAndSizesT;
-	virtual Future<FilesAndSizesT> listFiles(std::string path = "",
-	                                         std::function<bool(std::string const&)> folderPathFilter = nullptr) = 0;
-
-	// Open a file for read by fileName
-	Future<Reference<IAsyncFile>> readFile(std::string fileName) override = 0;
-
-	// Open a file for write by fileName
-	virtual Future<Reference<IBackupFile>> writeFile(std::string fileName) = 0;
-
-	// Delete a file
-	virtual Future<Void> deleteFile(std::string fileName) = 0;
-
-	// Delete entire container.  During the process, if pNumDeleted is not null it will be
-	// updated with the count of deleted files so that progress can be seen.
-	Future<Void> deleteContainer(int* pNumDeleted) override = 0;
-
-	// Creates a 2-level path (x/y) where v should go such that x/y/* contains (10^smallestBucket) possible versions
-	static std::string versionFolderString(Version v, int smallestBucket) {
-		ASSERT(smallestBucket < 14);
-		// Get a 0-padded fixed size representation of v
-		std::string vFixedPrecision = format("%019lld", v);
-		ASSERT(vFixedPrecision.size() == 19);
-		// Truncate smallestBucket from the fixed length representation
-		vFixedPrecision.resize(vFixedPrecision.size() - smallestBucket);
-
-		// Split the remaining digits with a '/' 4 places from the right
-		vFixedPrecision.insert(vFixedPrecision.size() - 4, 1, '/');
-
-		return vFixedPrecision;
-	}
-
-	// This useful for comparing version folder strings regardless of where their "/" dividers are, as it is possible
-	// that division points would change in the future.
-	static std::string cleanFolderString(std::string f) {
-		f.erase(std::remove(f.begin(), f.end(), '/'), f.end());
-		return f;
-	}
-
-	// The innermost folder covers 100 seconds (1e8 versions) During a full speed backup it is possible though very
-	// unlikely write about 10,000 snapshot range files during that time.
-	static std::string old_rangeVersionFolderString(Version v) {
-		return format("ranges/%s/", versionFolderString(v, 8).c_str());
-	}
-
-	// Get the root folder for a snapshot's data based on its begin version
-	static std::string snapshotFolderString(Version snapshotBeginVersion) {
-		return format("kvranges/snapshot.%018" PRId64, snapshotBeginVersion);
-	}
-
-	// Extract the snapshot begin version from a path
-	static Version extractSnapshotBeginVersion(std::string path) {
-		Version snapshotBeginVersion;
-		if (sscanf(path.c_str(), "kvranges/snapshot.%018" SCNd64, &snapshotBeginVersion) == 1) {
-			return snapshotBeginVersion;
-		}
-		return invalidVersion;
-	}
-
-	// The innermost folder covers 100,000 seconds (1e11 versions) which is 5,000 mutation log files at current
-	// settings.
-	static std::string logVersionFolderString(Version v, bool partitioned) {
-		return format("%s/%s/", (partitioned ? "plogs" : "logs"), versionFolderString(v, 11).c_str());
-	}
-
-	Future<Reference<IBackupFile>> writeLogFile(Version beginVersion, Version endVersion, int blockSize) final {
-		return writeFile(logVersionFolderString(beginVersion, false) +
-		                 format("log,%lld,%lld,%s,%d",
-		                        beginVersion,
-		                        endVersion,
-		                        deterministicRandom()->randomUniqueID().toString().c_str(),
-		                        blockSize));
-	}
-
-	Future<Reference<IBackupFile>> writeTaggedLogFile(Version beginVersion,
-	                                                  Version endVersion,
-	                                                  int blockSize,
-	                                                  uint16_t tagId,
-	                                                  int totalTags) final {
-		return writeFile(logVersionFolderString(beginVersion, true) +
-		                 format("log,%lld,%lld,%s,%d-of-%d,%d",
-		                        beginVersion,
-		                        endVersion,
-		                        deterministicRandom()->randomUniqueID().toString().c_str(),
-		                        tagId,
-		                        totalTags,
-		                        blockSize));
-	}
-
-	Future<Reference<IBackupFile>> writeRangeFile(Version snapshotBeginVersion,
-	                                              int snapshotFileCount,
-	                                              Version fileVersion,
-	                                              int blockSize) override {
-		std::string fileName = format("range,%" PRId64 ",%s,%d",
-		                              fileVersion,
-		                              deterministicRandom()->randomUniqueID().toString().c_str(),
-		                              blockSize);
-
-		// In order to test backward compatibility in simulation, sometimes write to the old path format
-		if (g_network->isSimulated() && deterministicRandom()->coinflip()) {
-			return writeFile(old_rangeVersionFolderString(fileVersion) + fileName);
-		}
-
-		return writeFile(snapshotFolderString(snapshotBeginVersion) +
-		                 format("/%d/", snapshotFileCount / (BUGGIFY ? 1 : 5000)) + fileName);
-	}
-
-	// Find what should be the filename of a path by finding whatever is after the last forward or backward slash, or
-	// failing to find those, the whole string.
-	static std::string fileNameOnly(std::string path) {
-		// Find the last forward slash position, defaulting to 0 if not found
-		int pos = path.find_last_of('/');
-		if (pos == std::string::npos) {
-			pos = 0;
-		}
-		// Find the last backward slash position after pos, and update pos if found
-		int b = path.find_last_of('\\', pos);
-		if (b != std::string::npos) {
-			pos = b;
-		}
-		return path.substr(pos + 1);
-	}
-
-	static bool pathToRangeFile(RangeFile& out, std::string path, int64_t size) {
-		std::string name = fileNameOnly(path);
-		RangeFile f;
-		f.fileName = path;
-		f.fileSize = size;
-		int len;
-		if (sscanf(name.c_str(), "range,%" SCNd64 ",%*[^,],%u%n", &f.version, &f.blockSize, &len) == 2 &&
-		    len == name.size()) {
-			out = f;
-			return true;
-		}
-		return false;
-	}
-
-	static bool pathToLogFile(LogFile& out, std::string path, int64_t size) {
-		std::string name = fileNameOnly(path);
-		LogFile f;
-		f.fileName = path;
-		f.fileSize = size;
-		int len;
-		if (sscanf(name.c_str(),
-		           "log,%" SCNd64 ",%" SCNd64 ",%*[^,],%u%n",
-		           &f.beginVersion,
-		           &f.endVersion,
-		           &f.blockSize,
-		           &len) == 3 &&
-		    len == name.size()) {
-			out = f;
-			return true;
-		} else if (sscanf(name.c_str(),
-		                  "log,%" SCNd64 ",%" SCNd64 ",%*[^,],%d-of-%d,%u%n",
-		                  &f.beginVersion,
-		                  &f.endVersion,
-		                  &f.tagId,
-		                  &f.totalTags,
-		                  &f.blockSize,
-		                  &len) == 5 &&
-		           len == name.size() && f.tagId >= 0) {
-			out = f;
-			return true;
-		}
-		return false;
-	}
-
-	static bool pathToKeyspaceSnapshotFile(KeyspaceSnapshotFile& out, std::string path) {
-		std::string name = fileNameOnly(path);
-		KeyspaceSnapshotFile f;
-		f.fileName = path;
-		int len;
-		if (sscanf(name.c_str(),
-		           "snapshot,%" SCNd64 ",%" SCNd64 ",%" SCNd64 "%n",
-		           &f.beginVersion,
-		           &f.endVersion,
-		           &f.totalSize,
-		           &len) == 3 &&
-		    len == name.size()) {
-			out = f;
-			return true;
-		}
-		return false;
-	}
-
-	// TODO:  Do this more efficiently, as the range file list for a snapshot could potentially be hundreds of
-	// megabytes.
-	ACTOR static Future<std::pair<std::vector<RangeFile>, std::map<std::string, KeyRange>>> readKeyspaceSnapshot_impl(
-	    Reference<BackupContainerFileSystem> bc,
-	    KeyspaceSnapshotFile snapshot) {
-		// Read the range file list for the specified version range, and then index them by fileName.
-		// This is so we can verify that each of the files listed in the manifest file are also in the container at this
-		// time.
-		std::vector<RangeFile> files = wait(bc->listRangeFiles(snapshot.beginVersion, snapshot.endVersion));
-		state std::map<std::string, RangeFile> rangeIndex;
-		for (auto& f : files)
-			rangeIndex[f.fileName] = std::move(f);
-
-		// Read the snapshot file, verify the version range, then find each of the range files by name in the index and
-		// return them.
-		state Reference<IAsyncFile> f = wait(bc->readFile(snapshot.fileName));
-		int64_t size = wait(f->size());
-		state Standalone<StringRef> buf = makeString(size);
-		wait(success(f->read(mutateString(buf), buf.size(), 0)));
-		json_spirit::mValue json;
-		json_spirit::read_string(buf.toString(), json);
-		JSONDoc doc(json);
-
-		Version v;
-		if (!doc.tryGet("beginVersion", v) || v != snapshot.beginVersion)
-			throw restore_corrupted_data();
-		if (!doc.tryGet("endVersion", v) || v != snapshot.endVersion)
-			throw restore_corrupted_data();
-
-		json_spirit::mValue& filesArray = doc.create("files");
-		if (filesArray.type() != json_spirit::array_type)
-			throw restore_corrupted_data();
-
-		std::vector<RangeFile> results;
-		int missing = 0;
-
-		for (auto const& fileValue : filesArray.get_array()) {
-			if (fileValue.type() != json_spirit::str_type)
-				throw restore_corrupted_data();
-
-			// If the file is not in the index then log the error but don't throw yet, keep checking the whole list.
-			auto i = rangeIndex.find(fileValue.get_str());
-			if (i == rangeIndex.end()) {
-				TraceEvent(SevError, "FileRestoreMissingRangeFile")
-				    .detail("URL", bc->getURL())
-				    .detail("File", fileValue.get_str());
-
-				++missing;
-			}
-
-			// No point in using more memory once data is missing since an error will be thrown instead.
-			if (missing == 0) {
-				results.push_back(i->second);
-			}
-		}
-
-		if (missing > 0) {
-			TraceEvent(SevError, "FileRestoreMissingRangeFileSummary")
-			    .detail("URL", bc->getURL())
-			    .detail("Count", missing);
->>>>>>> 58550f9e
 
 			// The URL parameters contain blobstore endpoint tunables as well as possible backup-specific options.
 			S3BlobStoreEndpoint::ParametersT backupParams;
@@ -583,7 +279,6 @@
 					throw backup_invalid_url();
 			r = Reference<IBackupContainer>(new BackupContainerS3BlobStore(bstore, resource, backupParams));
 		}
-<<<<<<< HEAD
 #ifdef BUILD_AZURE_BACKUP
 		else if (u.startsWith(LiteralStringRef("azure://"))) {
 			u.eat(LiteralStringRef("azure://"));
@@ -591,41 +286,6 @@
 			auto containerName = u.eat(LiteralStringRef("/")).toString();
 			auto accountName = u.eat(LiteralStringRef("/")).toString();
 			r = Reference<IBackupContainer>(new BackupContainerAzureBlobStore(address, containerName, accountName));
-=======
-
-		return std::make_pair(results, fileKeyRanges);
-	}
-
-	Future<std::pair<std::vector<RangeFile>, std::map<std::string, KeyRange>>> readKeyspaceSnapshot(
-	    KeyspaceSnapshotFile snapshot) {
-		return readKeyspaceSnapshot_impl(Reference<BackupContainerFileSystem>::addRef(this), snapshot);
-	}
-
-	ACTOR static Future<Void> writeKeyspaceSnapshotFile_impl(Reference<BackupContainerFileSystem> bc,
-	                                                         std::vector<std::string> fileNames,
-	                                                         std::vector<std::pair<Key, Key>> beginEndKeys,
-	                                                         int64_t totalBytes) {
-		ASSERT(!fileNames.empty() && fileNames.size() == beginEndKeys.size());
-
-		state Version minVer = std::numeric_limits<Version>::max();
-		state Version maxVer = 0;
-		state RangeFile rf;
-		state json_spirit::mArray fileArray;
-		state int i;
-
-		// Validate each filename, update version range
-		for (i = 0; i < fileNames.size(); ++i) {
-			auto const& f = fileNames[i];
-			if (pathToRangeFile(rf, f, 0)) {
-				fileArray.push_back(f);
-				if (rf.version < minVer)
-					minVer = rf.version;
-				if (rf.version > maxVer)
-					maxVer = rf.version;
-			} else
-				throw restore_unknown_file_type();
-			wait(yield());
->>>>>>> 58550f9e
 		}
 #endif
 		else {
@@ -639,25 +299,17 @@
 		if (e.code() == error_code_actor_cancelled)
 			throw;
 
-<<<<<<< HEAD
 		TraceEvent m(SevWarn, "BackupContainer");
 		m.detail("Description", "Invalid container specification.  See help.");
 		m.detail("URL", url);
 		m.error(e);
 		if (e.code() == error_code_backup_invalid_url)
 			m.detail("LastOpenError", lastOpenError);
-=======
-		state Reference<IBackupFile> f =
-		    wait(bc->writeFile(format("snapshots/snapshot,%lld,%lld,%lld", minVer, maxVer, totalBytes)));
-		wait(f->append(docString.data(), docString.size()));
-		wait(f->finish());
->>>>>>> 58550f9e
 
 		throw;
 	}
 }
 
-<<<<<<< HEAD
 // Get a list of URLS to backup containers based on some a shorter URL.  This function knows about some set of supported
 // URL types which support this sort of backup discovery.
 ACTOR Future<std::vector<std::string>> listContainers_impl(std::string baseURL) {
@@ -665,51 +317,10 @@
 		StringRef u(baseURL);
 		if (u.startsWith(LiteralStringRef("file://"))) {
 			std::vector<std::string> results = wait(BackupContainerLocalDirectory::listURLs(baseURL));
-=======
-	Future<Void> writeKeyspaceSnapshotFile(const std::vector<std::string>& fileNames,
-	                                       const std::vector<std::pair<Key, Key>>& beginEndKeys,
-	                                       int64_t totalBytes) final {
-		return writeKeyspaceSnapshotFile_impl(
-		    Reference<BackupContainerFileSystem>::addRef(this), fileNames, beginEndKeys, totalBytes);
-	};
-
-	// List log files, unsorted, which contain data at any version >= beginVersion and <= targetVersion.
-	// "partitioned" flag indicates if new partitioned mutation logs or old logs should be listed.
-	Future<std::vector<LogFile>> listLogFiles(Version beginVersion, Version targetVersion, bool partitioned) {
-		// The first relevant log file could have a begin version less than beginVersion based on the knobs which
-		// determine log file range size, so start at an earlier version adjusted by how many versions a file could
-		// contain.
-		//
-		// Get the cleaned (without slashes) first and last folders that could contain relevant results.
-		std::string firstPath = cleanFolderString(logVersionFolderString(
-		    std::max<Version>(0,
-		                      beginVersion - CLIENT_KNOBS->BACKUP_MAX_LOG_RANGES * CLIENT_KNOBS->LOG_RANGE_BLOCK_SIZE),
-		    partitioned));
-		std::string lastPath = cleanFolderString(logVersionFolderString(targetVersion, partitioned));
-
-		std::function<bool(std::string const&)> pathFilter = [=](const std::string& folderPath) {
-			// Remove slashes in the given folder path so that the '/' positions in the version folder string do not
-			// matter
-
-			std::string cleaned = cleanFolderString(folderPath);
-			return StringRef(firstPath).startsWith(cleaned) || StringRef(lastPath).startsWith(cleaned) ||
-			       (cleaned > firstPath && cleaned < lastPath);
-		};
-
-		return map(listFiles((partitioned ? "plogs/" : "logs/"), pathFilter), [=](const FilesAndSizesT& files) {
-			std::vector<LogFile> results;
-			LogFile lf;
-			for (auto& f : files) {
-				if (pathToLogFile(lf, f.first, f.second) && lf.endVersion > beginVersion &&
-				    lf.beginVersion <= targetVersion)
-					results.push_back(lf);
-			}
->>>>>>> 58550f9e
 			return results;
 		} else if (u.startsWith(LiteralStringRef("blobstore://"))) {
 			std::string resource;
 
-<<<<<<< HEAD
 			S3BlobStoreEndpoint::ParametersT backupParams;
 			Reference<S3BlobStoreEndpoint> bstore =
 			    S3BlobStoreEndpoint::fromString(baseURL, &resource, &IBackupContainer::lastOpenError, &backupParams);
@@ -737,256 +348,6 @@
 		else {
 			IBackupContainer::lastOpenError = "invalid URL prefix";
 			throw backup_invalid_url();
-=======
-	// List range files, unsorted, which contain data at or between beginVersion and endVersion
-	// NOTE: This reads the range file folder schema from FDB 6.0.15 and earlier and is provided for backward
-	// compatibility
-	Future<std::vector<RangeFile>> old_listRangeFiles(Version beginVersion, Version endVersion) {
-		// Get the cleaned (without slashes) first and last folders that could contain relevant results.
-		std::string firstPath = cleanFolderString(old_rangeVersionFolderString(beginVersion));
-		std::string lastPath = cleanFolderString(old_rangeVersionFolderString(endVersion));
-
-		std::function<bool(std::string const&)> pathFilter = [=](const std::string& folderPath) {
-			// Remove slashes in the given folder path so that the '/' positions in the version folder string do not
-			// matter
-			std::string cleaned = cleanFolderString(folderPath);
-
-			return StringRef(firstPath).startsWith(cleaned) || StringRef(lastPath).startsWith(cleaned) ||
-			       (cleaned > firstPath && cleaned < lastPath);
-		};
-
-		return map(listFiles("ranges/", pathFilter), [=](const FilesAndSizesT& files) {
-			std::vector<RangeFile> results;
-			RangeFile rf;
-			for (auto& f : files) {
-				if (pathToRangeFile(rf, f.first, f.second) && rf.version >= beginVersion && rf.version <= endVersion)
-					results.push_back(rf);
-			}
-			return results;
-		});
-	}
-
-	// List range files, unsorted, which contain data at or between beginVersion and endVersion
-	// Note: The contents of each top level snapshot.N folder do not necessarily constitute a valid snapshot
-	// and therefore listing files is not how RestoreSets are obtained.
-	// Note: Snapshots partially written using FDB versions prior to 6.0.16 will have some range files stored
-	// using the old folder scheme read by old_listRangeFiles
-	Future<std::vector<RangeFile>> listRangeFiles(Version beginVersion, Version endVersion) {
-		// Until the old folder scheme is no longer supported, read files stored using old folder scheme
-		Future<std::vector<RangeFile>> oldFiles = old_listRangeFiles(beginVersion, endVersion);
-
-		// Define filter function (for listFiles() implementations that use it) to reject any folder
-		// starting after endVersion
-		std::function<bool(std::string const&)> pathFilter = [=](std::string const& path) {
-			return extractSnapshotBeginVersion(path) <= endVersion;
-		};
-
-		Future<std::vector<RangeFile>> newFiles =
-		    map(listFiles("kvranges/", pathFilter), [=](const FilesAndSizesT& files) {
-			    std::vector<RangeFile> results;
-			    RangeFile rf;
-			    for (auto& f : files) {
-				    if (pathToRangeFile(rf, f.first, f.second) && rf.version >= beginVersion &&
-				        rf.version <= endVersion)
-					    results.push_back(rf);
-			    }
-			    return results;
-		    });
-
-		return map(success(oldFiles) && success(newFiles), [=](Void _) {
-			std::vector<RangeFile> results = std::move(newFiles.get());
-			std::vector<RangeFile> oldResults = std::move(oldFiles.get());
-			results.insert(
-			    results.end(), std::make_move_iterator(oldResults.begin()), std::make_move_iterator(oldResults.end()));
-			return results;
-		});
-	}
-
-	// List snapshots which have been fully written, in sorted beginVersion order, which start before end and finish on
-	// or after begin
-	Future<std::vector<KeyspaceSnapshotFile>> listKeyspaceSnapshots(Version begin = 0,
-	                                                                Version end = std::numeric_limits<Version>::max()) {
-		return map(listFiles("snapshots/"), [=](const FilesAndSizesT& files) {
-			std::vector<KeyspaceSnapshotFile> results;
-			KeyspaceSnapshotFile sf;
-			for (auto& f : files) {
-				if (pathToKeyspaceSnapshotFile(sf, f.first) && sf.beginVersion < end && sf.endVersion >= begin)
-					results.push_back(sf);
-			}
-			std::sort(results.begin(), results.end());
-			return results;
-		});
-	}
-
-	ACTOR static Future<BackupFileList> dumpFileList_impl(Reference<BackupContainerFileSystem> bc,
-	                                                      Version begin,
-	                                                      Version end) {
-		state Future<std::vector<RangeFile>> fRanges = bc->listRangeFiles(begin, end);
-		state Future<std::vector<KeyspaceSnapshotFile>> fSnapshots = bc->listKeyspaceSnapshots(begin, end);
-		state std::vector<LogFile> logs;
-		state std::vector<LogFile> pLogs;
-
-		wait(success(fRanges) && success(fSnapshots) && store(logs, bc->listLogFiles(begin, end, false)) &&
-		     store(pLogs, bc->listLogFiles(begin, end, true)));
-		logs.insert(logs.end(), std::make_move_iterator(pLogs.begin()), std::make_move_iterator(pLogs.end()));
-
-		return BackupFileList({ fRanges.get(), std::move(logs), fSnapshots.get() });
-	}
-
-	Future<BackupFileList> dumpFileList(Version begin, Version end) override {
-		return dumpFileList_impl(Reference<BackupContainerFileSystem>::addRef(this), begin, end);
-	}
-
-	static Version resolveRelativeVersion(Optional<Version> max, Version v, const char* name, Error e) {
-		if (v == invalidVersion) {
-			TraceEvent(SevError, "BackupExpireInvalidVersion").detail(name, v);
-			throw e;
-		}
-		if (v < 0) {
-			if (!max.present()) {
-				TraceEvent(SevError, "BackupExpireCannotResolveRelativeVersion").detail(name, v);
-				throw e;
-			}
-			v += max.get();
-		}
-		return v;
-	}
-
-	// Computes the continuous end version for non-partitioned mutation logs up to
-	// the "targetVersion". If "outLogs" is not nullptr, it will be updated with
-	// continuous log files. "*end" is updated with the continuous end version.
-	static void computeRestoreEndVersion(const std::vector<LogFile>& logs,
-	                                     std::vector<LogFile>* outLogs,
-	                                     Version* end,
-	                                     Version targetVersion) {
-		auto i = logs.begin();
-		if (outLogs != nullptr)
-			outLogs->push_back(*i);
-
-		// Add logs to restorable logs set until continuity is broken OR we reach targetVersion
-		while (++i != logs.end()) {
-			if (i->beginVersion > *end || i->beginVersion > targetVersion)
-				break;
-
-			// If the next link in the log chain is found, update the end
-			if (i->beginVersion == *end) {
-				if (outLogs != nullptr)
-					outLogs->push_back(*i);
-				*end = i->endVersion;
-			}
-		}
-	}
-
-	ACTOR static Future<BackupDescription> describeBackup_impl(Reference<BackupContainerFileSystem> bc,
-	                                                           bool deepScan,
-	                                                           Version logStartVersionOverride) {
-		state BackupDescription desc;
-		desc.url = bc->getURL();
-
-		TraceEvent("BackupContainerDescribe1")
-		    .detail("URL", bc->getURL())
-		    .detail("LogStartVersionOverride", logStartVersionOverride);
-
-		bool e = wait(bc->exists());
-		if (!e) {
-			TraceEvent(SevWarnAlways, "BackupContainerDoesNotExist").detail("URL", bc->getURL());
-			throw backup_does_not_exist();
-		}
-
-		// If logStartVersion is relative, then first do a recursive call without it to find the max log version
-		// from which to resolve the relative version.
-		// This could be handled more efficiently without recursion but it's tricky, this will do for now.
-		if (logStartVersionOverride != invalidVersion && logStartVersionOverride < 0) {
-			BackupDescription tmp = wait(bc->describeBackup(false, invalidVersion));
-			logStartVersionOverride = resolveRelativeVersion(
-			    tmp.maxLogEnd, logStartVersionOverride, "LogStartVersionOverride", invalid_option_value());
-		}
-
-		// Get metadata versions
-		state Optional<Version> metaLogBegin;
-		state Optional<Version> metaLogEnd;
-		state Optional<Version> metaExpiredEnd;
-		state Optional<Version> metaUnreliableEnd;
-		state Optional<Version> metaLogType;
-
-		std::vector<Future<Void>> metaReads;
-		metaReads.push_back(store(metaExpiredEnd, bc->expiredEndVersion().get()));
-		metaReads.push_back(store(metaUnreliableEnd, bc->unreliableEndVersion().get()));
-		metaReads.push_back(store(metaLogType, bc->logType().get()));
-
-		// Only read log begin/end versions if not doing a deep scan, otherwise scan files and recalculate them.
-		if (!deepScan) {
-			metaReads.push_back(store(metaLogBegin, bc->logBeginVersion().get()));
-			metaReads.push_back(store(metaLogEnd, bc->logEndVersion().get()));
-		}
-
-		wait(waitForAll(metaReads));
-
-		TraceEvent("BackupContainerDescribe2")
-		    .detail("URL", bc->getURL())
-		    .detail("LogStartVersionOverride", logStartVersionOverride)
-		    .detail("ExpiredEndVersion", metaExpiredEnd.orDefault(invalidVersion))
-		    .detail("UnreliableEndVersion", metaUnreliableEnd.orDefault(invalidVersion))
-		    .detail("LogBeginVersion", metaLogBegin.orDefault(invalidVersion))
-		    .detail("LogEndVersion", metaLogEnd.orDefault(invalidVersion))
-		    .detail("LogType", metaLogType.orDefault(-1));
-
-		// If the logStartVersionOverride is positive (not relative) then ensure that unreliableEndVersion is equal or
-		// greater
-		if (logStartVersionOverride != invalidVersion &&
-		    metaUnreliableEnd.orDefault(invalidVersion) < logStartVersionOverride) {
-			metaUnreliableEnd = logStartVersionOverride;
-		}
-
-		// Don't use metaLogBegin or metaLogEnd if any of the following are true, the safest
-		// thing to do is rescan to verify log continuity and get exact begin/end versions
-		//   - either are missing
-		//   - metaLogEnd <= metaLogBegin       (invalid range)
-		//   - metaLogEnd < metaExpiredEnd      (log continuity exists in missing data range)
-		//   - metaLogEnd < metaUnreliableEnd   (log continuity exists in incomplete data range)
-		if (!metaLogBegin.present() || !metaLogEnd.present() || metaLogEnd.get() <= metaLogBegin.get() ||
-		    metaLogEnd.get() < metaExpiredEnd.orDefault(invalidVersion) ||
-		    metaLogEnd.get() < metaUnreliableEnd.orDefault(invalidVersion)) {
-			TraceEvent(SevWarnAlways, "BackupContainerMetadataInvalid")
-			    .detail("URL", bc->getURL())
-			    .detail("ExpiredEndVersion", metaExpiredEnd.orDefault(invalidVersion))
-			    .detail("UnreliableEndVersion", metaUnreliableEnd.orDefault(invalidVersion))
-			    .detail("LogBeginVersion", metaLogBegin.orDefault(invalidVersion))
-			    .detail("LogEndVersion", metaLogEnd.orDefault(invalidVersion));
-
-			metaLogBegin = Optional<Version>();
-			metaLogEnd = Optional<Version>();
-		}
-
-		// If the unreliable end version is not set or is < expiredEndVersion then increase it to expiredEndVersion.
-		// Describe does not update unreliableEnd in the backup metadata for safety reasons as there is no
-		// compare-and-set operation to atomically change it and an expire process could be advancing it simultaneously.
-		if (!metaUnreliableEnd.present() || metaUnreliableEnd.get() < metaExpiredEnd.orDefault(0))
-			metaUnreliableEnd = metaExpiredEnd;
-
-		desc.unreliableEndVersion = metaUnreliableEnd;
-		desc.expiredEndVersion = metaExpiredEnd;
-
-		// Start scanning at the end of the unreliable version range, which is the version before which data is likely
-		// missing because an expire process has operated on that range.
-		state Version scanBegin = desc.unreliableEndVersion.orDefault(0);
-		state Version scanEnd = std::numeric_limits<Version>::max();
-
-		// Use the known log range if present
-		// Logs are assumed to be contiguious between metaLogBegin and metaLogEnd, so initalize desc accordingly
-		if (metaLogBegin.present() && metaLogEnd.present()) {
-			// minLogBegin is the greater of the log begin metadata OR the unreliable end version since we can't count
-			// on log file presence before that version.
-			desc.minLogBegin = std::max(metaLogBegin.get(), desc.unreliableEndVersion.orDefault(0));
-
-			// Set the maximum known end version of a log file, so far, which is also the assumed contiguous log file
-			// end version
-			desc.maxLogEnd = metaLogEnd.get();
-			desc.contiguousLogEnd = desc.maxLogEnd;
-
-			// Advance scanBegin to the contiguous log end version
-			scanBegin = desc.contiguousLogEnd.get();
->>>>>>> 58550f9e
 		}
 
 	} catch (Error& e) {
@@ -1013,7 +374,6 @@
 	state KeyBackedMap<int64_t, Version> versionMap(timeKeeperPrefixRange.begin);
 	state Reference<ReadYourWritesTransaction> tr = makeReference<ReadYourWritesTransaction>(db);
 
-<<<<<<< HEAD
 	state int64_t time = BackupAgentBase::parseTime(datetime);
 	if (time < 0) {
 		fprintf(
@@ -1031,1350 +391,6 @@
 				// No key less than time was found in the database
 				// Look for a key >= time.
 				wait(store(results, versionMap.getRange(tr, time, std::numeric_limits<int64_t>::max(), 1)));
-=======
-		// Only update stored contiguous log begin and end versions if we did NOT use a log start override.
-		// Otherwise, a series of describe operations can result in a version range which is actually missing data.
-		if (logStartVersionOverride == invalidVersion) {
-			// If the log metadata begin/end versions are missing (or treated as missing due to invalidity) or
-			// differ from the newly calculated values for minLogBegin and contiguousLogEnd, respectively,
-			// then attempt to update the metadata in the backup container but ignore errors in case the
-			// container is not writeable.
-			try {
-				state Future<Void> updates = Void();
-
-				if (desc.minLogBegin.present() && metaLogBegin != desc.minLogBegin) {
-					updates = updates && bc->logBeginVersion().set(desc.minLogBegin.get());
-				}
-
-				if (desc.contiguousLogEnd.present() && metaLogEnd != desc.contiguousLogEnd) {
-					updates = updates && bc->logEndVersion().set(desc.contiguousLogEnd.get());
-				}
->>>>>>> 58550f9e
-
-				if (results.size() != 1) {
-					fprintf(stderr, "ERROR: Unable to calculate a version for given date/time.\n");
-					throw backup_error();
-				}
-<<<<<<< HEAD
-			}
-
-			// Adjust version found by the delta between time and the time found and min with 0.
-			auto& result = results[0];
-			return std::max<Version>(0, result.second + (time - result.first) * CLIENT_KNOBS->CORE_VERSIONSPERSECOND);
-
-		} catch (Error& e) {
-			wait(tr->onError(e));
-		}
-=======
-
-				wait(updates);
-			} catch (Error& e) {
-				if (e.code() == error_code_actor_cancelled)
-					throw;
-				TraceEvent(SevWarn, "BackupContainerMetadataUpdateFailure").error(e).detail("URL", bc->getURL());
-			}
-		}
-
-		for (auto& s : desc.snapshots) {
-			// Calculate restorability of each snapshot.  Assume true, then try to prove false
-			s.restorable = true;
-			// If this is not a single-version snapshot then see if the available contiguous logs cover its range
-			if (s.beginVersion != s.endVersion) {
-				if (!desc.minLogBegin.present() || desc.minLogBegin.get() > s.beginVersion)
-					s.restorable = false;
-				if (!desc.contiguousLogEnd.present() || desc.contiguousLogEnd.get() <= s.endVersion)
-					s.restorable = false;
-			}
-
-			desc.snapshotBytes += s.totalSize;
-
-			// If the snapshot is at a single version then it requires no logs.  Update min and max restorable.
-			// TODO:  Somehow check / report if the restorable range is not or may not be contiguous.
-			if (s.beginVersion == s.endVersion) {
-				if (!desc.minRestorableVersion.present() || s.endVersion < desc.minRestorableVersion.get())
-					desc.minRestorableVersion = s.endVersion;
-
-				if (!desc.maxRestorableVersion.present() || s.endVersion > desc.maxRestorableVersion.get())
-					desc.maxRestorableVersion = s.endVersion;
-			}
-
-			// If the snapshot is covered by the contiguous log chain then update min/max restorable.
-			if (desc.minLogBegin.present() && s.beginVersion >= desc.minLogBegin.get() &&
-			    s.endVersion < desc.contiguousLogEnd.get()) {
-				if (!desc.minRestorableVersion.present() || s.endVersion < desc.minRestorableVersion.get())
-					desc.minRestorableVersion = s.endVersion;
-
-				if (!desc.maxRestorableVersion.present() ||
-				    (desc.contiguousLogEnd.get() - 1) > desc.maxRestorableVersion.get())
-					desc.maxRestorableVersion = desc.contiguousLogEnd.get() - 1;
-			}
-		}
-
-		return desc;
-	}
-
-	// Uses the virtual methods to describe the backup contents
-	Future<BackupDescription> describeBackup(bool deepScan, Version logStartVersionOverride) final {
-		return describeBackup_impl(
-		    Reference<BackupContainerFileSystem>::addRef(this), deepScan, logStartVersionOverride);
->>>>>>> 58550f9e
-	}
-}
-
-<<<<<<< HEAD
-ACTOR Future<Optional<int64_t>> timeKeeperEpochsFromVersion(Version v, Reference<ReadYourWritesTransaction> tr) {
-	state KeyBackedMap<int64_t, Version> versionMap(timeKeeperPrefixRange.begin);
-=======
-	ACTOR static Future<Void> expireData_impl(Reference<BackupContainerFileSystem> bc,
-	                                          Version expireEndVersion,
-	                                          bool force,
-	                                          ExpireProgress* progress,
-	                                          Version restorableBeginVersion) {
-		if (progress != nullptr) {
-			progress->step = "Describing backup";
-			progress->total = 0;
-		}
-
-		TraceEvent("BackupContainerFileSystemExpire1")
-		    .detail("URL", bc->getURL())
-		    .detail("ExpireEndVersion", expireEndVersion)
-		    .detail("RestorableBeginVersion", restorableBeginVersion);
-
-		// Get the backup description.
-		state BackupDescription desc = wait(bc->describeBackup(false, expireEndVersion));
-
-		// Resolve relative versions using max log version
-		expireEndVersion =
-		    resolveRelativeVersion(desc.maxLogEnd, expireEndVersion, "ExpireEndVersion", invalid_option_value());
-		restorableBeginVersion = resolveRelativeVersion(
-		    desc.maxLogEnd, restorableBeginVersion, "RestorableBeginVersion", invalid_option_value());
-
-		// It would be impossible to have restorability to any version < expireEndVersion after expiring to that version
-		if (restorableBeginVersion < expireEndVersion)
-			throw backup_cannot_expire();
-
-		// If the expire request is to a version at or before the previous version to which data was already deleted
-		// then do nothing and just return
-		if (expireEndVersion <= desc.expiredEndVersion.orDefault(invalidVersion)) {
-			return Void();
-		}
-
-		// Assume force is needed, then try to prove otherwise.
-		// Force is required if there is not a restorable snapshot which both
-		//   - begins at or after expireEndVersion
-		//   - ends at or before restorableBeginVersion
-		state bool forceNeeded = true;
-		for (KeyspaceSnapshotFile& s : desc.snapshots) {
-			if (s.restorable.orDefault(false) && s.beginVersion >= expireEndVersion &&
-			    s.endVersion <= restorableBeginVersion) {
-				forceNeeded = false;
-				break;
-			}
-		}
-
-		// If force is needed but not passed then refuse to expire anything.
-		// Note that it is possible for there to be no actual files in the backup prior to expireEndVersion,
-		// if they were externally deleted or an expire operation deleted them but was terminated before
-		// updating expireEndVersion
-		if (forceNeeded && !force)
-			throw backup_cannot_expire();
->>>>>>> 58550f9e
-
-	// Binary search to find the closest date with a version <= v
-	state int64_t min = 0;
-	state int64_t max = (int64_t)now();
-	state int64_t mid;
-	state std::pair<int64_t, Version> found;
-
-<<<<<<< HEAD
-	tr->setOption(FDBTransactionOptions::ACCESS_SYSTEM_KEYS);
-	tr->setOption(FDBTransactionOptions::LOCK_AWARE);
-=======
-		TraceEvent("BackupContainerFileSystemExpire2")
-		    .detail("URL", bc->getURL())
-		    .detail("ExpireEndVersion", expireEndVersion)
-		    .detail("RestorableBeginVersion", restorableBeginVersion)
-		    .detail("ScanBeginVersion", scanBegin);
->>>>>>> 58550f9e
-
-	loop {
-		mid = (min + max + 1) / 2; // ceiling
-
-<<<<<<< HEAD
-		// Find the highest time < mid
-		state std::vector<std::pair<int64_t, Version>> results =
-		    wait(versionMap.getRange(tr, min, mid, 1, false, true));
-=======
-		if (progress != nullptr) {
-			progress->step = "Listing files";
-		}
-		// Get log files or range files that contain any data at or before expireEndVersion
-		wait(store(logs, bc->listLogFiles(scanBegin, expireEndVersion - 1, false)) &&
-		     store(pLogs, bc->listLogFiles(scanBegin, expireEndVersion - 1, true)) &&
-		     store(ranges, bc->listRangeFiles(scanBegin, expireEndVersion - 1)));
-		logs.insert(logs.end(), std::make_move_iterator(pLogs.begin()), std::make_move_iterator(pLogs.end()));
-
-		// The new logBeginVersion will be taken from the last log file, if there is one
-		state Optional<Version> newLogBeginVersion;
-		if (!logs.empty()) {
-			// Linear scan the unsorted logs to find the latest one in sorted order
-			LogFile& last = *std::max_element(logs.begin(), logs.end());
-
-			// If the last log ends at expireEndVersion then that will be the next log begin
-			if (last.endVersion == expireEndVersion) {
-				newLogBeginVersion = expireEndVersion;
-			} else {
-				// If the last log overlaps the expiredEnd then use the log's begin version and move the expiredEnd
-				// back to match it and keep the last log file
-				if (last.endVersion > expireEndVersion) {
-					newLogBeginVersion = last.beginVersion;
->>>>>>> 58550f9e
-
-		if (results.size() != 1) {
-			if (mid == min) {
-				// There aren't any records having a version < v, so just look for any record having a time < now
-				// and base a result on it
-				wait(store(results, versionMap.getRange(tr, 0, (int64_t)now(), 1)));
-
-				if (results.size() != 1) {
-					// There aren't any timekeeper records to base a result on so return nothing
-					return Optional<int64_t>();
-				}
-
-<<<<<<< HEAD
-				found = results[0];
-				break;
-			}
-
-			min = mid;
-			continue;
-		}
-
-		found = results[0];
-
-		if (v < found.second) {
-			max = found.first;
-		} else {
-			if (found.first == min) {
-				break;
-=======
-		// Move filenames out of vector then destroy it to save memory
-		for (auto const& f : logs) {
-			// We may have cleared the last log file earlier so skip any empty filenames
-			if (!f.fileName.empty()) {
-				toDelete.push_back(std::move(f.fileName));
-			}
-		}
-		logs.clear();
-
-		// Move filenames out of vector then destroy it to save memory
-		for (auto const& f : ranges) {
-			// The file version must be checked here again because it is likely that expireEndVersion is in the middle
-			// of a log file, in which case after the log and range file listings are done (using the original
-			// expireEndVersion) the expireEndVersion will be moved back slightly to the begin version of the last log
-			// file found (which is also the first log to not be deleted)
-			if (f.version < expireEndVersion) {
-				toDelete.push_back(std::move(f.fileName));
-			}
-		}
-		ranges.clear();
-
-		for (auto const& f : desc.snapshots) {
-			if (f.endVersion < expireEndVersion)
-				toDelete.push_back(std::move(f.fileName));
-		}
-		desc = BackupDescription();
-
-		// We are about to start deleting files, at which point all data prior to expireEndVersion is considered
-		// 'unreliable' as some or all of it will be missing.  So before deleting anything, read unreliableEndVersion
-		// (don't use cached value in desc) and update its value if it is missing or < expireEndVersion
-		if (progress != nullptr) {
-			progress->step = "Initial metadata update";
-		}
-		Optional<Version> metaUnreliableEnd = wait(bc->unreliableEndVersion().get());
-		if (metaUnreliableEnd.orDefault(0) < expireEndVersion) {
-			wait(bc->unreliableEndVersion().set(expireEndVersion));
-		}
-
-		if (progress != nullptr) {
-			progress->step = "Deleting files";
-			progress->total = toDelete.size();
-			progress->done = 0;
-		}
-
-		// Delete files, but limit parallelism because the file list could use a lot of memory and the corresponding
-		// delete actor states would use even more if they all existed at the same time.
-		state std::list<Future<Void>> deleteFutures;
-
-		while (!toDelete.empty() || !deleteFutures.empty()) {
-
-			// While there are files to delete and budget in the deleteFutures list, start a delete
-			while (!toDelete.empty() && deleteFutures.size() < CLIENT_KNOBS->BACKUP_CONCURRENT_DELETES) {
-				deleteFutures.push_back(bc->deleteFile(toDelete.back()));
-				toDelete.pop_back();
-			}
-
-			// Wait for deletes to finish until there are only targetDeletesInFlight remaining.
-			// If there are no files left to start then this value is 0, otherwise it is one less
-			// than the delete concurrency limit.
-			state int targetFuturesSize = toDelete.empty() ? 0 : (CLIENT_KNOBS->BACKUP_CONCURRENT_DELETES - 1);
-
-			while (deleteFutures.size() > targetFuturesSize) {
-				wait(deleteFutures.front());
-				if (progress != nullptr) {
-					++progress->done;
-				}
-				deleteFutures.pop_front();
->>>>>>> 58550f9e
-			}
-			min = found.first;
-		}
-<<<<<<< HEAD
-	}
-
-	return found.first + (v - found.second) / CLIENT_KNOBS->CORE_VERSIONSPERSECOND;
-}
-=======
-
-		if (progress != nullptr) {
-			progress->step = "Final metadata update";
-			progress->total = 0;
-		}
-		// Update the expiredEndVersion metadata to indicate that everything prior to that version has been
-		// successfully deleted if the current version is lower or missing
-		Optional<Version> metaExpiredEnd = wait(bc->expiredEndVersion().get());
-		if (metaExpiredEnd.orDefault(0) < expireEndVersion) {
-			wait(bc->expiredEndVersion().set(expireEndVersion));
-		}
-
-		return Void();
-	}
-
-	// Delete all data up to (but not including endVersion)
-	Future<Void> expireData(Version expireEndVersion,
-	                        bool force,
-	                        ExpireProgress* progress,
-	                        Version restorableBeginVersion) final {
-		return expireData_impl(Reference<BackupContainerFileSystem>::addRef(this),
-		                       expireEndVersion,
-		                       force,
-		                       progress,
-		                       restorableBeginVersion);
-	}
-
-	// For a list of log files specified by their indices (of the same tag),
-	// returns if they are continous in the range [begin, end]. If "tags" is not
-	// nullptr, then it will be populated with [begin, end] -> tags, where next
-	// pair's begin <= previous pair's end + 1. On return, the last pair's end
-	// version (inclusive) gives the continuous range from begin.
-	static bool isContinuous(const std::vector<LogFile>& files,
-	                         const std::vector<int>& indices,
-	                         Version begin,
-	                         Version end,
-	                         std::map<std::pair<Version, Version>, int>* tags) {
-		Version lastBegin = invalidVersion;
-		Version lastEnd = invalidVersion;
-		int lastTags = -1;
-
-		ASSERT(tags == nullptr || tags->empty());
-		for (int idx : indices) {
-			const LogFile& file = files[idx];
-			if (lastEnd == invalidVersion) {
-				if (file.beginVersion > begin)
-					return false;
-				if (file.endVersion > begin) {
-					lastBegin = begin;
-					lastTags = file.totalTags;
-				} else {
-					continue;
-				}
-			} else if (lastEnd < file.beginVersion) {
-				if (tags != nullptr) {
-					tags->emplace(std::make_pair(lastBegin, lastEnd - 1), lastTags);
-				}
-				return false;
-			}
-
-			if (lastTags != file.totalTags) {
-				if (tags != nullptr) {
-					tags->emplace(std::make_pair(lastBegin, file.beginVersion - 1), lastTags);
-				}
-				lastBegin = file.beginVersion;
-				lastTags = file.totalTags;
-			}
-			lastEnd = file.endVersion;
-			if (lastEnd > end)
-				break;
-		}
-		if (tags != nullptr && lastBegin != invalidVersion) {
-			tags->emplace(std::make_pair(lastBegin, std::min(end, lastEnd - 1)), lastTags);
-		}
-		return lastBegin != invalidVersion && lastEnd > end;
-	}
-
-	// Returns true if logs are continuous in the range [begin, end].
-	// "files" should be pre-sorted according to version order.
-	static bool isPartitionedLogsContinuous(const std::vector<LogFile>& files, Version begin, Version end) {
-		std::map<int, std::vector<int>> tagIndices; // tagId -> indices in files
-		for (int i = 0; i < files.size(); i++) {
-			ASSERT(files[i].tagId >= 0 && files[i].tagId < files[i].totalTags);
-			auto& indices = tagIndices[files[i].tagId];
-			indices.push_back(i);
-		}
-
-		// check partition 0 is continuous and create a map of ranges to tags
-		std::map<std::pair<Version, Version>, int> tags; // range [begin, end] -> tags
-		if (!isContinuous(files, tagIndices[0], begin, end, &tags)) {
-			TraceEvent(SevWarn, "BackupFileNotContinuous")
-			    .detail("Partition", 0)
-			    .detail("RangeBegin", begin)
-			    .detail("RangeEnd", end);
-			return false;
-		}
-
-		// for each range in tags, check all tags from 1 are continouous
-		for (const auto& [beginEnd, count] : tags) {
-			for (int i = 1; i < count; i++) {
-				if (!isContinuous(files, tagIndices[i], beginEnd.first, std::min(beginEnd.second - 1, end), nullptr)) {
-					TraceEvent(SevWarn, "BackupFileNotContinuous")
-					    .detail("Partition", i)
-					    .detail("RangeBegin", beginEnd.first)
-					    .detail("RangeEnd", beginEnd.second);
-					return false;
-				}
-			}
-		}
-		return true;
-	}
-
-	// Returns log files that are not duplicated, or subset of another log.
-	// If a log file's progress is not saved, a new log file will be generated
-	// with the same begin version. So we can have a file that contains a subset
-	// of contents in another log file.
-	// PRE-CONDITION: logs are already sorted by (tagId, beginVersion, endVersion).
-	static std::vector<LogFile> filterDuplicates(const std::vector<LogFile>& logs) {
-		std::vector<LogFile> filtered;
-		int i = 0;
-		for (int j = 1; j < logs.size(); j++) {
-			if (logs[j].isSubset(logs[i])) {
-				ASSERT(logs[j].fileSize <= logs[i].fileSize);
-				continue;
-			}
-
-			if (!logs[i].isSubset(logs[j])) {
-				filtered.push_back(logs[i]);
-			}
-			i = j;
-		}
-		if (i < logs.size())
-			filtered.push_back(logs[i]);
-		return filtered;
-	}
-
-	// Analyze partitioned logs and set contiguousLogEnd for "desc" if larger
-	// than the "scanBegin" version.
-	static void updatePartitionedLogsContinuousEnd(BackupDescription* desc,
-	                                               const std::vector<LogFile>& logs,
-	                                               const Version scanBegin,
-	                                               const Version scanEnd) {
-		if (logs.empty())
-			return;
-
-		Version snapshotBeginVersion = desc->snapshots.size() > 0 ? desc->snapshots[0].beginVersion : invalidVersion;
-		Version begin = std::max(scanBegin, desc->minLogBegin.get());
-		TraceEvent("ContinuousLogEnd")
-		    .detail("ScanBegin", scanBegin)
-		    .detail("ScanEnd", scanEnd)
-		    .detail("Begin", begin)
-		    .detail("ContiguousLogEnd", desc->contiguousLogEnd.get());
-		for (const auto& file : logs) {
-			if (file.beginVersion > begin) {
-				if (scanBegin > 0)
-					return;
-
-				// scanBegin is 0
-				desc->minLogBegin = file.beginVersion;
-				begin = file.beginVersion;
-			}
-
-			Version ver = getPartitionedLogsContinuousEndVersion(logs, begin);
-			if (ver >= desc->contiguousLogEnd.get()) {
-				// contiguousLogEnd is not inclusive, so +1 here.
-				desc->contiguousLogEnd.get() = ver + 1;
-				TraceEvent("UpdateContinuousLogEnd").detail("Version", ver + 1);
-				if (ver > snapshotBeginVersion)
-					return;
-			}
-		}
-	}
-
-	// Returns the end version such that [begin, end] is continuous.
-	// "logs" should be already sorted.
-	static Version getPartitionedLogsContinuousEndVersion(const std::vector<LogFile>& logs, Version begin) {
-		Version end = 0;
-
-		std::map<int, std::vector<int>> tagIndices; // tagId -> indices in files
-		for (int i = 0; i < logs.size(); i++) {
-			ASSERT(logs[i].tagId >= 0);
-			ASSERT(logs[i].tagId < logs[i].totalTags);
-			auto& indices = tagIndices[logs[i].tagId];
-			// filter out if indices.back() is subset of files[i] or vice versa
-			if (!indices.empty()) {
-				if (logs[indices.back()].isSubset(logs[i])) {
-					ASSERT(logs[indices.back()].fileSize <= logs[i].fileSize);
-					indices.back() = i;
-				} else if (!logs[i].isSubset(logs[indices.back()])) {
-					indices.push_back(i);
-				}
-			} else {
-				indices.push_back(i);
-			}
-			end = std::max(end, logs[i].endVersion - 1);
-		}
-		TraceEvent("ContinuousLogEnd").detail("Begin", begin).detail("InitVersion", end);
-
-		// check partition 0 is continuous in [begin, end] and create a map of ranges to partitions
-		std::map<std::pair<Version, Version>, int> tags; // range [start, end] -> partitions
-		isContinuous(logs, tagIndices[0], begin, end, &tags);
-		if (tags.empty() || end <= begin)
-			return 0;
-		end = std::min(end, tags.rbegin()->first.second);
-		TraceEvent("ContinuousLogEnd").detail("Partition", 0).detail("EndVersion", end).detail("Begin", begin);
-
-		// for each range in tags, check all partitions from 1 are continouous
-		Version lastEnd = begin;
-		for (const auto& [beginEnd, count] : tags) {
-			Version tagEnd = beginEnd.second; // This range's minimum continous partition version
-			for (int i = 1; i < count; i++) {
-				std::map<std::pair<Version, Version>, int> rangeTags;
-				isContinuous(logs, tagIndices[i], beginEnd.first, beginEnd.second, &rangeTags);
-				tagEnd = rangeTags.empty() ? 0 : std::min(tagEnd, rangeTags.rbegin()->first.second);
-				TraceEvent("ContinuousLogEnd")
-				    .detail("Partition", i)
-				    .detail("EndVersion", tagEnd)
-				    .detail("RangeBegin", beginEnd.first)
-				    .detail("RangeEnd", beginEnd.second);
-				if (tagEnd == 0)
-					return lastEnd == begin ? 0 : lastEnd;
-			}
-			if (tagEnd < beginEnd.second) {
-				return tagEnd;
-			}
-			lastEnd = beginEnd.second;
-		}
-
-		return end;
-	}
-
-	ACTOR static Future<KeyRange> getSnapshotFileKeyRange_impl(Reference<BackupContainerFileSystem> bc,
-	                                                           RangeFile file) {
-		state int readFileRetries = 0;
-		state bool beginKeySet = false;
-		state Key beginKey;
-		state Key endKey;
-		loop {
-			try {
-				state Reference<IAsyncFile> inFile = wait(bc->readFile(file.fileName));
-				beginKeySet = false;
-				state int64_t j = 0;
-				for (; j < file.fileSize; j += file.blockSize) {
-					int64_t len = std::min<int64_t>(file.blockSize, file.fileSize - j);
-					Standalone<VectorRef<KeyValueRef>> blockData =
-					    wait(fileBackup::decodeRangeFileBlock(inFile, j, len));
-					if (!beginKeySet) {
-						beginKey = blockData.front().key;
-						beginKeySet = true;
-					}
-					endKey = blockData.back().key;
-				}
-				break;
-			} catch (Error& e) {
-				if (e.code() == error_code_restore_bad_read ||
-				    e.code() == error_code_restore_unsupported_file_version ||
-				    e.code() == error_code_restore_corrupted_data_padding) { // no retriable error
-					TraceEvent(SevError, "BackupContainerGetSnapshotFileKeyRange").error(e);
-					throw;
-				} else if (e.code() == error_code_http_request_failed || e.code() == error_code_connection_failed ||
-				           e.code() == error_code_timed_out || e.code() == error_code_lookup_failed) {
-					// blob http request failure, retry
-					TraceEvent(SevWarnAlways, "BackupContainerGetSnapshotFileKeyRangeConnectionFailure")
-					    .detail("Retries", ++readFileRetries)
-					    .error(e);
-					wait(delayJittered(0.1));
-				} else {
-					TraceEvent(SevError, "BackupContainerGetSnapshotFileKeyRangeUnexpectedError").error(e);
-					throw;
-				}
-			}
-		}
-		return KeyRange(KeyRangeRef(beginKey, endKey));
-	}
-
-	Future<KeyRange> getSnapshotFileKeyRange(const RangeFile& file) final {
-		ASSERT(g_network->isSimulated());
-		return getSnapshotFileKeyRange_impl(Reference<BackupContainerFileSystem>::addRef(this), file);
-	}
-
-	ACTOR static Future<Optional<RestorableFileSet>> getRestoreSet_impl(Reference<BackupContainerFileSystem> bc,
-	                                                                    Version targetVersion,
-	                                                                    VectorRef<KeyRangeRef> keyRangesFilter) {
-		// Find the most recent keyrange snapshot through which we can restore filtered key ranges into targetVersion.
-		state std::vector<KeyspaceSnapshotFile> snapshots = wait(bc->listKeyspaceSnapshots());
-		state int i = snapshots.size() - 1;
-		for (; i >= 0; i--) {
-			// The smallest version of filtered range files >= snapshot beginVersion > targetVersion
-			if (targetVersion >= 0 && snapshots[i].beginVersion > targetVersion) {
-				continue;
-			}
-
-			state RestorableFileSet restorable;
-			state Version minKeyRangeVersion = MAX_VERSION;
-			state Version maxKeyRangeVersion = -1;
-
-			std::pair<std::vector<RangeFile>, std::map<std::string, KeyRange>> results =
-			    wait(bc->readKeyspaceSnapshot(snapshots[i]));
-
-			// Old backup does not have metadata about key ranges and can not be filtered with key ranges.
-			if (keyRangesFilter.size() && results.second.empty() && !results.first.empty()) {
-				throw backup_not_filterable_with_key_ranges();
-			}
-
-			// Filter by keyRangesFilter.
-			if (keyRangesFilter.empty()) {
-				restorable.ranges = std::move(results.first);
-				restorable.keyRanges = std::move(results.second);
-				minKeyRangeVersion = snapshots[i].beginVersion;
-				maxKeyRangeVersion = snapshots[i].endVersion;
-			} else {
-				for (const auto& rangeFile : results.first) {
-					const auto& keyRange = results.second.at(rangeFile.fileName);
-					if (keyRange.intersects(keyRangesFilter)) {
-						restorable.ranges.push_back(rangeFile);
-						restorable.keyRanges[rangeFile.fileName] = keyRange;
-						minKeyRangeVersion = std::min(minKeyRangeVersion, rangeFile.version);
-						maxKeyRangeVersion = std::max(maxKeyRangeVersion, rangeFile.version);
-					}
-				}
-				// No range file matches 'keyRangesFilter'.
-				if (restorable.ranges.empty()) {
-					throw backup_not_overlapped_with_keys_filter();
-				}
-			}
-			// 'latestVersion' represents using the minimum restorable version in a snapshot.
-			restorable.targetVersion = targetVersion == latestVersion ? maxKeyRangeVersion : targetVersion;
-			// Any version < maxKeyRangeVersion is not restorable.
-			if (restorable.targetVersion < maxKeyRangeVersion)
-				continue;
-
-			restorable.snapshot = snapshots[i];
-			// TODO: Reenable the sanity check after TooManyFiles error is resolved
-			if (false && g_network->isSimulated()) {
-				// Sanity check key ranges
-				state std::map<std::string, KeyRange>::iterator rit;
-				for (rit = restorable.keyRanges.begin(); rit != restorable.keyRanges.end(); rit++) {
-					auto it = std::find_if(restorable.ranges.begin(),
-					                       restorable.ranges.end(),
-					                       [file = rit->first](const RangeFile f) { return f.fileName == file; });
-					ASSERT(it != restorable.ranges.end());
-					KeyRange result = wait(bc->getSnapshotFileKeyRange(*it));
-					ASSERT(rit->second.begin <= result.begin && rit->second.end >= result.end);
-				}
-			}
-
-			// No logs needed if there is a complete filtered key space snapshot at the target version.
-			if (minKeyRangeVersion == maxKeyRangeVersion && maxKeyRangeVersion == restorable.targetVersion) {
-				restorable.continuousBeginVersion = restorable.continuousEndVersion = invalidVersion;
-				TraceEvent("BackupContainerGetRestorableFilesWithoutLogs")
-				    .detail("KeyRangeVersion", restorable.targetVersion)
-				    .detail("NumberOfRangeFiles", restorable.ranges.size())
-				    .detail("KeyRangesFilter", printable(keyRangesFilter));
-				return Optional<RestorableFileSet>(restorable);
-			}
-
-			// FIXME: check if there are tagged logs. for each tag, there is no version gap.
-			state std::vector<LogFile> logs;
-			state std::vector<LogFile> plogs;
-			wait(store(logs, bc->listLogFiles(minKeyRangeVersion, restorable.targetVersion, false)) &&
-			     store(plogs, bc->listLogFiles(minKeyRangeVersion, restorable.targetVersion, true)));
-
-			if (plogs.size() > 0) {
-				logs.swap(plogs);
-				// sort by tag ID so that filterDuplicates works.
-				std::sort(logs.begin(), logs.end(), [](const LogFile& a, const LogFile& b) {
-					return std::tie(a.tagId, a.beginVersion, a.endVersion) <
-					       std::tie(b.tagId, b.beginVersion, b.endVersion);
-				});
-
-				// Remove duplicated log files that can happen for old epochs.
-				std::vector<LogFile> filtered = filterDuplicates(logs);
-				restorable.logs.swap(filtered);
-				// sort by version order again for continuous analysis
-				std::sort(restorable.logs.begin(), restorable.logs.end());
-				if (isPartitionedLogsContinuous(restorable.logs, minKeyRangeVersion, restorable.targetVersion)) {
-					restorable.continuousBeginVersion = minKeyRangeVersion;
-					restorable.continuousEndVersion = restorable.targetVersion + 1; // not inclusive
-					return Optional<RestorableFileSet>(restorable);
-				}
-				return Optional<RestorableFileSet>();
-			}
-
-			// List logs in version order so log continuity can be analyzed
-			std::sort(logs.begin(), logs.end());
-			// If there are logs and the first one starts at or before the snapshot begin version then proceed
-			if (!logs.empty() && logs.front().beginVersion <= minKeyRangeVersion) {
-				Version end = logs.begin()->endVersion;
-				computeRestoreEndVersion(logs, &restorable.logs, &end, restorable.targetVersion);
-				if (end >= restorable.targetVersion) {
-					restorable.continuousBeginVersion = logs.begin()->beginVersion;
-					restorable.continuousEndVersion = end;
-					return Optional<RestorableFileSet>(restorable);
-				}
-			}
-		}
-		return Optional<RestorableFileSet>();
-	}
-
-	Future<Optional<RestorableFileSet>> getRestoreSet(Version targetVersion,
-	                                                  VectorRef<KeyRangeRef> keyRangesFilter) final {
-		return getRestoreSet_impl(Reference<BackupContainerFileSystem>::addRef(this), targetVersion, keyRangesFilter);
-	}
-
-private:
-	struct VersionProperty {
-		VersionProperty(Reference<BackupContainerFileSystem> bc, std::string name)
-		  : bc(bc), path("properties/" + name) {}
-		Reference<BackupContainerFileSystem> bc;
-		std::string path;
-		Future<Optional<Version>> get() { return readVersionProperty(bc, path); }
-		Future<Void> set(Version v) { return writeVersionProperty(bc, path, v); }
-		Future<Void> clear() { return bc->deleteFile(path); }
-	};
-
-public:
-	// To avoid the need to scan the underyling filesystem in many cases, some important version boundaries are stored
-	// in named files. These versions also indicate what version ranges are known to be deleted or partially deleted.
-	//
-	// The values below describe version ranges as follows:
-	//                   0 - expiredEndVersion      All files in this range have been deleted
-	//   expiredEndVersion - unreliableEndVersion   Some files in this range may have been deleted.
-	//
-	//   logBeginVersion   - logEnd                 Log files are contiguous in this range and have NOT been deleted by
-	//   fdbbackup logEnd            - infinity               Files in this range may or may not exist yet
-	//
-	VersionProperty logBeginVersion() {
-		return { Reference<BackupContainerFileSystem>::addRef(this), "log_begin_version" };
-	}
-	VersionProperty logEndVersion() {
-		return { Reference<BackupContainerFileSystem>::addRef(this), "log_end_version" };
-	}
-	VersionProperty expiredEndVersion() {
-		return { Reference<BackupContainerFileSystem>::addRef(this), "expired_end_version" };
-	}
-	VersionProperty unreliableEndVersion() {
-		return { Reference<BackupContainerFileSystem>::addRef(this), "unreliable_end_version" };
-	}
-
-	// Backup log types
-	const static Version NON_PARTITIONED_MUTATION_LOG = 0;
-	const static Version PARTITIONED_MUTATION_LOG = 1;
-	VersionProperty logType() { return { Reference<BackupContainerFileSystem>::addRef(this), "mutation_log_type" }; }
-
-	ACTOR static Future<Void> writeVersionProperty(Reference<BackupContainerFileSystem> bc,
-	                                               std::string path,
-	                                               Version v) {
-		try {
-			state Reference<IBackupFile> f = wait(bc->writeFile(path));
-			std::string s = format("%lld", v);
-			wait(f->append(s.data(), s.size()));
-			wait(f->finish());
-			return Void();
-		} catch (Error& e) {
-			TraceEvent(SevWarn, "BackupContainerWritePropertyFailed")
-			    .error(e)
-			    .detail("URL", bc->getURL())
-			    .detail("Path", path);
-			throw;
-		}
-	}
-
-	ACTOR static Future<Optional<Version>> readVersionProperty(Reference<BackupContainerFileSystem> bc,
-	                                                           std::string path) {
-		try {
-			state Reference<IAsyncFile> f = wait(bc->readFile(path));
-			state int64_t size = wait(f->size());
-			state std::string s;
-			s.resize(size);
-			int rs = wait(f->read((uint8_t*)s.data(), size, 0));
-			Version v;
-			int len;
-			if (rs == size && sscanf(s.c_str(), "%" SCNd64 "%n", &v, &len) == 1 && len == size)
-				return v;
-
-			TraceEvent(SevWarn, "BackupContainerInvalidProperty").detail("URL", bc->getURL()).detail("Path", path);
-
-			throw backup_invalid_info();
-		} catch (Error& e) {
-			if (e.code() == error_code_file_not_found)
-				return Optional<Version>();
-
-			TraceEvent(SevWarn, "BackupContainerReadPropertyFailed")
-			    .error(e)
-			    .detail("URL", bc->getURL())
-			    .detail("Path", path);
-
-			throw;
-		}
-	}
-};
-
-class BackupContainerLocalDirectory : public BackupContainerFileSystem,
-                                      ReferenceCounted<BackupContainerLocalDirectory> {
-public:
-	void addref() final { return ReferenceCounted<BackupContainerLocalDirectory>::addref(); }
-	void delref() final { return ReferenceCounted<BackupContainerLocalDirectory>::delref(); }
-
-	static std::string getURLFormat() { return "file://</path/to/base/dir/>"; }
-
-	BackupContainerLocalDirectory(std::string url) {
-		std::string path;
-		if (url.find("file://") != 0) {
-			TraceEvent(SevWarn, "BackupContainerLocalDirectory")
-			    .detail("Description", "Invalid URL for BackupContainerLocalDirectory")
-			    .detail("URL", url);
-		}
-
-		path = url.substr(7);
-		// Remove trailing slashes on path
-		path.erase(path.find_last_not_of("\\/") + 1);
-
-		if (!g_network->isSimulated() && path != abspath(path)) {
-			TraceEvent(SevWarn, "BackupContainerLocalDirectory")
-			    .detail("Description", "Backup path must be absolute (e.g. file:///some/path)")
-			    .detail("URL", url)
-			    .detail("Path", path);
-			throw io_error();
-		}
-
-		// Finalized path written to will be will be <path>/backup-<uid>
-		m_path = path;
-	}
-
-	static Future<std::vector<std::string>> listURLs(std::string url) {
-		std::string path;
-		if (url.find("file://") != 0) {
-			TraceEvent(SevWarn, "BackupContainerLocalDirectory")
-			    .detail("Description", "Invalid URL for BackupContainerLocalDirectory")
-			    .detail("URL", url);
-		}
-
-		path = url.substr(7);
-		// Remove trailing slashes on path
-		path.erase(path.find_last_not_of("\\/") + 1);
-
-		if (!g_network->isSimulated() && path != abspath(path)) {
-			TraceEvent(SevWarn, "BackupContainerLocalDirectory")
-			    .detail("Description", "Backup path must be absolute (e.g. file:///some/path)")
-			    .detail("URL", url)
-			    .detail("Path", path);
-			throw io_error();
-		}
-		std::vector<std::string> dirs = platform::listDirectories(path);
-		std::vector<std::string> results;
-
-		for (auto& r : dirs) {
-			if (r == "." || r == "..")
-				continue;
-			results.push_back(std::string("file://") + joinPath(path, r));
-		}
-
-		return results;
-	}
-
-	Future<Void> create() final {
-		// Nothing should be done here because create() can be called by any process working with the container URL,
-		// such as fdbbackup. Since "local directory" containers are by definition local to the machine they are
-		// accessed from, the container's creation (in this case the creation of a directory) must be ensured prior to
-		// every file creation, which is done in openFile(). Creating the directory here will result in unnecessary
-		// directories being created on machines that run fdbbackup but not agents.
-		return Void();
-	}
-
-	// The container exists if the folder it resides in exists
-	Future<bool> exists() final { return directoryExists(m_path); }
-
-	Future<Reference<IAsyncFile>> readFile(std::string path) final {
-		int flags = IAsyncFile::OPEN_NO_AIO | IAsyncFile::OPEN_READONLY | IAsyncFile::OPEN_UNCACHED;
-		// Simulation does not properly handle opening the same file from multiple machines using a shared filesystem,
-		// so create a symbolic link to make each file opening appear to be unique.  This could also work in production
-		// but only if the source directory is writeable which shouldn't be required for a restore.
-		std::string fullPath = joinPath(m_path, path);
-#ifndef _WIN32
-		if (g_network->isSimulated()) {
-			if (!fileExists(fullPath)) {
-				throw file_not_found();
-			}
-
-			if (g_simulator.getCurrentProcess()->uid == UID()) {
-				TraceEvent(SevError, "BackupContainerReadFileOnUnsetProcessID");
-			}
-			std::string uniquePath = fullPath + "." + g_simulator.getCurrentProcess()->uid.toString() + ".lnk";
-			unlink(uniquePath.c_str());
-			ASSERT(symlink(basename(path).c_str(), uniquePath.c_str()) == 0);
-			fullPath = uniquePath;
-		}
-// Opening cached mode forces read/write mode at a lower level, overriding the readonly request.  So cached mode
-// can't be used because backup files are read-only.  Cached mode can only help during restore task retries handled
-// by the same process that failed the first task execution anyway, which is a very rare case.
-#endif
-		Future<Reference<IAsyncFile>> f = IAsyncFileSystem::filesystem()->open(fullPath, flags, 0644);
-
-		if (g_network->isSimulated()) {
-			int blockSize = 0;
-			// Extract block size from the filename, if present
-			size_t lastComma = path.find_last_of(',');
-			if (lastComma != path.npos) {
-				blockSize = atoi(path.substr(lastComma + 1).c_str());
-			}
-			if (blockSize <= 0) {
-				blockSize = deterministicRandom()->randomInt(1e4, 1e6);
-			}
-			if (deterministicRandom()->random01() < .01) {
-				blockSize /= deterministicRandom()->randomInt(1, 3);
-			}
-			ASSERT(blockSize > 0);
-
-			return map(f, [=](Reference<IAsyncFile> fr) {
-				int readAhead = deterministicRandom()->randomInt(0, 3);
-				int reads = deterministicRandom()->randomInt(1, 3);
-				int cacheSize = deterministicRandom()->randomInt(0, 3);
-				return Reference<IAsyncFile>(new AsyncFileReadAheadCache(fr, blockSize, readAhead, reads, cacheSize));
-			});
-		}
-
-		return f;
-	}
-
-	class BackupFile : public IBackupFile, ReferenceCounted<BackupFile> {
-	public:
-		BackupFile(std::string fileName, Reference<IAsyncFile> file, std::string finalFullPath)
-		  : IBackupFile(fileName), m_file(file), m_finalFullPath(finalFullPath), m_writeOffset(0) {
-			m_buffer.reserve(m_buffer.arena(), CLIENT_KNOBS->BACKUP_LOCAL_FILE_WRITE_BLOCK);
-		}
-
-		Future<Void> append(const void* data, int len) {
-			m_buffer.append(m_buffer.arena(), (const uint8_t*)data, len);
-
-			if (m_buffer.size() >= CLIENT_KNOBS->BACKUP_LOCAL_FILE_WRITE_BLOCK) {
-				return flush(CLIENT_KNOBS->BACKUP_LOCAL_FILE_WRITE_BLOCK);
-			}
-
-			return Void();
-		}
-
-		Future<Void> flush(int size) {
-			ASSERT(size <= m_buffer.size());
-
-			// Keep a reference to the old buffer
-			Standalone<VectorRef<uint8_t>> old = m_buffer;
-			// Make a new buffer, initialized with the excess bytes over the block size from the old buffer
-			m_buffer = Standalone<VectorRef<uint8_t>>(old.slice(size, old.size()));
-
-			// Write the old buffer to the underlying file and update the write offset
-			Future<Void> r = holdWhile(old, m_file->write(old.begin(), size, m_writeOffset));
-			m_writeOffset += size;
-
-			return r;
-		}
-
-		ACTOR static Future<Void> finish_impl(Reference<BackupFile> f) {
-			wait(f->flush(f->m_buffer.size()));
-			wait(f->m_file->truncate(f->size())); // Some IAsyncFile implementations extend in whole block sizes.
-			wait(f->m_file->sync());
-			std::string name = f->m_file->getFilename();
-			f->m_file.clear();
-			renameFile(name, f->m_finalFullPath);
-			return Void();
-		}
-
-		int64_t size() const { return m_buffer.size() + m_writeOffset; }
-
-		Future<Void> finish() { return finish_impl(Reference<BackupFile>::addRef(this)); }
-
-		void addref() override { return ReferenceCounted<BackupFile>::addref(); }
-		void delref() override { return ReferenceCounted<BackupFile>::delref(); }
-
-	private:
-		Reference<IAsyncFile> m_file;
-		Standalone<VectorRef<uint8_t>> m_buffer;
-		int64_t m_writeOffset;
-		std::string m_finalFullPath;
-	};
-
-	Future<Reference<IBackupFile>> writeFile(std::string path) final {
-		int flags = IAsyncFile::OPEN_NO_AIO | IAsyncFile::OPEN_CREATE | IAsyncFile::OPEN_ATOMIC_WRITE_AND_CREATE |
-		            IAsyncFile::OPEN_READWRITE;
-		std::string fullPath = joinPath(m_path, path);
-		platform::createDirectory(parentDirectory(fullPath));
-		std::string temp = fullPath + "." + deterministicRandom()->randomUniqueID().toString() + ".temp";
-		Future<Reference<IAsyncFile>> f = IAsyncFileSystem::filesystem()->open(temp, flags, 0644);
-		return map(f,
-		           [=](Reference<IAsyncFile> f) { return Reference<IBackupFile>(new BackupFile(path, f, fullPath)); });
-	}
-
-	Future<Void> deleteFile(std::string path) final {
-		::deleteFile(joinPath(m_path, path));
-		return Void();
-	}
-
-	Future<FilesAndSizesT> listFiles(std::string path, std::function<bool(std::string const&)>) final {
-		FilesAndSizesT results;
-
-		std::vector<std::string> files;
-		platform::findFilesRecursively(joinPath(m_path, path), files);
-
-		// Remove .lnk files from results, they are a side effect of a backup that was *read* during simulation.  See
-		// openFile() above for more info on why they are created.
-		if (g_network->isSimulated())
-			files.erase(
-			    std::remove_if(files.begin(),
-			                   files.end(),
-			                   [](std::string const& f) { return StringRef(f).endsWith(LiteralStringRef(".lnk")); }),
-			    files.end());
-
-		for (auto& f : files) {
-			// Hide .part or .temp files.
-			StringRef s(f);
-			if (!s.endsWith(LiteralStringRef(".part")) && !s.endsWith(LiteralStringRef(".temp")))
-				results.push_back({ f.substr(m_path.size() + 1), ::fileSize(f) });
-		}
-
-		return results;
-	}
-
-	Future<Void> deleteContainer(int* pNumDeleted) final {
-		// In order to avoid deleting some random directory due to user error, first describe the backup
-		// and make sure it has something in it.
-		return map(describeBackup(false, invalidVersion), [=](BackupDescription const& desc) {
-			// If the backup has no snapshots and no logs then it's probably not a valid backup
-			if (desc.snapshots.size() == 0 && !desc.minLogBegin.present())
-				throw backup_invalid_url();
-
-			int count = platform::eraseDirectoryRecursive(m_path);
-			if (pNumDeleted != nullptr)
-				*pNumDeleted = count;
-
-			return Void();
-		});
-	}
-
-private:
-	std::string m_path;
-};
-
-class BackupContainerBlobStore : public BackupContainerFileSystem, ReferenceCounted<BackupContainerBlobStore> {
-private:
-	// Backup files to under a single folder prefix with subfolders for each named backup
-	static const std::string DATAFOLDER;
-
-	// Indexfolder contains keys for which user-named backups exist.  Backup names can contain an arbitrary
-	// number of slashes so the backup names are kept in a separate folder tree from their actual data.
-	static const std::string INDEXFOLDER;
-
-	Reference<BlobStoreEndpoint> m_bstore;
-	std::string m_name;
-
-	// All backup data goes into a single bucket
-	std::string m_bucket;
-
-	std::string dataPath(const std::string path) { return DATAFOLDER + "/" + m_name + "/" + path; }
-
-	// Get the path of the backups's index entry
-	std::string indexEntry() { return INDEXFOLDER + "/" + m_name; }
-
-public:
-	BackupContainerBlobStore(Reference<BlobStoreEndpoint> bstore,
-	                         std::string name,
-	                         const BlobStoreEndpoint::ParametersT& params)
-	  : m_bstore(bstore), m_name(name), m_bucket("FDB_BACKUPS_V2") {
-
-		// Currently only one parameter is supported, "bucket"
-		for (auto& kv : params) {
-			if (kv.first == "bucket") {
-				m_bucket = kv.second;
-				continue;
-			}
-			TraceEvent(SevWarn, "BackupContainerBlobStoreInvalidParameter")
-			    .detail("Name", kv.first)
-			    .detail("Value", kv.second);
-			IBackupContainer::lastOpenError = format("Unknown URL parameter: '%s'", kv.first.c_str());
-			throw backup_invalid_url();
-		}
-	}
-
-	void addref() final { return ReferenceCounted<BackupContainerBlobStore>::addref(); }
-	void delref() final { return ReferenceCounted<BackupContainerBlobStore>::delref(); }
-
-	static std::string getURLFormat() {
-		return BlobStoreEndpoint::getURLFormat(true) + " (Note: The 'bucket' parameter is required.)";
-	}
-
-	virtual ~BackupContainerBlobStore() {}
-
-	Future<Reference<IAsyncFile>> readFile(std::string path) final {
-		return Reference<IAsyncFile>(new AsyncFileReadAheadCache(
-		    Reference<IAsyncFile>(new AsyncFileBlobStoreRead(m_bstore, m_bucket, dataPath(path))),
-		    m_bstore->knobs.read_block_size,
-		    m_bstore->knobs.read_ahead_blocks,
-		    m_bstore->knobs.concurrent_reads_per_file,
-		    m_bstore->knobs.read_cache_blocks_per_file));
-	}
-
-	ACTOR static Future<std::vector<std::string>> listURLs(Reference<BlobStoreEndpoint> bstore, std::string bucket) {
-		state std::string basePath = INDEXFOLDER + '/';
-		BlobStoreEndpoint::ListResult contents = wait(bstore->listObjects(bucket, basePath));
-		std::vector<std::string> results;
-		for (auto& f : contents.objects) {
-			results.push_back(
-			    bstore->getResourceURL(f.name.substr(basePath.size()), format("bucket=%s", bucket.c_str())));
-		}
-		return results;
-	}
-
-	class BackupFile : public IBackupFile, ReferenceCounted<BackupFile> {
-	public:
-		BackupFile(std::string fileName, Reference<IAsyncFile> file)
-		  : IBackupFile(fileName), m_file(file), m_offset(0) {}
-
-		Future<Void> append(const void* data, int len) {
-			Future<Void> r = m_file->write(data, len, m_offset);
-			m_offset += len;
-			return r;
-		}
-
-		Future<Void> finish() {
-			Reference<BackupFile> self = Reference<BackupFile>::addRef(this);
-			return map(m_file->sync(), [=](Void _) {
-				self->m_file.clear();
-				return Void();
-			});
-		}
-
-		int64_t size() const { return m_offset; }
-
-		void addref() final { return ReferenceCounted<BackupFile>::addref(); }
-		void delref() final { return ReferenceCounted<BackupFile>::delref(); }
-
-	private:
-		Reference<IAsyncFile> m_file;
-		int64_t m_offset;
-	};
-
-	Future<Reference<IBackupFile>> writeFile(std::string path) final {
-		return Reference<IBackupFile>(new BackupFile(
-		    path, Reference<IAsyncFile>(new AsyncFileBlobStoreWrite(m_bstore, m_bucket, dataPath(path)))));
-	}
-
-	Future<Void> deleteFile(std::string path) final { return m_bstore->deleteObject(m_bucket, dataPath(path)); }
-
-	ACTOR static Future<FilesAndSizesT> listFiles_impl(Reference<BackupContainerBlobStore> bc,
-	                                                   std::string path,
-	                                                   std::function<bool(std::string const&)> pathFilter) {
-		// pathFilter expects container based paths, so create a wrapper which converts a raw path
-		// to a container path by removing the known backup name prefix.
-		state int prefixTrim = bc->dataPath("").size();
-		std::function<bool(std::string const&)> rawPathFilter = [=](const std::string& folderPath) {
-			ASSERT(folderPath.size() >= prefixTrim);
-			return pathFilter(folderPath.substr(prefixTrim));
-		};
-
-		state BlobStoreEndpoint::ListResult result = wait(bc->m_bstore->listObjects(
-		    bc->m_bucket, bc->dataPath(path), '/', std::numeric_limits<int>::max(), rawPathFilter));
-		FilesAndSizesT files;
-		for (auto& o : result.objects) {
-			ASSERT(o.name.size() >= prefixTrim);
-			files.push_back({ o.name.substr(prefixTrim), o.size });
-		}
-		return files;
-	}
-
-	Future<FilesAndSizesT> listFiles(std::string path, std::function<bool(std::string const&)> pathFilter) final {
-		return listFiles_impl(Reference<BackupContainerBlobStore>::addRef(this), path, pathFilter);
-	}
-
-	ACTOR static Future<Void> create_impl(Reference<BackupContainerBlobStore> bc) {
-		wait(bc->m_bstore->createBucket(bc->m_bucket));
-
-		// Check/create the index entry
-		bool exists = wait(bc->m_bstore->objectExists(bc->m_bucket, bc->indexEntry()));
-		if (!exists) {
-			wait(bc->m_bstore->writeEntireFile(bc->m_bucket, bc->indexEntry(), ""));
-		}
-
-		return Void();
-	}
-
-	Future<Void> create() final { return create_impl(Reference<BackupContainerBlobStore>::addRef(this)); }
-
-	// The container exists if the index entry in the blob bucket exists
-	Future<bool> exists() final { return m_bstore->objectExists(m_bucket, indexEntry()); }
-
-	ACTOR static Future<Void> deleteContainer_impl(Reference<BackupContainerBlobStore> bc, int* pNumDeleted) {
-		bool e = wait(bc->exists());
-		if (!e) {
-			TraceEvent(SevWarnAlways, "BackupContainerDoesNotExist").detail("URL", bc->getURL());
-			throw backup_does_not_exist();
-		}
-
-		// First delete everything under the data prefix in the bucket
-		wait(bc->m_bstore->deleteRecursively(bc->m_bucket, bc->dataPath(""), pNumDeleted));
-
-		// Now that all files are deleted, delete the index entry
-		wait(bc->m_bstore->deleteObject(bc->m_bucket, bc->indexEntry()));
-
-		return Void();
-	}
-
-	Future<Void> deleteContainer(int* pNumDeleted) final {
-		return deleteContainer_impl(Reference<BackupContainerBlobStore>::addRef(this), pNumDeleted);
-	}
-
-	std::string getBucket() const { return m_bucket; }
-};
-
-const std::string BackupContainerBlobStore::DATAFOLDER = "data";
-const std::string BackupContainerBlobStore::INDEXFOLDER = "backups";
-
-std::string IBackupContainer::lastOpenError;
-
-std::vector<std::string> IBackupContainer::getURLFormats() {
-	std::vector<std::string> formats;
-	formats.push_back(BackupContainerLocalDirectory::getURLFormat());
-	formats.push_back(BackupContainerBlobStore::getURLFormat());
-	return formats;
-}
-
-// Get an IBackupContainer based on a container URL string
-Reference<IBackupContainer> IBackupContainer::openContainer(std::string url) {
-	static std::map<std::string, Reference<IBackupContainer>> m_cache;
-
-	Reference<IBackupContainer>& r = m_cache[url];
-	if (r)
-		return r;
-
-	try {
-		StringRef u(url);
-		if (u.startsWith(LiteralStringRef("file://")))
-			r = Reference<IBackupContainer>(new BackupContainerLocalDirectory(url));
-		else if (u.startsWith(LiteralStringRef("blobstore://"))) {
-			std::string resource;
-
-			// The URL parameters contain blobstore endpoint tunables as well as possible backup-specific options.
-			BlobStoreEndpoint::ParametersT backupParams;
-			Reference<BlobStoreEndpoint> bstore =
-			    BlobStoreEndpoint::fromString(url, &resource, &lastOpenError, &backupParams);
-
-			if (resource.empty())
-				throw backup_invalid_url();
-			for (auto c : resource)
-				if (!isalnum(c) && c != '_' && c != '-' && c != '.' && c != '/')
-					throw backup_invalid_url();
-			r = Reference<IBackupContainer>(new BackupContainerBlobStore(bstore, resource, backupParams));
-		} else {
-			lastOpenError = "invalid URL prefix";
-			throw backup_invalid_url();
-		}
-
-		r->URL = url;
-		return r;
-	} catch (Error& e) {
-		if (e.code() == error_code_actor_cancelled)
-			throw;
-
-		TraceEvent m(SevWarn, "BackupContainer");
-		m.detail("Description", "Invalid container specification.  See help.");
-		m.detail("URL", url);
-		m.error(e);
-		if (e.code() == error_code_backup_invalid_url)
-			m.detail("LastOpenError", lastOpenError);
-
-		throw;
-	}
-}
-
-// Get a list of URLS to backup containers based on some a shorter URL.  This function knows about some set of supported
-// URL types which support this sort of backup discovery.
-ACTOR Future<std::vector<std::string>> listContainers_impl(std::string baseURL) {
-	try {
-		StringRef u(baseURL);
-		if (u.startsWith(LiteralStringRef("file://"))) {
-			std::vector<std::string> results = wait(BackupContainerLocalDirectory::listURLs(baseURL));
-			return results;
-		} else if (u.startsWith(LiteralStringRef("blobstore://"))) {
-			std::string resource;
-
-			BlobStoreEndpoint::ParametersT backupParams;
-			Reference<BlobStoreEndpoint> bstore =
-			    BlobStoreEndpoint::fromString(baseURL, &resource, &IBackupContainer::lastOpenError, &backupParams);
-
-			if (!resource.empty()) {
-				TraceEvent(SevWarn, "BackupContainer")
-				    .detail("Description", "Invalid backup container base URL, resource aka path should be blank.")
-				    .detail("URL", baseURL);
-				throw backup_invalid_url();
-			}
-
-			// Create a dummy container to parse the backup-specific parameters from the URL and get a final bucket name
-			BackupContainerBlobStore dummy(bstore, "dummy", backupParams);
-
-			std::vector<std::string> results = wait(BackupContainerBlobStore::listURLs(bstore, dummy.getBucket()));
-			return results;
-		} else {
-			IBackupContainer::lastOpenError = "invalid URL prefix";
-			throw backup_invalid_url();
-		}
-
-	} catch (Error& e) {
-		if (e.code() == error_code_actor_cancelled)
-			throw;
-
-		TraceEvent m(SevWarn, "BackupContainer");
-
-		m.detail("Description", "Invalid backup container URL prefix.  See help.");
-		m.detail("URL", baseURL);
-		m.error(e);
-		if (e.code() == error_code_backup_invalid_url)
-			m.detail("LastOpenError", IBackupContainer::lastOpenError);
-
-		throw;
-	}
-}
-
-Future<std::vector<std::string>> IBackupContainer::listContainers(std::string baseURL) {
-	return listContainers_impl(baseURL);
-}
-
-ACTOR Future<Version> timeKeeperVersionFromDatetime(std::string datetime, Database db) {
-	state KeyBackedMap<int64_t, Version> versionMap(timeKeeperPrefixRange.begin);
-	state Reference<ReadYourWritesTransaction> tr =
-	    Reference<ReadYourWritesTransaction>(new ReadYourWritesTransaction(db));
-
-	state int64_t time = BackupAgentBase::parseTime(datetime);
-	if (time < 0) {
-		fprintf(
-		    stderr, "ERROR: Incorrect date/time or format.  Format is %s.\n", BackupAgentBase::timeFormat().c_str());
-		throw backup_error();
-	}
-
-	loop {
-		try {
-			tr->setOption(FDBTransactionOptions::ACCESS_SYSTEM_KEYS);
-			tr->setOption(FDBTransactionOptions::LOCK_AWARE);
-			state std::vector<std::pair<int64_t, Version>> results =
-			    wait(versionMap.getRange(tr, 0, time, 1, false, true));
-			if (results.size() != 1) {
-				// No key less than time was found in the database
-				// Look for a key >= time.
-				wait(store(results, versionMap.getRange(tr, time, std::numeric_limits<int64_t>::max(), 1)));
 
 				if (results.size() != 1) {
 					fprintf(stderr, "ERROR: Unable to calculate a version for given date/time.\n");
@@ -2443,325 +459,4 @@
 	}
 
 	return found.first + (v - found.second) / CLIENT_KNOBS->CORE_VERSIONSPERSECOND;
-}
-
-namespace backup_test {
-
-int chooseFileSize(std::vector<int>& sizes) {
-	int size = 1000;
-	if (!sizes.empty()) {
-		size = sizes.back();
-		sizes.pop_back();
-	}
-	return size;
-}
-
-ACTOR Future<Void> writeAndVerifyFile(Reference<IBackupContainer> c, Reference<IBackupFile> f, int size) {
-	state Standalone<StringRef> content;
-	if (size > 0) {
-		content = makeString(size);
-		for (int i = 0; i < content.size(); ++i)
-			mutateString(content)[i] = (uint8_t)deterministicRandom()->randomInt(0, 256);
-
-		wait(f->append(content.begin(), content.size()));
-	}
-	wait(f->finish());
-	state Reference<IAsyncFile> inputFile = wait(c->readFile(f->getFileName()));
-	int64_t fileSize = wait(inputFile->size());
-	ASSERT(size == fileSize);
-	if (size > 0) {
-		state Standalone<StringRef> buf = makeString(size);
-		int b = wait(inputFile->read(mutateString(buf), buf.size(), 0));
-		ASSERT(b == buf.size());
-		ASSERT(buf == content);
-	}
-	return Void();
-}
-
-// Randomly advance version by up to 1 second of versions
-Version nextVersion(Version v) {
-	int64_t increment = deterministicRandom()->randomInt64(1, CLIENT_KNOBS->CORE_VERSIONSPERSECOND);
-	return v + increment;
-}
-
-// Write a snapshot file with only begin & end key
-ACTOR static Future<Void> testWriteSnapshotFile(Reference<IBackupFile> file, Key begin, Key end, uint32_t blockSize) {
-	ASSERT(blockSize > 3 * sizeof(uint32_t) + begin.size() + end.size());
-
-	uint32_t fileVersion = BACKUP_AGENT_SNAPSHOT_FILE_VERSION;
-	// write Header
-	wait(file->append((uint8_t*)&fileVersion, sizeof(fileVersion)));
-
-	// write begin key length and key
-	wait(file->appendStringRefWithLen(begin));
-
-	// write end key length and key
-	wait(file->appendStringRefWithLen(end));
-
-	int bytesLeft = blockSize - file->size();
-	if (bytesLeft > 0) {
-		Value paddings = fileBackup::makePadding(bytesLeft);
-		wait(file->append(paddings.begin(), bytesLeft));
-	}
-	wait(file->finish());
-	return Void();
-}
-
-ACTOR static Future<Void> testBackupContainer(std::string url) {
-	printf("BackupContainerTest URL %s\n", url.c_str());
-
-	state Reference<IBackupContainer> c = IBackupContainer::openContainer(url);
-
-	// Make sure container doesn't exist, then create it.
-	try {
-		wait(c->deleteContainer());
-	} catch (Error& e) {
-		if (e.code() != error_code_backup_invalid_url && e.code() != error_code_backup_does_not_exist)
-			throw;
-	}
-
-	wait(c->create());
-
-	state std::vector<Future<Void>> writes;
-	state std::map<Version, std::vector<std::string>> snapshots;
-	state std::map<Version, int64_t> snapshotSizes;
-	state std::map<Version, std::vector<std::pair<Key, Key>>> snapshotBeginEndKeys;
-	state int nRangeFiles = 0;
-	state std::map<Version, std::string> logs;
-	state Version v = deterministicRandom()->randomInt64(0, std::numeric_limits<Version>::max() / 2);
-
-	// List of sizes to use to test edge cases on underlying file implementations
-	state std::vector<int> fileSizes = { 0, 10000000, 5000005 };
-
-	loop {
-		state Version logStart = v;
-		state int kvfiles = deterministicRandom()->randomInt(0, 3);
-		state Key begin = LiteralStringRef("");
-		state Key end = LiteralStringRef("");
-		state int blockSize = 3 * sizeof(uint32_t) + begin.size() + end.size() + 8;
-
-		while (kvfiles > 0) {
-			if (snapshots.empty()) {
-				snapshots[v] = {};
-				snapshotBeginEndKeys[v] = {};
-				snapshotSizes[v] = 0;
-				if (deterministicRandom()->coinflip()) {
-					v = nextVersion(v);
-				}
-			}
-			Reference<IBackupFile> range = wait(c->writeRangeFile(snapshots.rbegin()->first, 0, v, blockSize));
-			++nRangeFiles;
-			v = nextVersion(v);
-			snapshots.rbegin()->second.push_back(range->getFileName());
-			snapshotBeginEndKeys.rbegin()->second.emplace_back(begin, end);
-
-			int size = chooseFileSize(fileSizes);
-			snapshotSizes.rbegin()->second += size;
-			// Write in actual range file format, instead of random data.
-			// writes.push_back(writeAndVerifyFile(c, range, size));
-			wait(testWriteSnapshotFile(range, begin, end, blockSize));
-
-			if (deterministicRandom()->random01() < .2) {
-				writes.push_back(c->writeKeyspaceSnapshotFile(
-				    snapshots.rbegin()->second, snapshotBeginEndKeys.rbegin()->second, snapshotSizes.rbegin()->second));
-				snapshots[v] = {};
-				snapshotBeginEndKeys[v] = {};
-				snapshotSizes[v] = 0;
-				break;
-			}
-
-			--kvfiles;
-		}
-
-		if (logStart == v || deterministicRandom()->coinflip()) {
-			v = nextVersion(v);
-		}
-		state Reference<IBackupFile> log = wait(c->writeLogFile(logStart, v, 10));
-		logs[logStart] = log->getFileName();
-		int size = chooseFileSize(fileSizes);
-		writes.push_back(writeAndVerifyFile(c, log, size));
-
-		// Randomly stop after a snapshot has finished and all manually seeded file sizes have been used.
-		if (fileSizes.empty() && !snapshots.empty() && snapshots.rbegin()->second.empty() &&
-		    deterministicRandom()->random01() < .2) {
-			snapshots.erase(snapshots.rbegin()->first);
-			break;
-		}
-	}
-
-	wait(waitForAll(writes));
-
-	state BackupFileList listing = wait(c->dumpFileList());
-	ASSERT(listing.ranges.size() == nRangeFiles);
-	ASSERT(listing.logs.size() == logs.size());
-	ASSERT(listing.snapshots.size() == snapshots.size());
-
-	state BackupDescription desc = wait(c->describeBackup());
-	printf("\n%s\n", desc.toString().c_str());
-
-	// Do a series of expirations and verify resulting state
-	state int i = 0;
-	for (; i < listing.snapshots.size(); ++i) {
-		{
-			// Ensure we can still restore to the latest version
-			Optional<RestorableFileSet> rest = wait(c->getRestoreSet(desc.maxRestorableVersion.get()));
-			ASSERT(rest.present());
-		}
-
-		{
-			// Ensure we can restore to the end version of snapshot i
-			Optional<RestorableFileSet> rest = wait(c->getRestoreSet(listing.snapshots[i].endVersion));
-			ASSERT(rest.present());
-		}
-
-		// Test expiring to the end of this snapshot
-		state Version expireVersion = listing.snapshots[i].endVersion;
-
-		// Expire everything up to but not including the snapshot end version
-		printf("EXPIRE TO %" PRId64 "\n", expireVersion);
-		state Future<Void> f = c->expireData(expireVersion);
-		wait(ready(f));
-
-		// If there is an error, it must be backup_cannot_expire and we have to be on the last snapshot
-		if (f.isError()) {
-			ASSERT(f.getError().code() == error_code_backup_cannot_expire);
-			ASSERT(i == listing.snapshots.size() - 1);
-			wait(c->expireData(expireVersion, true));
-		}
-
-		BackupDescription d = wait(c->describeBackup());
-		printf("\n%s\n", d.toString().c_str());
-	}
-
-	printf("DELETING\n");
-	wait(c->deleteContainer());
-
-	state Future<BackupDescription> d = c->describeBackup();
-	wait(ready(d));
-	ASSERT(d.isError() && d.getError().code() == error_code_backup_does_not_exist);
-
-	BackupFileList empty = wait(c->dumpFileList());
-	ASSERT(empty.ranges.size() == 0);
-	ASSERT(empty.logs.size() == 0);
-	ASSERT(empty.snapshots.size() == 0);
-
-	printf("BackupContainerTest URL=%s PASSED.\n", url.c_str());
-
-	return Void();
-}
-
-TEST_CASE("/backup/containers/localdir") {
-	if (g_network->isSimulated())
-		wait(testBackupContainer(format("file://simfdb/backups/%llx", timer_int())));
-	else
-		wait(testBackupContainer(format("file:///private/tmp/fdb_backups/%llx", timer_int())));
-	return Void();
-};
-
-TEST_CASE("/backup/containers/url") {
-	if (!g_network->isSimulated()) {
-		const char* url = getenv("FDB_TEST_BACKUP_URL");
-		ASSERT(url != nullptr);
-		wait(testBackupContainer(url));
-	}
-	return Void();
-};
-
-TEST_CASE("/backup/containers_list") {
-	if (!g_network->isSimulated()) {
-		state const char* url = getenv("FDB_TEST_BACKUP_URL");
-		ASSERT(url != nullptr);
-		printf("Listing %s\n", url);
-		std::vector<std::string> urls = wait(IBackupContainer::listContainers(url));
-		for (auto& u : urls) {
-			printf("%s\n", u.c_str());
-		}
-	}
-	return Void();
-};
-
-TEST_CASE("/backup/time") {
-	// test formatTime()
-	for (int i = 0; i < 1000; ++i) {
-		int64_t ts = deterministicRandom()->randomInt64(0, std::numeric_limits<int32_t>::max());
-		ASSERT(BackupAgentBase::parseTime(BackupAgentBase::formatTime(ts)) == ts);
-	}
-
-	ASSERT(BackupAgentBase::parseTime("2019/03/18.17:51:11-0600") ==
-	       BackupAgentBase::parseTime("2019/03/18.16:51:11-0700"));
-	ASSERT(BackupAgentBase::parseTime("2019/03/31.22:45:07-0700") ==
-	       BackupAgentBase::parseTime("2019/04/01.03:45:07-0200"));
-	ASSERT(BackupAgentBase::parseTime("2019/03/31.22:45:07+0000") ==
-	       BackupAgentBase::parseTime("2019/04/01.03:45:07+0500"));
-	ASSERT(BackupAgentBase::parseTime("2019/03/31.22:45:07+0030") ==
-	       BackupAgentBase::parseTime("2019/04/01.03:45:07+0530"));
-	ASSERT(BackupAgentBase::parseTime("2019/03/31.22:45:07+0030") ==
-	       BackupAgentBase::parseTime("2019/04/01.04:00:07+0545"));
-
-	return Void();
-}
-
-TEST_CASE("/backup/continuous") {
-	std::vector<LogFile> files;
-
-	// [0, 100) 2 tags
-	files.push_back({ 0, 100, 10, "file1", 100, 0, 2 }); // Tag 0: 0-100
-	ASSERT(!BackupContainerFileSystem::isPartitionedLogsContinuous(files, 0, 99));
-	ASSERT(BackupContainerFileSystem::getPartitionedLogsContinuousEndVersion(files, 0) == 0);
-
-	files.push_back({ 0, 100, 10, "file2", 200, 1, 2 }); // Tag 1: 0-100
-	std::sort(files.begin(), files.end());
-	ASSERT(BackupContainerFileSystem::isPartitionedLogsContinuous(files, 0, 99));
-	ASSERT(!BackupContainerFileSystem::isPartitionedLogsContinuous(files, 0, 100));
-	ASSERT(BackupContainerFileSystem::getPartitionedLogsContinuousEndVersion(files, 0) == 99);
-
-	// [100, 300) 3 tags
-	files.push_back({ 100, 200, 10, "file3", 200, 0, 3 }); // Tag 0: 100-200
-	files.push_back({ 100, 250, 10, "file4", 200, 1, 3 }); // Tag 1: 100-250
-	std::sort(files.begin(), files.end());
-	ASSERT(BackupContainerFileSystem::isPartitionedLogsContinuous(files, 0, 99));
-	ASSERT(!BackupContainerFileSystem::isPartitionedLogsContinuous(files, 0, 100));
-	ASSERT(!BackupContainerFileSystem::isPartitionedLogsContinuous(files, 50, 150));
-	ASSERT(BackupContainerFileSystem::getPartitionedLogsContinuousEndVersion(files, 0) == 99);
-
-	files.push_back({ 100, 300, 10, "file5", 200, 2, 3 }); // Tag 2: 100-300
-	std::sort(files.begin(), files.end());
-	ASSERT(BackupContainerFileSystem::isPartitionedLogsContinuous(files, 50, 150));
-	ASSERT(!BackupContainerFileSystem::isPartitionedLogsContinuous(files, 50, 200));
-	ASSERT(BackupContainerFileSystem::isPartitionedLogsContinuous(files, 10, 199));
-	ASSERT(BackupContainerFileSystem::getPartitionedLogsContinuousEndVersion(files, 0) == 199);
-	ASSERT(BackupContainerFileSystem::getPartitionedLogsContinuousEndVersion(files, 100) == 199);
-
-	files.push_back({ 250, 300, 10, "file6", 200, 0, 3 }); // Tag 0: 250-300, missing 200-250
-	std::sort(files.begin(), files.end());
-	ASSERT(!BackupContainerFileSystem::isPartitionedLogsContinuous(files, 50, 240));
-	ASSERT(!BackupContainerFileSystem::isPartitionedLogsContinuous(files, 100, 280));
-	ASSERT(BackupContainerFileSystem::getPartitionedLogsContinuousEndVersion(files, 99) == 199);
-
-	files.push_back({ 250, 300, 10, "file7", 200, 1, 3 }); // Tag 1: 250-300
-	std::sort(files.begin(), files.end());
-	ASSERT(!BackupContainerFileSystem::isPartitionedLogsContinuous(files, 100, 280));
-
-	files.push_back({ 200, 250, 10, "file8", 200, 0, 3 }); // Tag 0: 200-250
-	std::sort(files.begin(), files.end());
-	ASSERT(BackupContainerFileSystem::isPartitionedLogsContinuous(files, 0, 299));
-	ASSERT(BackupContainerFileSystem::isPartitionedLogsContinuous(files, 100, 280));
-	ASSERT(BackupContainerFileSystem::getPartitionedLogsContinuousEndVersion(files, 150) == 299);
-
-	// [300, 400) 1 tag
-	// files.push_back({200, 250, 10, "file9", 200, 0, 3}); // Tag 0: 200-250, duplicate file
-	files.push_back({ 300, 400, 10, "file10", 200, 0, 1 }); // Tag 1: 300-400
-	std::sort(files.begin(), files.end());
-	ASSERT(BackupContainerFileSystem::isPartitionedLogsContinuous(files, 0, 399));
-	ASSERT(BackupContainerFileSystem::isPartitionedLogsContinuous(files, 100, 399));
-	ASSERT(BackupContainerFileSystem::isPartitionedLogsContinuous(files, 150, 399));
-	ASSERT(BackupContainerFileSystem::isPartitionedLogsContinuous(files, 250, 399));
-	ASSERT(BackupContainerFileSystem::getPartitionedLogsContinuousEndVersion(files, 0) == 399);
-	ASSERT(BackupContainerFileSystem::getPartitionedLogsContinuousEndVersion(files, 99) == 399);
-	ASSERT(BackupContainerFileSystem::getPartitionedLogsContinuousEndVersion(files, 250) == 399);
-
-	return Void();
-}
-
-} // namespace backup_test
->>>>>>> 58550f9e
+}
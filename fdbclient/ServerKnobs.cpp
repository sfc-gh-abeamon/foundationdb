/*
 * ServerKnobs.cpp
 *
 * This source file is part of the FoundationDB open source project
 *
 * Copyright 2013-2022 Apple Inc. and the FoundationDB project authors
 *
 * Licensed under the Apache License, Version 2.0 (the "License");
 * you may not use this file except in compliance with the License.
 * You may obtain a copy of the License at
 *
 *     http://www.apache.org/licenses/LICENSE-2.0
 *
 * Unless required by applicable law or agreed to in writing, software
 * distributed under the License is distributed on an "AS IS" BASIS,
 * WITHOUT WARRANTIES OR CONDITIONS OF ANY KIND, either express or implied.
 * See the License for the specific language governing permissions and
 * limitations under the License.
 */

#include "fdbclient/ServerKnobs.h"
#include "flow/IRandom.h"
#include "flow/flow.h"

#define init(...) KNOB_FN(__VA_ARGS__, INIT_ATOMIC_KNOB, INIT_KNOB)(__VA_ARGS__)

ServerKnobs::ServerKnobs(Randomize randomize, ClientKnobs* clientKnobs, IsSimulated isSimulated) {
	initialize(randomize, clientKnobs, isSimulated);
}

void ServerKnobs::initialize(Randomize randomize, ClientKnobs* clientKnobs, IsSimulated isSimulated) {
	// clang-format off
	init( ALLOW_DANGEROUS_KNOBS,                               isSimulated );
	// Versions
	init( VERSIONS_PER_SECOND,                                   1e6 );
	init( MAX_VERSIONS_IN_FLIGHT,                100 * VERSIONS_PER_SECOND );
	init( MAX_VERSIONS_IN_FLIGHT_FORCED,         6e5 * VERSIONS_PER_SECOND ); //one week of versions
	init( ENABLE_VERSION_VECTOR,                               false );
	init( ENABLE_VERSION_VECTOR_TLOG_UNICAST,                  false );

        bool buggifyShortReadWindow = randomize && BUGGIFY && !ENABLE_VERSION_VECTOR;
	init( MAX_READ_TRANSACTION_LIFE_VERSIONS,      5 * VERSIONS_PER_SECOND ); if (randomize && BUGGIFY) MAX_READ_TRANSACTION_LIFE_VERSIONS = VERSIONS_PER_SECOND; else if (buggifyShortReadWindow) MAX_READ_TRANSACTION_LIFE_VERSIONS = std::max<int>(1, 0.1 * VERSIONS_PER_SECOND); else if( randomize && BUGGIFY ) MAX_READ_TRANSACTION_LIFE_VERSIONS = 10 * VERSIONS_PER_SECOND;
	init( MAX_WRITE_TRANSACTION_LIFE_VERSIONS,     5 * VERSIONS_PER_SECOND ); if (randomize && BUGGIFY) MAX_WRITE_TRANSACTION_LIFE_VERSIONS=std::max<int>(1, 1 * VERSIONS_PER_SECOND);
	init( MAX_COMMIT_BATCH_INTERVAL,                             2.0 ); if( randomize && BUGGIFY ) MAX_COMMIT_BATCH_INTERVAL = 0.5; // Each commit proxy generates a CommitTransactionBatchRequest at least this often, so that versions always advance smoothly
	MAX_COMMIT_BATCH_INTERVAL = std::min(MAX_COMMIT_BATCH_INTERVAL, MAX_READ_TRANSACTION_LIFE_VERSIONS/double(2*VERSIONS_PER_SECOND)); // Ensure that the proxy commits 2 times every MAX_READ_TRANSACTION_LIFE_VERSIONS, otherwise the master will not give out versions fast enough
	init( MAX_VERSION_RATE_MODIFIER,                             0.1 );
	init( MAX_VERSION_RATE_OFFSET,               VERSIONS_PER_SECOND ); // If the calculated version is more than this amount away from the expected version, it will be clamped to this value. This prevents huge version jumps.
	init( ENABLE_VERSION_VECTOR_HA_OPTIMIZATION,               false );

	// TLogs
	init( TLOG_TIMEOUT,                                          0.4 ); //cannot buggify because of availability
	init( TLOG_SLOW_REJOIN_WARN_TIMEOUT_SECS,                     60 ); if( randomize && BUGGIFY ) TLOG_SLOW_REJOIN_WARN_TIMEOUT_SECS = deterministicRandom()->randomInt(5,10);
	init( RECOVERY_TLOG_SMART_QUORUM_DELAY,                     0.25 ); if( randomize && BUGGIFY ) RECOVERY_TLOG_SMART_QUORUM_DELAY = 0.0; // smaller might be better for bug amplification
	init( TLOG_STORAGE_MIN_UPDATE_INTERVAL,                      0.5 );
	init( BUGGIFY_TLOG_STORAGE_MIN_UPDATE_INTERVAL,               30 );
	init( DESIRED_TOTAL_BYTES,                                150000 ); if( randomize && BUGGIFY ) DESIRED_TOTAL_BYTES = 10000;
	init( DESIRED_UPDATE_BYTES,                2*DESIRED_TOTAL_BYTES );
	init( UPDATE_DELAY,                                        0.001 );
	init( MAXIMUM_PEEK_BYTES,                                   10e6 );
	init( APPLY_MUTATION_BYTES,                                  1e6 );
	init( RECOVERY_DATA_BYTE_LIMIT,                           100000 );
	init( BUGGIFY_RECOVERY_DATA_LIMIT,                          1000 );
	init( LONG_TLOG_COMMIT_TIME,                                0.25 ); //cannot buggify because of recovery time
	init( LARGE_TLOG_COMMIT_BYTES,                             4<<20 );
	init( BUGGIFY_RECOVER_MEMORY_LIMIT,                          1e6 );
	init( BUGGIFY_WORKER_REMOVED_MAX_LAG,                         30 );
	init( UPDATE_STORAGE_BYTE_LIMIT,                             1e6 );
	init( TLOG_PEEK_DELAY,                                    0.0005 );
	init( LEGACY_TLOG_UPGRADE_ENTRIES_PER_VERSION,               100 );
	init( VERSION_MESSAGES_OVERHEAD_FACTOR_1024THS,             1072 ); // Based on a naive interpretation of the gcc version of std::deque, we would expect this to be 16 bytes overhead per 512 bytes data. In practice, it seems to be 24 bytes overhead per 512.
	init( VERSION_MESSAGES_ENTRY_BYTES_WITH_OVERHEAD, std::ceil(16.0 * VERSION_MESSAGES_OVERHEAD_FACTOR_1024THS / 1024) );
	init( LOG_SYSTEM_PUSHED_DATA_BLOCK_SIZE,                     1e5 );
	init( MAX_MESSAGE_SIZE,            std::max<int>(LOG_SYSTEM_PUSHED_DATA_BLOCK_SIZE, 1e5 + 2e4 + 1) + 8 ); // VALUE_SIZE_LIMIT + SYSTEM_KEY_SIZE_LIMIT + 9 bytes (4 bytes for length, 4 bytes for sequence number, and 1 byte for mutation type)
	init( TLOG_MESSAGE_BLOCK_BYTES,                             10e6 );
	init( TLOG_MESSAGE_BLOCK_OVERHEAD_FACTOR,      double(TLOG_MESSAGE_BLOCK_BYTES) / (TLOG_MESSAGE_BLOCK_BYTES - MAX_MESSAGE_SIZE) ); //1.0121466709838096006362758832473
	init( PEEK_TRACKER_EXPIRATION_TIME,                          600 ); if( randomize && BUGGIFY ) PEEK_TRACKER_EXPIRATION_TIME = deterministicRandom()->coinflip() ? 0.1 : 120;
	init( PEEK_USING_STREAMING,                                false ); if( randomize && isSimulated && BUGGIFY ) PEEK_USING_STREAMING = true;
	init( PARALLEL_GET_MORE_REQUESTS,                             32 ); if( randomize && BUGGIFY ) PARALLEL_GET_MORE_REQUESTS = 2;
	init( MULTI_CURSOR_PRE_FETCH_LIMIT,                           10 );
	init( MAX_QUEUE_COMMIT_BYTES,                               15e6 ); if( randomize && BUGGIFY ) MAX_QUEUE_COMMIT_BYTES = 5000;
	init( DESIRED_OUTSTANDING_MESSAGES,                         5000 ); if( randomize && BUGGIFY ) DESIRED_OUTSTANDING_MESSAGES = deterministicRandom()->randomInt(0,100);
	init( DESIRED_GET_MORE_DELAY,                              0.005 );
	init( CONCURRENT_LOG_ROUTER_READS,                             5 ); if( randomize && BUGGIFY ) CONCURRENT_LOG_ROUTER_READS = 1;
	init( LOG_ROUTER_PEEK_FROM_SATELLITES_PREFERRED,               1 ); if( randomize && BUGGIFY ) LOG_ROUTER_PEEK_FROM_SATELLITES_PREFERRED = 0;
	init( DISK_QUEUE_ADAPTER_MIN_SWITCH_TIME,                    1.0 );
	init( DISK_QUEUE_ADAPTER_MAX_SWITCH_TIME,                    5.0 );
	init( TLOG_SPILL_REFERENCE_MAX_PEEK_MEMORY_BYTES,            2e9 ); if ( randomize && BUGGIFY ) TLOG_SPILL_REFERENCE_MAX_PEEK_MEMORY_BYTES = 2e6;
	init( TLOG_SPILL_REFERENCE_MAX_BATCHES_PER_PEEK,           100 ); if ( randomize && BUGGIFY ) TLOG_SPILL_REFERENCE_MAX_BATCHES_PER_PEEK = 1;
	init( TLOG_SPILL_REFERENCE_MAX_BYTES_PER_BATCH,           16<<10 ); if ( randomize && BUGGIFY ) TLOG_SPILL_REFERENCE_MAX_BYTES_PER_BATCH = 500;
	init( DISK_QUEUE_FILE_EXTENSION_BYTES,                    10<<20 ); // BUGGIFYd per file within the DiskQueue
	init( DISK_QUEUE_FILE_SHRINK_BYTES,                      100<<20 ); // BUGGIFYd per file within the DiskQueue
	init( DISK_QUEUE_MAX_TRUNCATE_BYTES,                     2LL<<30 ); if ( randomize && BUGGIFY ) DISK_QUEUE_MAX_TRUNCATE_BYTES = 0;
	init( TLOG_DEGRADED_DURATION,                                5.0 );
	init( MAX_CACHE_VERSIONS,                                   10e6 );
	init( TLOG_IGNORE_POP_AUTO_ENABLE_DELAY,                   300.0 );
	init( TXS_POPPED_MAX_DELAY,                                  1.0 ); if ( randomize && BUGGIFY ) TXS_POPPED_MAX_DELAY = deterministicRandom()->random01();
	init( TLOG_MAX_CREATE_DURATION,                             10.0 );
	init( PEEK_LOGGING_AMOUNT,                                     5 );
	init( PEEK_LOGGING_DELAY,                                    5.0 );
	init( PEEK_RESET_INTERVAL,                                 300.0 ); if ( randomize && BUGGIFY ) PEEK_RESET_INTERVAL = 20.0;
	init( PEEK_MAX_LATENCY,                                      0.5 ); if ( randomize && BUGGIFY ) PEEK_MAX_LATENCY = 0.0;
	init( PEEK_COUNT_SMALL_MESSAGES,                           false ); if ( randomize && BUGGIFY ) PEEK_COUNT_SMALL_MESSAGES = true;
	init( PEEK_STATS_INTERVAL,                                  10.0 );
	init( PEEK_STATS_SLOW_AMOUNT,                                  2 );
	init( PEEK_STATS_SLOW_RATIO,                                 0.5 );
	// Buggified value must be larger than the amount of simulated time taken by snapshots, to prevent repeatedly failing
	// snapshots due to closed commit proxy connections
	init( PUSH_RESET_INTERVAL,                                 300.0 ); if ( randomize && BUGGIFY ) PUSH_RESET_INTERVAL = 40.0;
	init( PUSH_MAX_LATENCY,                                      0.5 ); if ( randomize && BUGGIFY ) PUSH_MAX_LATENCY = 0.0;
	init( PUSH_STATS_INTERVAL,                                  10.0 );
	init( PUSH_STATS_SLOW_AMOUNT,                                  2 );
	init( PUSH_STATS_SLOW_RATIO,                                 0.5 );
	init( TLOG_POP_BATCH_SIZE,                                  1000 ); if ( randomize && BUGGIFY ) TLOG_POP_BATCH_SIZE = 10;
	init( TLOG_POPPED_VER_LAG_THRESHOLD_FOR_TLOGPOP_TRACE,     250e6 );
	init( BLOCKING_PEEK_TIMEOUT,                                 0.4 );
	init( ENABLE_DETAILED_TLOG_POP_TRACE,                      false ); if ( randomize && BUGGIFY ) ENABLE_DETAILED_TLOG_POP_TRACE = true;
	init( PEEK_BATCHING_EMPTY_MSG,                             false ); if ( randomize && BUGGIFY ) PEEK_BATCHING_EMPTY_MSG = true;
	init( PEEK_BATCHING_EMPTY_MSG_INTERVAL,                    0.001 ); if ( randomize && BUGGIFY ) PEEK_BATCHING_EMPTY_MSG_INTERVAL = 0.01;

	// disk snapshot max timeout, to be put in TLog, storage and coordinator nodes
	init( MAX_FORKED_PROCESS_OUTPUT,                            1024 );
	init( SNAP_CREATE_MAX_TIMEOUT,        isSimulated ? 70.0 : 300.0 );
	init( SNAP_MINIMUM_TIME_GAP,                                 5.0 );
	init( SNAP_NETWORK_FAILURE_RETRY_LIMIT,                       10 );
	init( MAX_STORAGE_SNAPSHOT_FAULT_TOLERANCE,                    1 );
	init( MAX_COORDINATOR_SNAPSHOT_FAULT_TOLERANCE,                1 );
	init( SNAPSHOT_ALL_STATEFUL_PROCESSES,                     false ); if ( randomize && BUGGIFY ) SNAPSHOT_ALL_STATEFUL_PROCESSES = true;

	// Data distribution queue
	init( HEALTH_POLL_TIME,                                      1.0 );
	init( BEST_TEAM_STUCK_DELAY,                                 1.0 );
	init( DEST_OVERLOADED_DELAY,                                 0.2 );
	init( BG_REBALANCE_POLLING_INTERVAL,                        10.0 );
	init( BG_REBALANCE_SWITCH_CHECK_INTERVAL,                    5.0 ); if (randomize && BUGGIFY) BG_REBALANCE_SWITCH_CHECK_INTERVAL = 1.0;
	init( DD_QUEUE_LOGGING_INTERVAL,                             5.0 );
	init( RELOCATION_PARALLELISM_PER_SOURCE_SERVER,                2 ); if( randomize && BUGGIFY ) RELOCATION_PARALLELISM_PER_SOURCE_SERVER = 1;
	init( RELOCATION_PARALLELISM_PER_DEST_SERVER,                 10 ); if( randomize && BUGGIFY ) RELOCATION_PARALLELISM_PER_DEST_SERVER = 1; // Note: if this is smaller than FETCH_KEYS_PARALLELISM, this will artificially reduce performance. The current default of 10 is probably too high but is set conservatively for now.
	init( DD_QUEUE_MAX_KEY_SERVERS,                              100 ); if( randomize && BUGGIFY ) DD_QUEUE_MAX_KEY_SERVERS = 1;
	init( DD_REBALANCE_PARALLELISM,                               50 );
	init( DD_REBALANCE_RESET_AMOUNT,                              30 );
	init( BG_DD_MAX_WAIT,                                      120.0 );
	init( BG_DD_MIN_WAIT,                                        0.1 );
	init( BG_DD_INCREASE_RATE,                                  1.10 );
	init( BG_DD_DECREASE_RATE,                                  1.02 );
	init( BG_DD_SATURATION_DELAY,                                1.0 );
	init( INFLIGHT_PENALTY_HEALTHY,                              1.0 );
	init( INFLIGHT_PENALTY_UNHEALTHY,                          500.0 );
	init( INFLIGHT_PENALTY_ONE_LEFT,                          1000.0 );
	init( USE_OLD_NEEDED_SERVERS,                              false );

	init( PRIORITY_RECOVER_MOVE,                                 110 );
	init( PRIORITY_REBALANCE_UNDERUTILIZED_TEAM,                 120 );
	init( PRIORITY_REBALANCE_READ_UNDERUTIL_TEAM,                121 );
	init( PRIORITY_REBALANCE_OVERUTILIZED_TEAM,                  122 );
	init( PRIORITY_REBALANCE_READ_OVERUTIL_TEAM,                 123 );
	init( PRIORITY_PERPETUAL_STORAGE_WIGGLE,                     139 );
	init( PRIORITY_TEAM_HEALTHY,                                 140 );
	init( PRIORITY_TEAM_CONTAINS_UNDESIRED_SERVER,               150 );
	init( PRIORITY_TEAM_REDUNDANT,                               200 );
	init( PRIORITY_MERGE_SHARD,                                  340 );
	init( PRIORITY_POPULATE_REGION,                              600 );
	init( PRIORITY_TEAM_UNHEALTHY,                               700 );
	init( PRIORITY_TEAM_2_LEFT,                                  709 );
	init( PRIORITY_TEAM_1_LEFT,                                  800 );
	init( PRIORITY_TEAM_FAILED,                                  805 );
	init( PRIORITY_TEAM_0_LEFT,                                  809 );
	init( PRIORITY_SPLIT_SHARD,                                  950 ); if( randomize && BUGGIFY ) PRIORITY_SPLIT_SHARD = 350;

	// Data distribution
	init( SHARD_ENCODE_LOCATION_METADATA,                      false ); if( randomize && BUGGIFY )  SHARD_ENCODE_LOCATION_METADATA = true;
	init( READ_REBALANCE_CPU_THRESHOLD,                         15.0 );
	init( READ_REBALANCE_SRC_PARALLELISM,                         20 );
	init( READ_REBALANCE_SHARD_TOPK,  READ_REBALANCE_SRC_PARALLELISM * 2 );
	init( READ_REBALANCE_DIFF_FRAC,                               0.3);
	init( READ_REBALANCE_MAX_SHARD_FRAC,                          0.2); // FIXME: add buggify here when we have DD test, seems DD is pretty sensitive to this parameter
	init( RETRY_RELOCATESHARD_DELAY,                             0.1 );
	init( DATA_DISTRIBUTION_FAILURE_REACTION_TIME,              60.0 ); if( randomize && BUGGIFY ) DATA_DISTRIBUTION_FAILURE_REACTION_TIME = 1.0;
	bool buggifySmallShards = randomize && BUGGIFY;
	bool simulationMediumShards = !buggifySmallShards && isSimulated && randomize && !BUGGIFY; // prefer smaller shards in simulation
	// FIXME: increase this even more eventually
	init( MIN_SHARD_BYTES,                                  10000000 ); if( buggifySmallShards ) MIN_SHARD_BYTES = 40000; if (simulationMediumShards) MIN_SHARD_BYTES = 200000; //FIXME: data distribution tracker (specifically StorageMetrics) relies on this number being larger than the maximum size of a key value pair
	init( SHARD_BYTES_RATIO,                                       4 );
	init( SHARD_BYTES_PER_SQRT_BYTES,                             45 ); if( buggifySmallShards ) SHARD_BYTES_PER_SQRT_BYTES = 0;//Approximately 10000 bytes per shard
	init( MAX_SHARD_BYTES,                                 500000000 );
	init( KEY_SERVER_SHARD_BYTES,                          500000000 );
	init( SHARD_MAX_READ_DENSITY_RATIO,                           8.0); if (randomize && BUGGIFY) SHARD_MAX_READ_DENSITY_RATIO = 2.0;
	/*
		The bytesRead/byteSize radio. Will be declared as read hot when larger than this. 8.0 was chosen to avoid reporting table scan as read hot.
	*/
	init ( SHARD_READ_HOT_BANDWIDTH_MIN_PER_KSECONDS,      1666667 * 1000);
	/*
		The read bandwidth of a given shard needs to be larger than this value in order to be evaluated if it's read hot. The roughly 1.67MB per second is calculated as following:
			- Heuristic data suggests that each storage process can do max 500K read operations per second
			- Each read has a minimum cost of EMPTY_READ_PENALTY, which is 20 bytes
			- Thus that gives a minimum 10MB per second
			- But to be conservative, set that number to be 1/6 of 10MB, which is roughly 1,666,667 bytes per second
		Shard with a read bandwidth smaller than this value will never be too busy to handle the reads.
	*/
	init( SHARD_MAX_BYTES_READ_PER_KSEC_JITTER,     0.1 );
	bool buggifySmallBandwidthSplit = randomize && BUGGIFY;
	init( SHARD_MAX_BYTES_PER_KSEC,                 1LL*1000000*1000 ); if( buggifySmallBandwidthSplit ) SHARD_MAX_BYTES_PER_KSEC = 10LL*1000*1000;
	/* 1*1MB/sec * 1000sec/ksec
		Shards with more than this bandwidth will be split immediately.
		For a large shard (100MB), it will be split into multiple shards with sizes < SHARD_SPLIT_BYTES_PER_KSEC;
		all but one split shard will be moved; so splitting may cost ~100MB of work or about 10MB/sec over a 10 sec sampling window.
		If the sampling window is too much longer, the MVCC window will fill up while we wait.
		If SHARD_MAX_BYTES_PER_KSEC is too much lower, we could do a lot of data movement work in response to a small impulse of bandwidth.
		If SHARD_MAX_BYTES_PER_KSEC is too high relative to the I/O bandwidth of a given server, a workload can remain concentrated on a single
		team indefinitely, limiting performance.
		*/

	init( SHARD_MIN_BYTES_PER_KSEC,                100 * 1000 * 1000 ); if( buggifySmallBandwidthSplit ) SHARD_MIN_BYTES_PER_KSEC = 200*1*1000;
	/* 100*1KB/sec * 1000sec/ksec
		Shards with more than this bandwidth will not be merged.
		Obviously this needs to be significantly less than SHARD_MAX_BYTES_PER_KSEC, else we will repeatedly merge and split.
		It should probably be significantly less than SHARD_SPLIT_BYTES_PER_KSEC, else we will merge right after splitting.

		The number of extra shards in the database because of bandwidth splitting can't be more than about W/SHARD_MIN_BYTES_PER_KSEC, where
		W is the maximum bandwidth of the entire database in bytes/ksec.  For 250MB/sec write bandwidth, (250MB/sec)/(200KB/sec) = 1250 extra
		shards.

		The bandwidth sample maintained by the storage server needs to be accurate enough to reliably measure this minimum bandwidth.  See
		BANDWIDTH_UNITS_PER_SAMPLE.  If this number is too low, the storage server needs to spend more memory and time on sampling.
		*/

	init( SHARD_SPLIT_BYTES_PER_KSEC,              250 * 1000 * 1000 ); if( buggifySmallBandwidthSplit ) SHARD_SPLIT_BYTES_PER_KSEC = 50 * 1000 * 1000;
	/* 250*1KB/sec * 1000sec/ksec
		When splitting a shard, it is split into pieces with less than this bandwidth.
		Obviously this should be less than half of SHARD_MAX_BYTES_PER_KSEC.

		Smaller values mean that high bandwidth shards are split into more pieces, more quickly utilizing large numbers of servers to handle the
		bandwidth.

		Too many pieces (too small a value) may stress data movement mechanisms (see e.g. RELOCATION_PARALLELISM_PER_SOURCE_SERVER).

		If this value is too small relative to SHARD_MIN_BYTES_PER_KSEC immediate merging work will be generated.
		*/

	init( STORAGE_METRIC_TIMEOUT,         isSimulated ? 60.0 : 600.0 ); if( randomize && BUGGIFY ) STORAGE_METRIC_TIMEOUT = deterministicRandom()->coinflip() ? 10.0 : 30.0;
	init( METRIC_DELAY,                                          0.1 ); if( randomize && BUGGIFY ) METRIC_DELAY = 1.0;
	init( ALL_DATA_REMOVED_DELAY,                                1.0 );
	init( INITIAL_FAILURE_REACTION_DELAY,                       30.0 ); if( randomize && BUGGIFY ) INITIAL_FAILURE_REACTION_DELAY = 0.0;
	init( CHECK_TEAM_DELAY,                                     30.0 );
	init( PERPETUAL_WIGGLE_DELAY,                               50.0 );
	init( PERPETUAL_WIGGLE_DISABLE_REMOVER,                     true );
	init( LOG_ON_COMPLETION_DELAY,         DD_QUEUE_LOGGING_INTERVAL );
	init( BEST_TEAM_MAX_TEAM_TRIES,                               10 );
	init( BEST_TEAM_OPTION_COUNT,                                  4 );
	init( BEST_OF_AMT,                                             4 );
	init( SERVER_LIST_DELAY,                                     1.0 );
	init( RECRUITMENT_IDLE_DELAY,                                1.0 );
	init( STORAGE_RECRUITMENT_DELAY,                            10.0 );
	init( BLOB_WORKER_RECRUITMENT_DELAY,                        10.0 );
	init( TSS_HACK_IDENTITY_MAPPING,                           false ); // THIS SHOULD NEVER BE SET IN PROD. Only for performance testing
	init( TSS_RECRUITMENT_TIMEOUT,       3*STORAGE_RECRUITMENT_DELAY ); if (randomize && BUGGIFY ) TSS_RECRUITMENT_TIMEOUT = 1.0; // Super low timeout should cause tss recruitments to fail
	init( TSS_DD_CHECK_INTERVAL,                                60.0 ); if (randomize && BUGGIFY ) TSS_DD_CHECK_INTERVAL = 1.0;    // May kill all TSS quickly
	init( DATA_DISTRIBUTION_LOGGING_INTERVAL,                    5.0 );
	init( DD_ENABLED_CHECK_DELAY,                                1.0 );
	init( DD_STALL_CHECK_DELAY,                                  0.4 ); //Must be larger than 2*MAX_BUGGIFIED_DELAY
	init( DD_LOW_BANDWIDTH_DELAY,         isSimulated ? 15.0 : 240.0 ); if( randomize && BUGGIFY ) DD_LOW_BANDWIDTH_DELAY = 0; //Because of delayJitter, this should be less than 0.9 * DD_MERGE_COALESCE_DELAY
	init( DD_MERGE_COALESCE_DELAY,       isSimulated ?  30.0 : 300.0 ); if( randomize && BUGGIFY ) DD_MERGE_COALESCE_DELAY = 0.001;
	init( STORAGE_METRICS_POLLING_DELAY,                         2.0 ); if( randomize && BUGGIFY ) STORAGE_METRICS_POLLING_DELAY = 15.0;
	init( STORAGE_METRICS_RANDOM_DELAY,                          0.2 );
	init( AVAILABLE_SPACE_RATIO_CUTOFF,                         0.05 );
	init( DESIRED_TEAMS_PER_SERVER,                                5 ); if( randomize && BUGGIFY ) DESIRED_TEAMS_PER_SERVER = deterministicRandom()->randomInt(1, 10);
	init( MAX_TEAMS_PER_SERVER,           5*DESIRED_TEAMS_PER_SERVER );
	init( DD_SHARD_SIZE_GRANULARITY,                         5000000 );
	init( DD_SHARD_SIZE_GRANULARITY_SIM,                      500000 ); if( randomize && BUGGIFY ) DD_SHARD_SIZE_GRANULARITY_SIM = 0;
	init( DD_MOVE_KEYS_PARALLELISM,                               15 ); if( randomize && BUGGIFY ) DD_MOVE_KEYS_PARALLELISM = 1;
	init( DD_FETCH_SOURCE_PARALLELISM,                          1000 ); if( randomize && BUGGIFY ) DD_FETCH_SOURCE_PARALLELISM = 1;
	init( DD_MERGE_LIMIT,                                       2000 ); if( randomize && BUGGIFY ) DD_MERGE_LIMIT = 2;
	init( DD_SHARD_METRICS_TIMEOUT,                             60.0 ); if( randomize && BUGGIFY ) DD_SHARD_METRICS_TIMEOUT = 0.1;
	init( DD_LOCATION_CACHE_SIZE,                            2000000 ); if( randomize && BUGGIFY ) DD_LOCATION_CACHE_SIZE = 3;
	init( MOVEKEYS_LOCK_POLLING_DELAY,                           5.0 );
	init( DEBOUNCE_RECRUITING_DELAY,                             5.0 );
	init( DD_FAILURE_TIME,                                       1.0 ); if( randomize && BUGGIFY ) DD_FAILURE_TIME = 10.0;
	init( DD_ZERO_HEALTHY_TEAM_DELAY,                            1.0 );
	init( REMOTE_KV_STORE,                                     false );
	init( REMOTE_KV_STORE_INIT_DELAY,                            0.1 );
	init( REMOTE_KV_STORE_MAX_INIT_DURATION,                    10.0 );
	init( REBALANCE_MAX_RETRIES,                                 100 );
	init( DD_OVERLAP_PENALTY,                                  10000 );
	init( DD_EXCLUDE_MIN_REPLICAS,                                 1 );
	init( DD_VALIDATE_LOCALITY,                                 true ); if( randomize && BUGGIFY ) DD_VALIDATE_LOCALITY = false;
	init( DD_CHECK_INVALID_LOCALITY_DELAY,                       60  ); if( randomize && BUGGIFY ) DD_CHECK_INVALID_LOCALITY_DELAY = 1 + deterministicRandom()->random01() * 600;
	init( DD_ENABLE_VERBOSE_TRACING,                           false ); if( randomize && BUGGIFY ) DD_ENABLE_VERBOSE_TRACING = true;
	init( DD_SS_FAILURE_VERSIONLAG,                        250000000 );
	init( DD_SS_ALLOWED_VERSIONLAG,                        200000000 ); if( randomize && BUGGIFY ) { DD_SS_FAILURE_VERSIONLAG = deterministicRandom()->randomInt(15000000, 500000000); DD_SS_ALLOWED_VERSIONLAG = 0.75 * DD_SS_FAILURE_VERSIONLAG; }
	init( DD_SS_STUCK_TIME_LIMIT,                              300.0 ); if( randomize && BUGGIFY ) { DD_SS_STUCK_TIME_LIMIT = 200.0 + deterministicRandom()->random01() * 100.0; }
	init( DD_TEAMS_INFO_PRINT_INTERVAL,                           60 ); if( randomize && BUGGIFY ) DD_TEAMS_INFO_PRINT_INTERVAL = 10;
	init( DD_TEAMS_INFO_PRINT_YIELD_COUNT,                       100 ); if( randomize && BUGGIFY ) DD_TEAMS_INFO_PRINT_YIELD_COUNT = deterministicRandom()->random01() * 1000 + 1;
	init( DD_TEAM_ZERO_SERVER_LEFT_LOG_DELAY,                    120 ); if( randomize && BUGGIFY ) DD_TEAM_ZERO_SERVER_LEFT_LOG_DELAY = 5;
	init( DD_STORAGE_WIGGLE_PAUSE_THRESHOLD,                      10 ); if( randomize && BUGGIFY ) DD_STORAGE_WIGGLE_PAUSE_THRESHOLD = 1000;
	init( DD_STORAGE_WIGGLE_STUCK_THRESHOLD,                      20 );
	init( DD_TENANT_AWARENESS_ENABLED,                         false );
	init( TENANT_CACHE_LIST_REFRESH_INTERVAL,                    2.0 );

	// TeamRemover
	init( TR_FLAG_DISABLE_MACHINE_TEAM_REMOVER,                false ); if( randomize && BUGGIFY ) TR_FLAG_DISABLE_MACHINE_TEAM_REMOVER = deterministicRandom()->random01() < 0.1 ? true : false; // false by default. disable the consistency check when it's true
	init( TR_REMOVE_MACHINE_TEAM_DELAY,                         60.0 ); if( randomize && BUGGIFY ) TR_REMOVE_MACHINE_TEAM_DELAY =  deterministicRandom()->random01() * 60.0;
	init( TR_FLAG_REMOVE_MT_WITH_MOST_TEAMS,                    true ); if( randomize && BUGGIFY ) TR_FLAG_REMOVE_MT_WITH_MOST_TEAMS = deterministicRandom()->random01() < 0.1 ? true : false;
	init( TR_FLAG_DISABLE_SERVER_TEAM_REMOVER,                 false ); if( randomize && BUGGIFY ) TR_FLAG_DISABLE_SERVER_TEAM_REMOVER = deterministicRandom()->random01() < 0.1 ? true : false; // false by default. disable the consistency check when it's true
	init( TR_REMOVE_SERVER_TEAM_DELAY,                          60.0 ); if( randomize && BUGGIFY ) TR_REMOVE_SERVER_TEAM_DELAY =  deterministicRandom()->random01() * 60.0;
	init( TR_REMOVE_SERVER_TEAM_EXTRA_DELAY,                     5.0 ); if( randomize && BUGGIFY ) TR_REMOVE_SERVER_TEAM_EXTRA_DELAY =  deterministicRandom()->random01() * 10.0;

	init( DD_REMOVE_STORE_ENGINE_DELAY,                         60.0 ); if( randomize && BUGGIFY ) DD_REMOVE_STORE_ENGINE_DELAY =  deterministicRandom()->random01() * 60.0;

	// KeyValueStore SQLITE
	init( CLEAR_BUFFER_SIZE,                                   20000 );
	init( READ_VALUE_TIME_ESTIMATE,                           .00005 );
	init( READ_RANGE_TIME_ESTIMATE,                           .00005 );
	init( SET_TIME_ESTIMATE,                                  .00005 );
	init( CLEAR_TIME_ESTIMATE,                                .00005 );
	init( COMMIT_TIME_ESTIMATE,                                 .005 );
	init( CHECK_FREE_PAGE_AMOUNT,                                100 ); if( randomize && BUGGIFY ) CHECK_FREE_PAGE_AMOUNT = 5;
	init( SOFT_HEAP_LIMIT,                                     300e6 );

	init( SQLITE_PAGE_SCAN_ERROR_LIMIT,                        10000 );
	init( SQLITE_BTREE_PAGE_USABLE,                          4096 - 8);  // pageSize - reserveSize for page checksum
	init( SQLITE_CHUNK_SIZE_PAGES,                             25600 );  // 100MB
	init( SQLITE_CHUNK_SIZE_PAGES_SIM,                          1024 );  // 4MB
	init( SQLITE_READER_THREADS,                                  64 );  // number of read threads
	init( SQLITE_WRITE_WINDOW_SECONDS,                            -1 );
	init( SQLITE_CURSOR_MAX_LIFETIME_BYTES,                      1e6 ); if (buggifySmallShards || simulationMediumShards) SQLITE_CURSOR_MAX_LIFETIME_BYTES = MIN_SHARD_BYTES; if( randomize && BUGGIFY ) SQLITE_CURSOR_MAX_LIFETIME_BYTES = 0;
	init( SQLITE_WRITE_WINDOW_LIMIT,                              -1 );
	if( randomize && BUGGIFY ) {
		// Choose an window between .01 and 1.01 seconds.
		SQLITE_WRITE_WINDOW_SECONDS = 0.01 + deterministicRandom()->random01();
		// Choose random operations per second
		int opsPerSecond = deterministicRandom()->randomInt(1000, 5000);
		// Set window limit to opsPerSecond scaled down to window size
		SQLITE_WRITE_WINDOW_LIMIT = opsPerSecond * SQLITE_WRITE_WINDOW_SECONDS;
	}

	// Maximum and minimum cell payload bytes allowed on primary page as calculated in SQLite.
	// These formulas are copied from SQLite, using its hardcoded constants, so if you are
	// changing this you should also be changing SQLite.
	init( SQLITE_BTREE_CELL_MAX_LOCAL,  (SQLITE_BTREE_PAGE_USABLE - 12) * 64/255 - 23 );
	init( SQLITE_BTREE_CELL_MIN_LOCAL,  (SQLITE_BTREE_PAGE_USABLE - 12) * 32/255 - 23 );

	// Maximum FDB fragment key and value bytes that can fit in a primary btree page
	init( SQLITE_FRAGMENT_PRIMARY_PAGE_USABLE,
					SQLITE_BTREE_CELL_MAX_LOCAL
					 - 1 // vdbeRecord header length size
					 - 2 // max key length size
					 - 4 // max index length size
					 - 2 // max value fragment length size
	);

	// Maximum FDB fragment value bytes in an overflow page
	init( SQLITE_FRAGMENT_OVERFLOW_PAGE_USABLE,
					SQLITE_BTREE_PAGE_USABLE
					 - 4 // next pageNumber size
	);
	init( SQLITE_FRAGMENT_MIN_SAVINGS,                          0.20 );

	// KeyValueStoreSqlite spring cleaning
	init( SPRING_CLEANING_NO_ACTION_INTERVAL,                    1.0 ); if( randomize && BUGGIFY ) SPRING_CLEANING_NO_ACTION_INTERVAL = deterministicRandom()->coinflip() ? 0.1 : deterministicRandom()->random01() * 5;
	init( SPRING_CLEANING_LAZY_DELETE_INTERVAL,                  0.1 ); if( randomize && BUGGIFY ) SPRING_CLEANING_LAZY_DELETE_INTERVAL = deterministicRandom()->coinflip() ? 1.0 : deterministicRandom()->random01() * 5;
	init( SPRING_CLEANING_VACUUM_INTERVAL,                       1.0 ); if( randomize && BUGGIFY ) SPRING_CLEANING_VACUUM_INTERVAL = deterministicRandom()->coinflip() ? 0.1 : deterministicRandom()->random01() * 5;
	init( SPRING_CLEANING_LAZY_DELETE_TIME_ESTIMATE,            .010 ); if( randomize && BUGGIFY ) SPRING_CLEANING_LAZY_DELETE_TIME_ESTIMATE = deterministicRandom()->random01() * 5;
	init( SPRING_CLEANING_VACUUM_TIME_ESTIMATE,                 .010 ); if( randomize && BUGGIFY ) SPRING_CLEANING_VACUUM_TIME_ESTIMATE = deterministicRandom()->random01() * 5;
	init( SPRING_CLEANING_VACUUMS_PER_LAZY_DELETE_PAGE,          0.0 ); if( randomize && BUGGIFY ) SPRING_CLEANING_VACUUMS_PER_LAZY_DELETE_PAGE = deterministicRandom()->coinflip() ? 1e9 : deterministicRandom()->random01() * 5;
	init( SPRING_CLEANING_MIN_LAZY_DELETE_PAGES,                   0 ); if( randomize && BUGGIFY ) SPRING_CLEANING_MIN_LAZY_DELETE_PAGES = deterministicRandom()->randomInt(1, 100);
	init( SPRING_CLEANING_MAX_LAZY_DELETE_PAGES,                 1e9 ); if( randomize && BUGGIFY ) SPRING_CLEANING_MAX_LAZY_DELETE_PAGES = deterministicRandom()->coinflip() ? 0 : deterministicRandom()->randomInt(1, 1e4);
	init( SPRING_CLEANING_LAZY_DELETE_BATCH_SIZE,                100 ); if( randomize && BUGGIFY ) SPRING_CLEANING_LAZY_DELETE_BATCH_SIZE = deterministicRandom()->randomInt(1, 1000);
	init( SPRING_CLEANING_MIN_VACUUM_PAGES,                        1 ); if( randomize && BUGGIFY ) SPRING_CLEANING_MIN_VACUUM_PAGES = deterministicRandom()->randomInt(0, 100);
	init( SPRING_CLEANING_MAX_VACUUM_PAGES,                      1e9 ); if( randomize && BUGGIFY ) SPRING_CLEANING_MAX_VACUUM_PAGES = deterministicRandom()->coinflip() ? 0 : deterministicRandom()->randomInt(1, 1e4);

	// KeyValueStoreMemory
	init( REPLACE_CONTENTS_BYTES,                                1e5 );

	// KeyValueStoreRocksDB
	init( ROCKSDB_BACKGROUND_PARALLELISM,                          4 );
	init( ROCKSDB_READ_PARALLELISM,                                4 );
	// Use a smaller memtable in simulation to avoid OOMs.
	int64_t memtableBytes = isSimulated ? 32 * 1024 : 512 * 1024 * 1024;
	init( ROCKSDB_MEMTABLE_BYTES,                      memtableBytes );
	init( ROCKSDB_UNSAFE_AUTO_FSYNC,                           false );
	init( ROCKSDB_PERIODIC_COMPACTION_SECONDS,                     0 );
	init( ROCKSDB_PREFIX_LEN,                                      0 );
	init( ROCKSDB_BLOCK_CACHE_SIZE,                                0 );
	init( ROCKSDB_METRICS_DELAY,                                60.0 );
	init( ROCKSDB_READ_VALUE_TIMEOUT,                            5.0 );
	init( ROCKSDB_READ_VALUE_PREFIX_TIMEOUT,                     5.0 );
	init( ROCKSDB_READ_RANGE_TIMEOUT,                            5.0 );
	init( ROCKSDB_READ_QUEUE_WAIT,                               1.0 );
	init( ROCKSDB_READ_QUEUE_HARD_MAX,                          1000 );
	init( ROCKSDB_READ_QUEUE_SOFT_MAX,                           500 );
	init( ROCKSDB_FETCH_QUEUE_HARD_MAX,                          100 );
	init( ROCKSDB_FETCH_QUEUE_SOFT_MAX,                           50 );
	init( ROCKSDB_HISTOGRAMS_SAMPLE_RATE,                      0.001 ); if( randomize && BUGGIFY ) ROCKSDB_HISTOGRAMS_SAMPLE_RATE = 0;
	init( ROCKSDB_READ_RANGE_ITERATOR_REFRESH_TIME,             30.0 ); if( randomize && BUGGIFY ) ROCKSDB_READ_RANGE_ITERATOR_REFRESH_TIME = 0.1;
	init( ROCKSDB_READ_RANGE_REUSE_ITERATORS,                   true ); if( randomize && BUGGIFY ) ROCKSDB_READ_RANGE_REUSE_ITERATORS = deterministicRandom()->coinflip() ? true : false;
	// Set to 0 to disable rocksdb write rate limiting. Rate limiter unit: bytes per second.
	init( ROCKSDB_WRITE_RATE_LIMITER_BYTES_PER_SEC,                0 );
	// If true, enables dynamic adjustment of ROCKSDB_WRITE_RATE_LIMITER_BYTES according to the recent demand of background IO.
	init( ROCKSDB_WRITE_RATE_LIMITER_AUTO_TUNE,                 true );
	init( DEFAULT_FDB_ROCKSDB_COLUMN_FAMILY,                    "fdb");

	init( ROCKSDB_PERFCONTEXT_ENABLE,                          false ); if( randomize && BUGGIFY ) ROCKSDB_PERFCONTEXT_ENABLE = deterministicRandom()->coinflip() ? false : true;
	init( ROCKSDB_PERFCONTEXT_SAMPLE_RATE,                    0.0001 );
	init( ROCKSDB_MAX_SUBCOMPACTIONS,                              2 );
	init( ROCKSDB_SOFT_PENDING_COMPACT_BYTES_LIMIT,      64000000000 ); // 64GB, Rocksdb option, Writes will slow down.
	init( ROCKSDB_HARD_PENDING_COMPACT_BYTES_LIMIT,     100000000000 ); // 100GB, Rocksdb option, Writes will stall.
	init( ROCKSDB_CAN_COMMIT_COMPACT_BYTES_LIMIT,        50000000000 ); // 50GB, Commit waits.
	// Can commit will delay ROCKSDB_CAN_COMMIT_DELAY_ON_OVERLOAD seconds for
	// ROCKSDB_CAN_COMMIT_DELAY_TIMES_ON_OVERLOAD times, if rocksdb overloaded.
	// Set ROCKSDB_CAN_COMMIT_DELAY_TIMES_ON_OVERLOAD to 0, to disable
	init( ROCKSDB_CAN_COMMIT_DELAY_ON_OVERLOAD,                    1 );
	init( ROCKSDB_CAN_COMMIT_DELAY_TIMES_ON_OVERLOAD,              5 );
	init( ROCKSDB_COMPACTION_READAHEAD_SIZE,                   32768 ); // 32 KB, performs bigger reads when doing compaction.
	init( ROCKSDB_BLOCK_SIZE,                                  32768 ); // 32 KB, size of the block in rocksdb cache.
 	init( ENABLE_SHARDED_ROCKSDB,                              false );

	// Leader election
	bool longLeaderElection = randomize && BUGGIFY;
	init( MAX_NOTIFICATIONS,                                  100000 );
	init( MIN_NOTIFICATIONS,                                     100 );
	init( NOTIFICATION_FULL_CLEAR_TIME,                      10000.0 );
	init( CANDIDATE_MIN_DELAY,                                  0.05 );
	init( CANDIDATE_MAX_DELAY,                                   1.0 );
	init( CANDIDATE_GROWTH_RATE,                                 1.2 );
	init( POLLING_FREQUENCY,                                     2.0 ); if( longLeaderElection ) POLLING_FREQUENCY = 8.0;
	init( HEARTBEAT_FREQUENCY,                                   0.5 ); if( longLeaderElection ) HEARTBEAT_FREQUENCY = 1.0;

	// Commit CommitProxy and GRV CommitProxy
	init( START_TRANSACTION_BATCH_INTERVAL_MIN,                 1e-6 );
	init( START_TRANSACTION_BATCH_INTERVAL_MAX,                0.010 );
	init( START_TRANSACTION_BATCH_INTERVAL_LATENCY_FRACTION,     0.5 );
	init( START_TRANSACTION_BATCH_INTERVAL_SMOOTHER_ALPHA,       0.1 );
	init( START_TRANSACTION_BATCH_QUEUE_CHECK_INTERVAL,        0.001 );
	init( START_TRANSACTION_MAX_TRANSACTIONS_TO_START,        100000 );
	init( START_TRANSACTION_MAX_REQUESTS_TO_START,             10000 );
	init( START_TRANSACTION_RATE_WINDOW,                         2.0 );
	init( START_TRANSACTION_MAX_EMPTY_QUEUE_BUDGET,             10.0 );
	init( START_TRANSACTION_MAX_QUEUE_SIZE,                      1e6 );
	init( KEY_LOCATION_MAX_QUEUE_SIZE,                           1e6 );
	init( COMMIT_PROXY_LIVENESS_TIMEOUT,                        20.0 );

	init( COMMIT_TRANSACTION_BATCH_INTERVAL_FROM_IDLE,         0.0005 ); if( randomize && BUGGIFY ) COMMIT_TRANSACTION_BATCH_INTERVAL_FROM_IDLE = 0.005;
	init( COMMIT_TRANSACTION_BATCH_INTERVAL_MIN,                0.001 ); if( randomize && BUGGIFY ) COMMIT_TRANSACTION_BATCH_INTERVAL_MIN = 0.1;
	init( COMMIT_TRANSACTION_BATCH_INTERVAL_MAX,                0.020 );
	init( COMMIT_TRANSACTION_BATCH_INTERVAL_LATENCY_FRACTION,     0.1 );
	init( COMMIT_TRANSACTION_BATCH_INTERVAL_SMOOTHER_ALPHA,       0.1 );
	init( COMMIT_TRANSACTION_BATCH_COUNT_MAX,                   32768 ); if( randomize && BUGGIFY ) COMMIT_TRANSACTION_BATCH_COUNT_MAX = 1000; // Do NOT increase this number beyond 32768, as CommitIds only budget 2 bytes for storing transaction id within each batch
	init( COMMIT_BATCHES_MEM_BYTES_HARD_LIMIT,              8LL << 30 ); if (randomize && BUGGIFY) COMMIT_BATCHES_MEM_BYTES_HARD_LIMIT = deterministicRandom()->randomInt64(100LL << 20,  8LL << 30);
	init( COMMIT_BATCHES_MEM_FRACTION_OF_TOTAL,                   0.5 );
	init( COMMIT_BATCHES_MEM_TO_TOTAL_MEM_SCALE_FACTOR,           5.0 );

	// these settings disable batch bytes scaling.  Try COMMIT_TRANSACTION_BATCH_BYTES_MAX=1e6, COMMIT_TRANSACTION_BATCH_BYTES_SCALE_BASE=50000, COMMIT_TRANSACTION_BATCH_BYTES_SCALE_POWER=0.5?
	init( COMMIT_TRANSACTION_BATCH_BYTES_MIN,                  100000 );
	init( COMMIT_TRANSACTION_BATCH_BYTES_MAX,                  100000 ); if( randomize && BUGGIFY ) { COMMIT_TRANSACTION_BATCH_BYTES_MIN = COMMIT_TRANSACTION_BATCH_BYTES_MAX = 1000000; }
	init( COMMIT_TRANSACTION_BATCH_BYTES_SCALE_BASE,           100000 );
	init( COMMIT_TRANSACTION_BATCH_BYTES_SCALE_POWER,             0.0 );

	init( RESOLVER_COALESCE_TIME,                                1.0 );
	init( BUGGIFIED_ROW_LIMIT,                  APPLY_MUTATION_BYTES ); if( randomize && BUGGIFY ) BUGGIFIED_ROW_LIMIT = deterministicRandom()->randomInt(3, 30);
	init( PROXY_SPIN_DELAY,                                     0.01 );
	init( UPDATE_REMOTE_LOG_VERSION_INTERVAL,                    2.0 );
	init( MAX_TXS_POP_VERSION_HISTORY,                           1e5 );
	init( MIN_CONFIRM_INTERVAL,                                 0.05 );

	bool shortRecoveryDuration = randomize && BUGGIFY;
	init( ENFORCED_MIN_RECOVERY_DURATION,                       0.085 ); if( shortRecoveryDuration ) ENFORCED_MIN_RECOVERY_DURATION = 0.01;
	init( REQUIRED_MIN_RECOVERY_DURATION,                       0.080 ); if( shortRecoveryDuration ) REQUIRED_MIN_RECOVERY_DURATION = 0.01;
	init( ALWAYS_CAUSAL_READ_RISKY,                             false );
	init( MAX_COMMIT_UPDATES,                                    2000 ); if( randomize && BUGGIFY ) MAX_COMMIT_UPDATES = 1;
	init( MAX_PROXY_COMPUTE,                                      2.0 );
	init( MAX_COMPUTE_PER_OPERATION,                              0.1 );
	init( MAX_COMPUTE_DURATION_LOG_CUTOFF,                       0.05 );
	init( PROXY_COMPUTE_BUCKETS,                                20000 );
	init( PROXY_COMPUTE_GROWTH_RATE,                             0.01 );
	init( TXN_STATE_SEND_AMOUNT,                                    4 );
	init( REPORT_TRANSACTION_COST_ESTIMATION_DELAY,               0.1 );
	init( PROXY_REJECT_BATCH_QUEUED_TOO_LONG,                    true );

        bool buggfyUseResolverPrivateMutations = randomize && BUGGIFY && !ENABLE_VERSION_VECTOR_TLOG_UNICAST;
	init( PROXY_USE_RESOLVER_PRIVATE_MUTATIONS,                 false ); if( buggfyUseResolverPrivateMutations ) PROXY_USE_RESOLVER_PRIVATE_MUTATIONS = deterministicRandom()->coinflip();

	init( RESET_MASTER_BATCHES,                                   200 );
	init( RESET_RESOLVER_BATCHES,                                 200 );
	init( RESET_MASTER_DELAY,                                   300.0 );
	init( RESET_RESOLVER_DELAY,                                 300.0 );

	init( GLOBAL_CONFIG_MIGRATE_TIMEOUT,                          5.0 );
	init( GLOBAL_CONFIG_REFRESH_INTERVAL,                         1.0 ); if ( randomize && BUGGIFY ) GLOBAL_CONFIG_REFRESH_INTERVAL = 0.1;
	init( GLOBAL_CONFIG_REFRESH_TIMEOUT,                         10.0 ); if ( randomize && BUGGIFY ) GLOBAL_CONFIG_REFRESH_TIMEOUT = 1.0;

	// Master Server
	// masterCommitter() in the master server will allow lower priority tasks (e.g. DataDistibution)
	//  by delay()ing for this amount of time between accepted batches of TransactionRequests.
	bool fastBalancing = randomize && BUGGIFY;
	init( COMMIT_SLEEP_TIME,								  0.0001 ); if( randomize && BUGGIFY ) COMMIT_SLEEP_TIME = 0;
	init( KEY_BYTES_PER_SAMPLE,                                  2e4 ); if( fastBalancing ) KEY_BYTES_PER_SAMPLE = 1e3;
	init( MIN_BALANCE_TIME,                                      0.2 );
	init( MIN_BALANCE_DIFFERENCE,                                1e6 ); if( fastBalancing ) MIN_BALANCE_DIFFERENCE = 1e4;
	init( SECONDS_BEFORE_NO_FAILURE_DELAY,                  8 * 3600 );
	init( MAX_TXS_SEND_MEMORY,                                   1e7 ); if( randomize && BUGGIFY ) MAX_TXS_SEND_MEMORY = 1e5;
	init( MAX_RECOVERY_VERSIONS,           200 * VERSIONS_PER_SECOND );
	init( MAX_RECOVERY_TIME,                                    20.0 ); if( randomize && BUGGIFY ) MAX_RECOVERY_TIME = 1.0;
	init( PROVISIONAL_START_DELAY,                               1.0 );
	init( PROVISIONAL_MAX_DELAY,                                60.0 );
	init( PROVISIONAL_DELAY_GROWTH,                              1.5 );
	init( SECONDS_BEFORE_RECRUIT_BACKUP_WORKER,                  4.0 ); if( randomize && BUGGIFY ) SECONDS_BEFORE_RECRUIT_BACKUP_WORKER = deterministicRandom()->random01() * 8;
	init( CC_INTERFACE_TIMEOUT,                                 10.0 ); if( randomize && BUGGIFY ) CC_INTERFACE_TIMEOUT = 0.0;

	// Resolver
	init( SAMPLE_OFFSET_PER_KEY,                                 100 );
	init( SAMPLE_EXPIRATION_TIME,                                1.0 );
	init( SAMPLE_POLL_TIME,                                      0.1 );
	init( RESOLVER_STATE_MEMORY_LIMIT,                           1e6 );
	init( LAST_LIMITED_RATIO,                                    2.0 );

	// Backup Worker
	init( BACKUP_TIMEOUT,                                        0.4 );
	init( BACKUP_NOOP_POP_DELAY,                                 5.0 );
	init( BACKUP_FILE_BLOCK_BYTES,                       1024 * 1024 );
	init( BACKUP_LOCK_BYTES,                                     3e9 ); if(randomize && BUGGIFY) BACKUP_LOCK_BYTES = deterministicRandom()->randomInt(1024, 4096) * 15 * 1024;
	init( BACKUP_UPLOAD_DELAY,                                  10.0 ); if(randomize && BUGGIFY) BACKUP_UPLOAD_DELAY = deterministicRandom()->random01() * 60;

	//Cluster Controller
	init( CLUSTER_CONTROLLER_LOGGING_DELAY,                      5.0 );
	init( MASTER_FAILURE_REACTION_TIME,                          0.4 ); if( randomize && BUGGIFY ) MASTER_FAILURE_REACTION_TIME = 10.0;
	init( MASTER_FAILURE_SLOPE_DURING_RECOVERY,                  0.1 );
	init( WORKER_COORDINATION_PING_DELAY,                         60 );
	init( SIM_SHUTDOWN_TIMEOUT,                                   10 );
	init( SHUTDOWN_TIMEOUT,                                      600 ); if( randomize && BUGGIFY ) SHUTDOWN_TIMEOUT = 60.0;
	init( MASTER_SPIN_DELAY,                                     1.0 ); if( randomize && BUGGIFY ) MASTER_SPIN_DELAY = 10.0;
	init( CC_PRUNE_CLIENTS_INTERVAL,                            60.0 );
	init( CC_CHANGE_DELAY,                                       0.1 );
	init( CC_CLASS_DELAY,                                       0.01 );
	init( WAIT_FOR_GOOD_RECRUITMENT_DELAY,                       1.0 );
	init( WAIT_FOR_GOOD_REMOTE_RECRUITMENT_DELAY,                5.0 );
	init( ATTEMPT_RECRUITMENT_DELAY,                           0.035 );
	init( WAIT_FOR_DISTRIBUTOR_JOIN_DELAY,                       1.0 );
	init( WAIT_FOR_RATEKEEPER_JOIN_DELAY,                        1.0 );
	init( WAIT_FOR_BLOB_MANAGER_JOIN_DELAY,                      1.0 );
	init( WAIT_FOR_ENCRYPT_KEY_PROXY_JOIN_DELAY,                 1.0 );
	init( WORKER_FAILURE_TIME,                                   1.0 ); if( randomize && BUGGIFY ) WORKER_FAILURE_TIME = 10.0;
	init( CHECK_OUTSTANDING_INTERVAL,                            0.5 ); if( randomize && BUGGIFY ) CHECK_OUTSTANDING_INTERVAL = 0.001;
	init( VERSION_LAG_METRIC_INTERVAL,                           0.5 ); if( randomize && BUGGIFY ) VERSION_LAG_METRIC_INTERVAL = 10.0;
	init( MAX_VERSION_DIFFERENCE,           20 * VERSIONS_PER_SECOND );
	init( INITIAL_UPDATE_CROSS_DC_INFO_DELAY,                    300 );
	init( CHECK_REMOTE_HEALTH_INTERVAL,                           60 );
	init( FORCE_RECOVERY_CHECK_DELAY,                            5.0 );
	init( RATEKEEPER_FAILURE_TIME,                               1.0 );
	init( BLOB_MANAGER_FAILURE_TIME,                             1.0 );
	init( REPLACE_INTERFACE_DELAY,                              60.0 );
	init( REPLACE_INTERFACE_CHECK_DELAY,                         5.0 );
	init( COORDINATOR_REGISTER_INTERVAL,                         5.0 );
	init( CLIENT_REGISTER_INTERVAL,                            600.0 );
	init( CC_ENABLE_WORKER_HEALTH_MONITOR,                     false );
	init( CC_WORKER_HEALTH_CHECKING_INTERVAL,                   60.0 );
	init( CC_DEGRADED_LINK_EXPIRATION_INTERVAL,                300.0 );
	init( CC_MIN_DEGRADATION_INTERVAL,                         120.0 );
	init( ENCRYPT_KEY_PROXY_FAILURE_TIME,                        0.1 );
	init( CC_DEGRADED_PEER_DEGREE_TO_EXCLUDE,                      3 );
	init( CC_MAX_EXCLUSION_DUE_TO_HEALTH,                          2 );
	init( CC_HEALTH_TRIGGER_RECOVERY,                          false );
	init( CC_TRACKING_HEALTH_RECOVERY_INTERVAL,               3600.0 );
	init( CC_MAX_HEALTH_RECOVERY_COUNT,                            5 );
	init( CC_HEALTH_TRIGGER_FAILOVER,                          false );
	init( CC_FAILOVER_DUE_TO_HEALTH_MIN_DEGRADATION,               5 );
	init( CC_FAILOVER_DUE_TO_HEALTH_MAX_DEGRADATION,              10 );
	init( CC_ENABLE_ENTIRE_SATELLITE_MONITORING,               false );
	init( CC_SATELLITE_DEGRADATION_MIN_COMPLAINER,                 3 );
	init( CC_SATELLITE_DEGRADATION_MIN_BAD_SERVER,                 3 );
	init( CC_THROTTLE_SINGLETON_RERECRUIT_INTERVAL,              0.5 );

	init( INCOMPATIBLE_PEERS_LOGGING_INTERVAL,                   600 ); if( randomize && BUGGIFY ) INCOMPATIBLE_PEERS_LOGGING_INTERVAL = 60.0;
	init( EXPECTED_MASTER_FITNESS,            ProcessClass::UnsetFit );
	init( EXPECTED_TLOG_FITNESS,              ProcessClass::UnsetFit );
	init( EXPECTED_LOG_ROUTER_FITNESS,        ProcessClass::UnsetFit );
	init( EXPECTED_COMMIT_PROXY_FITNESS,      ProcessClass::UnsetFit );
	init( EXPECTED_GRV_PROXY_FITNESS,         ProcessClass::UnsetFit );
	init( EXPECTED_RESOLVER_FITNESS,          ProcessClass::UnsetFit );
	init( RECRUITMENT_TIMEOUT,                                   600 ); if( randomize && BUGGIFY ) RECRUITMENT_TIMEOUT = deterministicRandom()->coinflip() ? 60.0 : 1.0;

	init( POLICY_RATING_TESTS,                                   200 ); if( randomize && BUGGIFY ) POLICY_RATING_TESTS = 20;
	init( POLICY_GENERATIONS,                                    100 ); if( randomize && BUGGIFY ) POLICY_GENERATIONS = 10;
	init( DBINFO_SEND_AMOUNT,                                      5 );
	init( DBINFO_BATCH_DELAY,                                    0.1 );
	init( SINGLETON_RECRUIT_BME_DELAY,                          10.0 );

	//Move Keys
	init( SHARD_READY_DELAY,                                    0.25 );
	init( SERVER_READY_QUORUM_INTERVAL,                         std::min(1.0, std::min(MAX_READ_TRANSACTION_LIFE_VERSIONS, MAX_WRITE_TRANSACTION_LIFE_VERSIONS)/(5.0*VERSIONS_PER_SECOND)) );
	init( SERVER_READY_QUORUM_TIMEOUT,                          15.0 ); if( randomize && BUGGIFY ) SERVER_READY_QUORUM_TIMEOUT = 1.0;
	init( REMOVE_RETRY_DELAY,                                    1.0 );
	init( MOVE_KEYS_KRM_LIMIT,                                  2000 ); if( randomize && BUGGIFY ) MOVE_KEYS_KRM_LIMIT = 2;
	init( MOVE_KEYS_KRM_LIMIT_BYTES,                             1e5 ); if( randomize && BUGGIFY ) MOVE_KEYS_KRM_LIMIT_BYTES = 5e4; //This must be sufficiently larger than CLIENT_KNOBS->KEY_SIZE_LIMIT (fdbclient/Knobs.h) to ensure that at least two entries will be returned from an attempt to read a key range map
	init( MOVE_SHARD_KRM_ROW_LIMIT,                            20000 );
 	init( MOVE_SHARD_KRM_BYTE_LIMIT,                             1e6 );
	init( MAX_SKIP_TAGS,                                           1 ); //The TLogs require tags to be densely packed to be memory efficient, so be careful increasing this knob
	init( MAX_ADDED_SOURCES_MULTIPLIER,                          2.0 );

	//FdbServer
	bool longReboots = randomize && BUGGIFY;
	init( MIN_REBOOT_TIME,                                       4.0 ); if( longReboots ) MIN_REBOOT_TIME = 10.0;
	init( MAX_REBOOT_TIME,                                       5.0 ); if( longReboots ) MAX_REBOOT_TIME = 20.0;
	init( LOG_DIRECTORY,                                          ".");  // Will be set to the command line flag.
	init( CONN_FILE,                                               "");  // Will be set to the command line flag.
	init( SERVER_MEM_LIMIT,                                8LL << 30 );
	init( SYSTEM_MONITOR_FREQUENCY,                              5.0 );

	//Ratekeeper
	bool slowRatekeeper = randomize && BUGGIFY;
	init( SMOOTHING_AMOUNT,                                      1.0 ); if( slowRatekeeper ) SMOOTHING_AMOUNT = 5.0;
	init( SLOW_SMOOTHING_AMOUNT,                                10.0 ); if( slowRatekeeper ) SLOW_SMOOTHING_AMOUNT = 50.0;
	init( METRIC_UPDATE_RATE,                                     .1 ); if( slowRatekeeper ) METRIC_UPDATE_RATE = 0.5;
	init( DETAILED_METRIC_UPDATE_RATE,                           5.0 );
	init (RATEKEEPER_DEFAULT_LIMIT,                              1e6 ); if( randomize && BUGGIFY ) RATEKEEPER_DEFAULT_LIMIT = 0;
	init( RATEKEEPER_LIMIT_REASON_SAMPLE_RATE,                   0.1 );
	init( RATEKEEPER_PRINT_LIMIT_REASON,                       false ); if( randomize && BUGGIFY ) RATEKEEPER_PRINT_LIMIT_REASON = true;

	bool smallStorageTarget = randomize && BUGGIFY;
	init( TARGET_BYTES_PER_STORAGE_SERVER,                    1000e6 ); if( smallStorageTarget ) TARGET_BYTES_PER_STORAGE_SERVER = 3000e3;
	init( SPRING_BYTES_STORAGE_SERVER,                         100e6 ); if( smallStorageTarget ) SPRING_BYTES_STORAGE_SERVER = 300e3;
	init( AUTO_TAG_THROTTLE_STORAGE_QUEUE_BYTES,               800e6 ); if( smallStorageTarget ) AUTO_TAG_THROTTLE_STORAGE_QUEUE_BYTES = 2500e3;
	init( TARGET_BYTES_PER_STORAGE_SERVER_BATCH,               750e6 ); if( smallStorageTarget ) TARGET_BYTES_PER_STORAGE_SERVER_BATCH = 1500e3;
	init( SPRING_BYTES_STORAGE_SERVER_BATCH,                   100e6 ); if( smallStorageTarget ) SPRING_BYTES_STORAGE_SERVER_BATCH = 150e3;
	init( STORAGE_HARD_LIMIT_BYTES,                           1500e6 ); if( smallStorageTarget ) STORAGE_HARD_LIMIT_BYTES = 4500e3;
	init( STORAGE_HARD_LIMIT_BYTES_OVERAGE,                   5000e3 ); if( smallStorageTarget ) STORAGE_HARD_LIMIT_BYTES_OVERAGE = 100e3; // byte+version overage ensures storage server makes enough progress on freeing up storage queue memory at hard limit by ensuring it advances desiredOldestVersion enough per commit cycle.
	init( STORAGE_HARD_LIMIT_VERSION_OVERAGE, VERSIONS_PER_SECOND / 4.0 );
	init( STORAGE_DURABILITY_LAG_HARD_MAX,                    2000e6 ); if( smallStorageTarget ) STORAGE_DURABILITY_LAG_HARD_MAX = 100e6;
	init( STORAGE_DURABILITY_LAG_SOFT_MAX,                     250e6 ); if( smallStorageTarget ) STORAGE_DURABILITY_LAG_SOFT_MAX = 10e6;

	//FIXME: Low priority reads are disabled by assigning very high knob values, reduce knobs for 7.0
	init( LOW_PRIORITY_STORAGE_QUEUE_BYTES,                    775e8 ); if( smallStorageTarget ) LOW_PRIORITY_STORAGE_QUEUE_BYTES = 1750e3;
	init( LOW_PRIORITY_DURABILITY_LAG,                         200e6 ); if( smallStorageTarget ) LOW_PRIORITY_DURABILITY_LAG = 15e6;

	bool smallTlogTarget = randomize && BUGGIFY;
	init( TARGET_BYTES_PER_TLOG,                              2400e6 ); if( smallTlogTarget ) TARGET_BYTES_PER_TLOG = 2000e3;
	init( SPRING_BYTES_TLOG,                                   400e6 ); if( smallTlogTarget ) SPRING_BYTES_TLOG = 200e3;
	init( TARGET_BYTES_PER_TLOG_BATCH,                        1400e6 ); if( smallTlogTarget ) TARGET_BYTES_PER_TLOG_BATCH = 1400e3;
	init( SPRING_BYTES_TLOG_BATCH,                             300e6 ); if( smallTlogTarget ) SPRING_BYTES_TLOG_BATCH = 150e3;
	init( TLOG_SPILL_THRESHOLD,                               1500e6 ); if( smallTlogTarget ) TLOG_SPILL_THRESHOLD = 1500e3; if( randomize && BUGGIFY ) TLOG_SPILL_THRESHOLD = 0;
	init( REFERENCE_SPILL_UPDATE_STORAGE_BYTE_LIMIT,            20e6 ); if( (randomize && BUGGIFY) || smallTlogTarget ) REFERENCE_SPILL_UPDATE_STORAGE_BYTE_LIMIT = 1e6;
	init( TLOG_HARD_LIMIT_BYTES,                              3000e6 ); if( smallTlogTarget ) TLOG_HARD_LIMIT_BYTES = 30e6;
	init( TLOG_RECOVER_MEMORY_LIMIT, TARGET_BYTES_PER_TLOG + SPRING_BYTES_TLOG );

	init( MAX_TRANSACTIONS_PER_BYTE,                            1000 );

	init( MIN_AVAILABLE_SPACE,                                   1e8 );
	init( MIN_AVAILABLE_SPACE_RATIO,                            0.05 );
	init( MIN_AVAILABLE_SPACE_RATIO_SAFETY_BUFFER,              0.01 );
	init( TARGET_AVAILABLE_SPACE_RATIO,                         0.30 );
	init( AVAILABLE_SPACE_UPDATE_DELAY,                          5.0 );

	init( MAX_TL_SS_VERSION_DIFFERENCE,                         1e99 ); // if( randomize && BUGGIFY ) MAX_TL_SS_VERSION_DIFFERENCE = std::max(1.0, 0.25 * VERSIONS_PER_SECOND); // spring starts at half this value //FIXME: this knob causes ratekeeper to clamp on idle cluster in simulation that have a large number of logs
	init( MAX_TL_SS_VERSION_DIFFERENCE_BATCH,                   1e99 );
	init( MAX_MACHINES_FALLING_BEHIND,                             1 );

	init( MAX_TPS_HISTORY_SAMPLES,                               600 );
	init( NEEDED_TPS_HISTORY_SAMPLES,                            200 );
	init( TARGET_DURABILITY_LAG_VERSIONS,                      350e6 ); // Should be larger than STORAGE_DURABILITY_LAG_SOFT_MAX
	init( AUTO_TAG_THROTTLE_DURABILITY_LAG_VERSIONS,           250e6 );
	init( TARGET_DURABILITY_LAG_VERSIONS_BATCH,                150e6 ); // Should be larger than STORAGE_DURABILITY_LAG_SOFT_MAX
	init( DURABILITY_LAG_UNLIMITED_THRESHOLD,                   50e6 );
	init( INITIAL_DURABILITY_LAG_MULTIPLIER,                    1.02 );
	init( DURABILITY_LAG_REDUCTION_RATE,                      0.9999 );
	init( DURABILITY_LAG_INCREASE_RATE,                        1.001 );
	init( STORAGE_SERVER_LIST_FETCH_TIMEOUT,                    20.0 );

	init( MAX_AUTO_THROTTLED_TRANSACTION_TAGS,                     5 ); if(randomize && BUGGIFY) MAX_AUTO_THROTTLED_TRANSACTION_TAGS = 1;
	init( MAX_MANUAL_THROTTLED_TRANSACTION_TAGS,                  40 ); if(randomize && BUGGIFY) MAX_MANUAL_THROTTLED_TRANSACTION_TAGS = 1;
	init( MIN_TAG_COST,                                          200 ); if(randomize && BUGGIFY) MIN_TAG_COST = 0.0;
	init( AUTO_THROTTLE_TARGET_TAG_BUSYNESS,                     0.1 ); if(randomize && BUGGIFY) AUTO_THROTTLE_TARGET_TAG_BUSYNESS = 0.0;
	init( AUTO_TAG_THROTTLE_RAMP_UP_TIME,                      120.0 ); if(randomize && BUGGIFY) AUTO_TAG_THROTTLE_RAMP_UP_TIME = 5.0;
	init( AUTO_TAG_THROTTLE_DURATION,                          240.0 ); if(randomize && BUGGIFY) AUTO_TAG_THROTTLE_DURATION = 20.0;
	init( TAG_THROTTLE_PUSH_INTERVAL,                            1.0 ); if(randomize && BUGGIFY) TAG_THROTTLE_PUSH_INTERVAL = 0.0;
	init( AUTO_TAG_THROTTLE_START_AGGREGATION_TIME,              5.0 ); if(randomize && BUGGIFY) AUTO_TAG_THROTTLE_START_AGGREGATION_TIME = 0.5;
	init( AUTO_TAG_THROTTLE_UPDATE_FREQUENCY,                   10.0 ); if(randomize && BUGGIFY) AUTO_TAG_THROTTLE_UPDATE_FREQUENCY = 0.5;
	init( TAG_THROTTLE_EXPIRED_CLEANUP_INTERVAL,                30.0 ); if(randomize && BUGGIFY) TAG_THROTTLE_EXPIRED_CLEANUP_INTERVAL = 1.0;
	init( AUTO_TAG_THROTTLING_ENABLED,                          true ); if(randomize && BUGGIFY) AUTO_TAG_THROTTLING_ENABLED = false;
	init( SS_THROTTLE_TAGS_TRACKED,                                1 ); if(randomize && BUGGIFY) SS_THROTTLE_TAGS_TRACKED = deterministicRandom()->randomInt(1, 10);
	init( GLOBAL_TAG_THROTTLING,                               false );
	init( GLOBAL_TAG_THROTTLING_MIN_RATE,                        1.0 );
	init( GLOBAL_TAG_THROTTLING_FOLDING_TIME,                   10.0 );

	//Storage Metrics
	init( STORAGE_METRICS_AVERAGE_INTERVAL,                    120.0 );
	init( STORAGE_METRICS_AVERAGE_INTERVAL_PER_KSECONDS,        1000.0 / STORAGE_METRICS_AVERAGE_INTERVAL );  // milliHz!
	init( SPLIT_JITTER_AMOUNT,                                  0.05 ); if( randomize && BUGGIFY ) SPLIT_JITTER_AMOUNT = 0.2;
	init( IOPS_UNITS_PER_SAMPLE,                                10000 * 1000 / STORAGE_METRICS_AVERAGE_INTERVAL_PER_KSECONDS / 100 );
	init( BANDWIDTH_UNITS_PER_SAMPLE,                           SHARD_MIN_BYTES_PER_KSEC / STORAGE_METRICS_AVERAGE_INTERVAL_PER_KSECONDS / 25 );
	init( BYTES_READ_UNITS_PER_SAMPLE,                          100000 ); // 100K bytes
	init( READ_HOT_SUB_RANGE_CHUNK_SIZE,                        10000000); // 10MB
	init( EMPTY_READ_PENALTY,                                   20 ); // 20 bytes
	init( DD_SHARD_COMPARE_LIMIT,                               1000 );
	init( READ_SAMPLING_ENABLED,                                false ); if ( randomize && BUGGIFY ) READ_SAMPLING_ENABLED = true;// enable/disable read sampling

	//Storage Server
	init( STORAGE_LOGGING_DELAY,                                 5.0 );
	init( STORAGE_SERVER_POLL_METRICS_DELAY,                     1.0 );
	init( FUTURE_VERSION_DELAY,                                  1.0 );
	init( STORAGE_LIMIT_BYTES,                                500000 );
	init( BUGGIFY_LIMIT_BYTES,                                  1000 );
	init( FETCH_USING_STREAMING,                               false ); if( randomize && isSimulated && BUGGIFY ) FETCH_USING_STREAMING = true; //Determines if fetch keys uses streaming reads
	init( FETCH_BLOCK_BYTES,                                     2e6 );
	init( FETCH_KEYS_PARALLELISM_BYTES,                          4e6 ); if( randomize && BUGGIFY ) FETCH_KEYS_PARALLELISM_BYTES = 3e6;
	init( FETCH_KEYS_PARALLELISM,                                  2 );
	init( FETCH_KEYS_PARALLELISM_FULL,                            10 );
	init( FETCH_KEYS_LOWER_PRIORITY,                               0 );
	init( FETCH_CHANGEFEED_PARALLELISM,                            4 );
	init( SERVE_FETCH_CHECKPOINT_PARALLELISM,                      4 );
	init( BUGGIFY_BLOCK_BYTES,                                 10000 );
	init( STORAGE_RECOVERY_VERSION_LAG_LIMIT,				2 * MAX_READ_TRANSACTION_LIFE_VERSIONS );
	init( STORAGE_COMMIT_BYTES,                             10000000 ); if( randomize && BUGGIFY ) STORAGE_COMMIT_BYTES = 2000000;
	init( STORAGE_FETCH_BYTES,                               2500000 ); if( randomize && BUGGIFY ) STORAGE_FETCH_BYTES =  500000;
	init( STORAGE_DURABILITY_LAG_REJECT_THRESHOLD,              0.25 );
	init( STORAGE_DURABILITY_LAG_MIN_RATE,                       0.1 );
	init( STORAGE_COMMIT_INTERVAL,                               0.5 ); if( randomize && BUGGIFY ) STORAGE_COMMIT_INTERVAL = 2.0;
	init( UPDATE_SHARD_VERSION_INTERVAL,                        0.25 ); if( randomize && BUGGIFY ) UPDATE_SHARD_VERSION_INTERVAL = 1.0;
	init( BYTE_SAMPLING_FACTOR,                                  250 ); //cannot buggify because of differences in restarting tests
	init( BYTE_SAMPLING_OVERHEAD,                                100 );
	init( MAX_STORAGE_SERVER_WATCH_BYTES,                      100e6 ); if( randomize && BUGGIFY ) MAX_STORAGE_SERVER_WATCH_BYTES = 10e3;
	init( MAX_BYTE_SAMPLE_CLEAR_MAP_SIZE,                        1e9 ); if( randomize && BUGGIFY ) MAX_BYTE_SAMPLE_CLEAR_MAP_SIZE = 1e3;
	init( LONG_BYTE_SAMPLE_RECOVERY_DELAY,                      60.0 );
	init( BYTE_SAMPLE_LOAD_PARALLELISM,                            8 ); if( randomize && BUGGIFY ) BYTE_SAMPLE_LOAD_PARALLELISM = 1;
	init( BYTE_SAMPLE_LOAD_DELAY,                                0.0 ); if( randomize && BUGGIFY ) BYTE_SAMPLE_LOAD_DELAY = 0.1;
	init( BYTE_SAMPLE_START_DELAY,                               1.0 ); if( randomize && BUGGIFY ) BYTE_SAMPLE_START_DELAY = 0.0;
	init( UPDATE_STORAGE_PROCESS_STATS_INTERVAL,                 5.0 );
	init( BEHIND_CHECK_DELAY,                                    2.0 );
	init( BEHIND_CHECK_COUNT,                                      2 );
	init( BEHIND_CHECK_VERSIONS,             5 * VERSIONS_PER_SECOND );
	init( WAIT_METRICS_WRONG_SHARD_CHANCE,   isSimulated ? 1.0 : 0.1 );
	init( MIN_TAG_READ_PAGES_RATE,                             1.0e4 ); if( randomize && BUGGIFY ) MIN_TAG_READ_PAGES_RATE = 0;
	init( MIN_TAG_WRITE_PAGES_RATE,                             3200 ); if( randomize && BUGGIFY ) MIN_TAG_WRITE_PAGES_RATE = 0;
	init( TAG_MEASUREMENT_INTERVAL,                        30.0 ); if( randomize && BUGGIFY ) TAG_MEASUREMENT_INTERVAL = 1.0;
	init( READ_COST_BYTE_FACTOR,                          16384 ); if( randomize && BUGGIFY ) READ_COST_BYTE_FACTOR = 4096;
	init( PREFIX_COMPRESS_KVS_MEM_SNAPSHOTS,                    true ); if( randomize && BUGGIFY ) PREFIX_COMPRESS_KVS_MEM_SNAPSHOTS = false;
	init( REPORT_DD_METRICS,                                    true );
	init( DD_METRICS_REPORT_INTERVAL,                           30.0 );
	init( FETCH_KEYS_TOO_LONG_TIME_CRITERIA,                   300.0 );
	init( MAX_STORAGE_COMMIT_TIME,                             120.0 ); //The max fsync stall time on the storage server and tlog before marking a disk as failed
	init( RANGESTREAM_LIMIT_BYTES,                               2e6 ); if( randomize && BUGGIFY ) RANGESTREAM_LIMIT_BYTES = 1;
	init( CHANGEFEEDSTREAM_LIMIT_BYTES,                          1e6 ); if( randomize && BUGGIFY ) CHANGEFEEDSTREAM_LIMIT_BYTES = 1;
	init( BLOBWORKERSTATUSSTREAM_LIMIT_BYTES,                    1e4 ); if( randomize && BUGGIFY ) BLOBWORKERSTATUSSTREAM_LIMIT_BYTES = 1;
	init( ENABLE_CLEAR_RANGE_EAGER_READS,                       true );
	init( CHECKPOINT_TRANSFER_BLOCK_BYTES,                      40e6 );
	init( QUICK_GET_VALUE_FALLBACK,                             true );
	init( QUICK_GET_KEY_VALUES_FALLBACK,                        true );
	init( MAX_PARALLEL_QUICK_GET_VALUE,                           50 ); if ( randomize && BUGGIFY ) MAX_PARALLEL_QUICK_GET_VALUE = deterministicRandom()->randomInt(1, 100);
	init( QUICK_GET_KEY_VALUES_LIMIT,                           2000 );
	init( QUICK_GET_KEY_VALUES_LIMIT_BYTES,                      1e7 );
<<<<<<< HEAD
	init( STORAGESERVER_MAX_RANK,                                  4 );
	init( STORAGESERVER_READ_RANKS,                      "0,1,2,3,4" );
	init( STORAGESERVER_READ_PRIORITIES,             "32,8,12,32,48" );
=======
	init( STORAGE_SERVER_SHARD_AWARE,                           true );
>>>>>>> 84d48360

	//Wait Failure
	init( MAX_OUTSTANDING_WAIT_FAILURE_REQUESTS,                 250 ); if( randomize && BUGGIFY ) MAX_OUTSTANDING_WAIT_FAILURE_REQUESTS = 2;
	init( WAIT_FAILURE_DELAY_LIMIT,                              1.0 ); if( randomize && BUGGIFY ) WAIT_FAILURE_DELAY_LIMIT = 5.0;

	//Worker
	init( WORKER_LOGGING_INTERVAL,                               5.0 );
	init( HEAP_PROFILER_INTERVAL,                               30.0 );
	init( UNKNOWN_CC_TIMEOUT,                                  600.0 );
	init( DEGRADED_RESET_INTERVAL,                          24*60*60 ); // FIXME: short interval causes false positive degraded state to flap, e.g. when everyone tries and fails to connect to dead coordinator: if ( randomize && BUGGIFY ) DEGRADED_RESET_INTERVAL = 10;
	init( DEGRADED_WARNING_LIMIT,                                  1 );
	init( DEGRADED_WARNING_RESET_DELAY,                   7*24*60*60 );
	init( TRACE_LOG_FLUSH_FAILURE_CHECK_INTERVAL_SECONDS,         10 );
	init( TRACE_LOG_PING_TIMEOUT_SECONDS,                        5.0 );
	init( MIN_DELAY_CC_WORST_FIT_CANDIDACY_SECONDS,             10.0 );
	init( MAX_DELAY_CC_WORST_FIT_CANDIDACY_SECONDS,             30.0 );
	init( DBINFO_FAILED_DELAY,                                   1.0 );
	init( ENABLE_WORKER_HEALTH_MONITOR,                        false );
	init( WORKER_HEALTH_MONITOR_INTERVAL,                       60.0 );
	init( PEER_LATENCY_CHECK_MIN_POPULATION,                      30 );
	init( PEER_LATENCY_DEGRADATION_PERCENTILE,                  0.90 );
	init( PEER_LATENCY_DEGRADATION_THRESHOLD,                   0.05 );
	init( PEER_LATENCY_DEGRADATION_PERCENTILE_SATELLITE,        0.90 );
	init( PEER_LATENCY_DEGRADATION_THRESHOLD_SATELLITE,          0.1 );
	init( PEER_TIMEOUT_PERCENTAGE_DEGRADATION_THRESHOLD,         0.1 );
	init( PEER_DEGRADATION_CONNECTION_FAILURE_COUNT,               1 );
	init( WORKER_HEALTH_REPORT_RECENT_DESTROYED_PEER,           true );

	// Test harness
	init( WORKER_POLL_DELAY,                                     1.0 );

	// Coordination
	init( COORDINATED_STATE_ONCONFLICT_POLL_INTERVAL,            1.0 ); if( randomize && BUGGIFY ) COORDINATED_STATE_ONCONFLICT_POLL_INTERVAL = 10.0;
	init( FORWARD_REQUEST_TOO_OLD,                        4*24*60*60 ); if( randomize && BUGGIFY ) FORWARD_REQUEST_TOO_OLD = 60.0;
	init( ENABLE_CROSS_CLUSTER_SUPPORT,                         true ); if( randomize && BUGGIFY ) ENABLE_CROSS_CLUSTER_SUPPORT = false;
	init( COORDINATOR_LEADER_CONNECTION_TIMEOUT,                20.0 );

	// Dynamic Knobs (implementation)
	init( COMPACTION_INTERVAL,             isSimulated ? 5.0 : 300.0 );
	init( UPDATE_NODE_TIMEOUT,                                   3.0 );
	init( GET_COMMITTED_VERSION_TIMEOUT,                         3.0 );
	init( GET_SNAPSHOT_AND_CHANGES_TIMEOUT,                      3.0 );
	init( FETCH_CHANGES_TIMEOUT,                                 3.0 );

	// Buggification
	init( BUGGIFIED_EVENTUAL_CONSISTENCY,                        1.0 );
	init( BUGGIFY_ALL_COORDINATION,                            false ); if( randomize && BUGGIFY ) BUGGIFY_ALL_COORDINATION = true;

	// Status
	init( STATUS_MIN_TIME_BETWEEN_REQUESTS,                      0.0 );
	init( MAX_STATUS_REQUESTS_PER_SECOND,                      256.0 );
	init( CONFIGURATION_ROWS_TO_FETCH,                         20000 );
	init( DISABLE_DUPLICATE_LOG_WARNING,                       false );
	init( HISTOGRAM_REPORT_INTERVAL,                           300.0 );

	// IPager
	init( PAGER_RESERVED_PAGES,                                    1 );

	// IndirectShadowPager
	init( FREE_PAGE_VACUUM_THRESHOLD,                              1 );
	init( VACUUM_QUEUE_SIZE,                                  100000 );
	init( VACUUM_BYTES_PER_SECOND,                               1e6 );

	// Timekeeper
	init( TIME_KEEPER_DELAY,                                      10 );
	init( TIME_KEEPER_MAX_ENTRIES,                3600 * 24 * 30 * 6 ); if( randomize && BUGGIFY ) { TIME_KEEPER_MAX_ENTRIES = 2; }

	// Fast Restore
	init( FASTRESTORE_FAILURE_TIMEOUT,                          3600 );
	init( FASTRESTORE_HEARTBEAT_INTERVAL,                         60 );
	init( FASTRESTORE_SAMPLING_PERCENT,                          100 ); if( randomize && BUGGIFY ) { FASTRESTORE_SAMPLING_PERCENT = deterministicRandom()->random01() * 100; }
	init( FASTRESTORE_NUM_LOADERS,                                 3 ); if( randomize && BUGGIFY ) { FASTRESTORE_NUM_LOADERS = deterministicRandom()->random01() * 10 + 1; }
	init( FASTRESTORE_NUM_APPLIERS,                                3 ); if( randomize && BUGGIFY ) { FASTRESTORE_NUM_APPLIERS = deterministicRandom()->random01() * 10 + 1; }
	init( FASTRESTORE_TXN_BATCH_MAX_BYTES,           1024.0 * 1024.0 ); if( randomize && BUGGIFY ) { FASTRESTORE_TXN_BATCH_MAX_BYTES = deterministicRandom()->random01() * 1024.0 * 1024.0 + 1.0; }
	init( FASTRESTORE_VERSIONBATCH_MAX_BYTES, 10.0 * 1024.0 * 1024.0 ); if( randomize && BUGGIFY ) { FASTRESTORE_VERSIONBATCH_MAX_BYTES = deterministicRandom()->random01() < 0.2 ? 50 * 1024 : deterministicRandom()->random01() < 0.4 ? 100 * 1024 * 1024 : deterministicRandom()->random01() * 1000.0 * 1024.0 * 1024.0; } // too small value may increase chance of TooManyFile error
	init( FASTRESTORE_VB_PARALLELISM,                              5 ); if( randomize && BUGGIFY ) { FASTRESTORE_VB_PARALLELISM = deterministicRandom()->random01() < 0.2 ? 2 : deterministicRandom()->random01() * 10 + 1; }
	init( FASTRESTORE_VB_MONITOR_DELAY,                           30 ); if( randomize && BUGGIFY ) { FASTRESTORE_VB_MONITOR_DELAY = deterministicRandom()->random01() * 20 + 1; }
	init( FASTRESTORE_VB_LAUNCH_DELAY,                           1.0 ); if( randomize && BUGGIFY ) { FASTRESTORE_VB_LAUNCH_DELAY = deterministicRandom()->random01() < 0.2 ? 0.1 : deterministicRandom()->random01() * 10.0 + 1; }
	init( FASTRESTORE_ROLE_LOGGING_DELAY,                          5 ); if( randomize && BUGGIFY ) { FASTRESTORE_ROLE_LOGGING_DELAY = deterministicRandom()->random01() * 60 + 1; }
	init( FASTRESTORE_UPDATE_PROCESS_STATS_INTERVAL,               5 ); if( randomize && BUGGIFY ) { FASTRESTORE_UPDATE_PROCESS_STATS_INTERVAL = deterministicRandom()->random01() * 60 + 1; }
	init( FASTRESTORE_ATOMICOP_WEIGHT,                             1 ); if( randomize && BUGGIFY ) { FASTRESTORE_ATOMICOP_WEIGHT = deterministicRandom()->random01() * 200 + 1; }
	init( FASTRESTORE_APPLYING_PARALLELISM,               	   10000 ); if( randomize && BUGGIFY ) { FASTRESTORE_APPLYING_PARALLELISM = deterministicRandom()->random01() * 10 + 1; }
	init( FASTRESTORE_MONITOR_LEADER_DELAY,                        5 ); if( randomize && BUGGIFY ) { FASTRESTORE_MONITOR_LEADER_DELAY = deterministicRandom()->random01() * 100; }
	init( FASTRESTORE_STRAGGLER_THRESHOLD_SECONDS,                60 ); if( randomize && BUGGIFY ) { FASTRESTORE_STRAGGLER_THRESHOLD_SECONDS = deterministicRandom()->random01() * 240 + 10; }
	init( FASTRESTORE_TRACK_REQUEST_LATENCY,              	   false ); if( randomize && BUGGIFY ) { FASTRESTORE_TRACK_REQUEST_LATENCY = false; }
	init( FASTRESTORE_TRACK_LOADER_SEND_REQUESTS,              false ); if( randomize && BUGGIFY ) { FASTRESTORE_TRACK_LOADER_SEND_REQUESTS = true; }
	init( FASTRESTORE_MEMORY_THRESHOLD_MB_SOFT,                 6144 ); if( randomize && BUGGIFY ) { FASTRESTORE_MEMORY_THRESHOLD_MB_SOFT = 1; }
	init( FASTRESTORE_WAIT_FOR_MEMORY_LATENCY,                    10 ); if( randomize && BUGGIFY ) { FASTRESTORE_WAIT_FOR_MEMORY_LATENCY = 60; }
	init( FASTRESTORE_HEARTBEAT_DELAY,                            10 ); if( randomize && BUGGIFY ) { FASTRESTORE_HEARTBEAT_DELAY = deterministicRandom()->random01() * 120 + 2; }
	init( FASTRESTORE_HEARTBEAT_MAX_DELAY,                        10 ); if( randomize && BUGGIFY ) { FASTRESTORE_HEARTBEAT_MAX_DELAY = FASTRESTORE_HEARTBEAT_DELAY * 10; }
	init( FASTRESTORE_APPLIER_FETCH_KEYS_SIZE,                   100 ); if( randomize && BUGGIFY ) { FASTRESTORE_APPLIER_FETCH_KEYS_SIZE = deterministicRandom()->random01() * 10240 + 1; }
	init( FASTRESTORE_LOADER_SEND_MUTATION_MSG_BYTES, 1.0 * 1024.0 * 1024.0 ); if( randomize && BUGGIFY ) { FASTRESTORE_LOADER_SEND_MUTATION_MSG_BYTES = deterministicRandom()->random01() < 0.2 ? 1024 : deterministicRandom()->random01() * 5.0 * 1024.0 * 1024.0 + 1; }
	init( FASTRESTORE_GET_RANGE_VERSIONS_EXPENSIVE,            false ); if( randomize && BUGGIFY ) { FASTRESTORE_GET_RANGE_VERSIONS_EXPENSIVE = deterministicRandom()->random01() < 0.5 ? true : false; }
	init( FASTRESTORE_REQBATCH_PARALLEL,                          50 ); if( randomize && BUGGIFY ) { FASTRESTORE_REQBATCH_PARALLEL = deterministicRandom()->random01() * 100 + 1; }
	init( FASTRESTORE_REQBATCH_LOG,                            false ); if( randomize && BUGGIFY ) { FASTRESTORE_REQBATCH_LOG = deterministicRandom()->random01() < 0.2 ? true : false; }
	init( FASTRESTORE_TXN_CLEAR_MAX,                             100 ); if( randomize && BUGGIFY ) { FASTRESTORE_TXN_CLEAR_MAX = deterministicRandom()->random01() * 100 + 1; }
	init( FASTRESTORE_TXN_RETRY_MAX,                              10 ); if( randomize && BUGGIFY ) { FASTRESTORE_TXN_RETRY_MAX = deterministicRandom()->random01() * 100 + 1; }
	init( FASTRESTORE_TXN_EXTRA_DELAY,                           0.0 ); if( randomize && BUGGIFY ) { FASTRESTORE_TXN_EXTRA_DELAY = deterministicRandom()->random01() * 1 + 0.001;}
	init( FASTRESTORE_NOT_WRITE_DB,                            false ); // Perf test only: set it to true will cause simulation failure
	init( FASTRESTORE_USE_RANGE_FILE,                           true ); // Perf test only: set it to false will cause simulation failure
	init( FASTRESTORE_USE_LOG_FILE,                             true ); // Perf test only: set it to false will cause simulation failure
	init( FASTRESTORE_SAMPLE_MSG_BYTES,                      1048576 ); if( randomize && BUGGIFY ) { FASTRESTORE_SAMPLE_MSG_BYTES = deterministicRandom()->random01() * 2048;}
	init( FASTRESTORE_SCHED_UPDATE_DELAY,                        0.1 ); if( randomize && BUGGIFY ) { FASTRESTORE_SCHED_UPDATE_DELAY = deterministicRandom()->random01() * 2;}
	init( FASTRESTORE_SCHED_TARGET_CPU_PERCENT,                   70 ); if( randomize && BUGGIFY ) { FASTRESTORE_SCHED_TARGET_CPU_PERCENT = deterministicRandom()->random01() * 100 + 50;} // simulate cpu usage can be larger than 100
	init( FASTRESTORE_SCHED_MAX_CPU_PERCENT,                      90 ); if( randomize && BUGGIFY ) { FASTRESTORE_SCHED_MAX_CPU_PERCENT = FASTRESTORE_SCHED_TARGET_CPU_PERCENT + deterministicRandom()->random01() * 100;}
	init( FASTRESTORE_SCHED_INFLIGHT_LOAD_REQS,                   50 ); if( randomize && BUGGIFY ) { FASTRESTORE_SCHED_INFLIGHT_LOAD_REQS = deterministicRandom()->random01() < 0.2 ? 1 : deterministicRandom()->random01() * 30 + 1;}
	init( FASTRESTORE_SCHED_INFLIGHT_SEND_REQS,                    3 ); if( randomize && BUGGIFY ) { FASTRESTORE_SCHED_INFLIGHT_SEND_REQS = deterministicRandom()->random01() < 0.2 ? 1 : deterministicRandom()->random01() * 10 + 1;}
	init( FASTRESTORE_SCHED_LOAD_REQ_BATCHSIZE,                    5 ); if( randomize && BUGGIFY ) { FASTRESTORE_SCHED_LOAD_REQ_BATCHSIZE = deterministicRandom()->random01() < 0.2 ? 1 : deterministicRandom()->random01() * 10 + 1;}
	init( FASTRESTORE_SCHED_INFLIGHT_SENDPARAM_THRESHOLD,         10 ); if( randomize && BUGGIFY ) { FASTRESTORE_SCHED_INFLIGHT_SENDPARAM_THRESHOLD = deterministicRandom()->random01() < 0.2 ? 1 : deterministicRandom()->random01() * 15 + 1;}
	init( FASTRESTORE_SCHED_SEND_FUTURE_VB_REQS_BATCH,             2 ); if( randomize && BUGGIFY ) { FASTRESTORE_SCHED_SEND_FUTURE_VB_REQS_BATCH = deterministicRandom()->random01() < 0.2 ? 1 : deterministicRandom()->random01() * 15 + 1;}
	init( FASTRESTORE_NUM_TRACE_EVENTS,                          100 ); if( randomize && BUGGIFY ) { FASTRESTORE_NUM_TRACE_EVENTS = deterministicRandom()->random01() < 0.2 ? 1 : deterministicRandom()->random01() * 500 + 1;}
	init( FASTRESTORE_EXPENSIVE_VALIDATION,                    false ); if( randomize && BUGGIFY ) { FASTRESTORE_EXPENSIVE_VALIDATION = deterministicRandom()->random01() < 0.5 ? true : false;}
	init( FASTRESTORE_WRITE_BW_MB,                                70 ); if( randomize && BUGGIFY ) { FASTRESTORE_WRITE_BW_MB = deterministicRandom()->random01() < 0.5 ? 2 : 100;}
	init( FASTRESTORE_RATE_UPDATE_SECONDS,                       1.0 ); if( randomize && BUGGIFY ) { FASTRESTORE_RATE_UPDATE_SECONDS = deterministicRandom()->random01() < 0.5 ? 0.1 : 2;}
	init( FASTRESTORE_DUMP_INSERT_RANGE_VERSION,               false );

	init( REDWOOD_DEFAULT_PAGE_SIZE,                            8192 );
	init( REDWOOD_DEFAULT_EXTENT_SIZE,              32 * 1024 * 1024 );
	init( REDWOOD_DEFAULT_EXTENT_READ_SIZE,              1024 * 1024 );
	init( REDWOOD_EXTENT_CONCURRENT_READS,                         4 );
	init( REDWOOD_KVSTORE_CONCURRENT_READS,                       64 );
	init( REDWOOD_KVSTORE_RANGE_PREFETCH,                       true );
	init( REDWOOD_PAGE_REBUILD_MAX_SLACK,                       0.33 );
	init( REDWOOD_LAZY_CLEAR_BATCH_SIZE_PAGES,                    10 );
	init( REDWOOD_LAZY_CLEAR_MIN_PAGES,                            0 );
	init( REDWOOD_LAZY_CLEAR_MAX_PAGES,                          1e6 );
	init( REDWOOD_REMAP_CLEANUP_WINDOW_BYTES, 4LL * 1024 * 1024 * 1024 );
	init( REDWOOD_REMAP_CLEANUP_TOLERANCE_RATIO,                0.05 );
	init( REDWOOD_PAGEFILE_GROWTH_SIZE_PAGES,                  20000 ); if( randomize && BUGGIFY ) { REDWOOD_PAGEFILE_GROWTH_SIZE_PAGES = deterministicRandom()->randomInt(200, 1000); }
	init( REDWOOD_METRICS_INTERVAL,                              5.0 );
	init( REDWOOD_HISTOGRAM_INTERVAL,                           30.0 );
	init( REDWOOD_EVICT_UPDATED_PAGES,                          true ); if( randomize && BUGGIFY ) { REDWOOD_EVICT_UPDATED_PAGES = false; }
	init( REDWOOD_DECODECACHE_REUSE_MIN_HEIGHT,                    2 ); if( randomize && BUGGIFY ) { REDWOOD_DECODECACHE_REUSE_MIN_HEIGHT = deterministicRandom()->randomInt(1, 7); }
	init( REDWOOD_IO_MAX_PRIORITY,                                 3 );
	init( REDWOOD_PRIORITY_LAUNCHS,                    "32,32,32,32" );

	// Server request latency measurement
	init( LATENCY_SAMPLE_SIZE,                                100000 );
	init( LATENCY_METRICS_LOGGING_INTERVAL,                     60.0 );

	// Cluster recovery
	init ( CLUSTER_RECOVERY_EVENT_NAME_PREFIX,              "Master" );

	// Encryption
	init( ENABLE_ENCRYPTION,                                   false ); if ( randomize && BUGGIFY ) { ENABLE_ENCRYPTION = deterministicRandom()->coinflip(); }
	init( ENCRYPTION_MODE,                             "AES-256-CTR" );
	init( SIM_KMS_MAX_KEYS,                                     4096 );
	init( ENCRYPT_PROXY_MAX_DBG_TRACE_LENGTH,                 100000 );
	init( ENABLE_TLOG_ENCRYPTION,                  ENABLE_ENCRYPTION ); if ( randomize && BUGGIFY ) { ENABLE_TLOG_ENCRYPTION = (ENABLE_ENCRYPTION && !PROXY_USE_RESOLVER_PRIVATE_MUTATIONS && deterministicRandom()->coinflip()); }
	init( ENABLE_BLOB_GRANULE_ENCRYPTION,          ENABLE_ENCRYPTION ); if ( randomize && BUGGIFY ) { ENABLE_BLOB_GRANULE_ENCRYPTION = (ENABLE_ENCRYPTION && deterministicRandom()->coinflip()); }

	// encrypt key proxy
	init( ENABLE_BLOB_GRANULE_COMPRESSION,                     false ); if ( randomize && BUGGIFY ) { ENABLE_BLOB_GRANULE_COMPRESSION = deterministicRandom()->coinflip(); }
	init( BLOB_GRANULE_COMPRESSION_FILTER,                    "GZIP" ); if ( randomize && BUGGIFY ) { BLOB_GRANULE_COMPRESSION_FILTER = "NONE"; }


    // KMS connector type
	init( KMS_CONNECTOR_TYPE,                     "RESTKmsConnector" );

	// Blob granlues
	init( BG_URL,               isSimulated ? "file://fdbblob/" : "" ); // TODO: store in system key space or something, eventually
	// BlobGranuleVerify* simulation tests use "blobRangeKeys", BlobGranuleCorrectness* use "tenant", default in real clusters is "tenant"
	init( BG_RANGE_SOURCE,                                  "tenant" );
	// BlobGranuleVerify* simulation tests use "knobs", BlobGranuleCorrectness* use "tenant", default in real clusters is "knobs"
	bool buggifyMediumGranules = simulationMediumShards || (randomize && BUGGIFY);
	init( BG_METADATA_SOURCE,                                "knobs" );
	init( BG_SNAPSHOT_FILE_TARGET_BYTES,                    10000000 ); if( buggifySmallShards ) BG_SNAPSHOT_FILE_TARGET_BYTES = 100000; else if (buggifyMediumGranules) BG_SNAPSHOT_FILE_TARGET_BYTES = 1000000;
	init( BG_SNAPSHOT_FILE_TARGET_CHUNK_BYTES,               64*1024 ); if ( randomize && BUGGIFY ) BG_SNAPSHOT_FILE_TARGET_CHUNK_BYTES = BG_SNAPSHOT_FILE_TARGET_BYTES / (1 << deterministicRandom()->randomInt(0, 8));
	init( BG_DELTA_BYTES_BEFORE_COMPACT, BG_SNAPSHOT_FILE_TARGET_BYTES/2 );
	init( BG_DELTA_FILE_TARGET_BYTES,   BG_DELTA_BYTES_BEFORE_COMPACT/10 );
	init( BG_DELTA_FILE_TARGET_CHUNK_BYTES,                  32*1024 ); if ( randomize && BUGGIFY ) BG_DELTA_FILE_TARGET_CHUNK_BYTES = BG_DELTA_FILE_TARGET_BYTES / (1 << deterministicRandom()->randomInt(0, 7));
	init( BG_MAX_SPLIT_FANOUT,                                    10 ); if( randomize && BUGGIFY ) BG_MAX_SPLIT_FANOUT = deterministicRandom()->randomInt(5, 15);
	init( BG_MAX_MERGE_FANIN,                                     10 ); if( randomize && BUGGIFY ) BG_MAX_MERGE_FANIN = deterministicRandom()->randomInt(2, 15);
	init( BG_HOT_SNAPSHOT_VERSIONS,                          5000000 );

	init( BG_CONSISTENCY_CHECK_ENABLED,                         true ); if (randomize && BUGGIFY) BG_CONSISTENCY_CHECK_ENABLED = false;
	init( BG_CONSISTENCY_CHECK_TARGET_SPEED_KB,                 1000 ); if (randomize && BUGGIFY) BG_CONSISTENCY_CHECK_TARGET_SPEED_KB *= (deterministicRandom()->randomInt(2, 50) / 10);
	init( BG_KEY_TUPLE_TRUNCATE_OFFSET,                            0 );

	init( BG_ENABLE_MERGING,                                    true ); if (randomize && BUGGIFY) BG_ENABLE_MERGING = false;
	init( BG_MERGE_CANDIDATE_THRESHOLD_SECONDS, isSimulated ? 20.0 : 30 * 60 ); if (randomize && BUGGIFY) BG_MERGE_CANDIDATE_THRESHOLD_SECONDS = 5.0;
	init( BG_MERGE_CANDIDATE_DELAY_SECONDS, BG_MERGE_CANDIDATE_THRESHOLD_SECONDS / 10.0 );

	init( BLOB_WORKER_INITIAL_SNAPSHOT_PARALLELISM,                8 ); if( randomize && BUGGIFY ) BLOB_WORKER_INITIAL_SNAPSHOT_PARALLELISM = 1;
	init( BLOB_WORKER_TIMEOUT,                                  10.0 ); if( randomize && BUGGIFY ) BLOB_WORKER_TIMEOUT = 1.0;
	init( BLOB_WORKER_REQUEST_TIMEOUT,                           5.0 ); if( randomize && BUGGIFY ) BLOB_WORKER_REQUEST_TIMEOUT = 1.0;
	init( BLOB_WORKERLIST_FETCH_INTERVAL,                        1.0 );
	init( BLOB_WORKER_BATCH_GRV_INTERVAL,                        0.1 );
	

	init( BLOB_MANAGER_STATUS_EXP_BACKOFF_MIN,                   0.1 );
	init( BLOB_MANAGER_STATUS_EXP_BACKOFF_MAX,                   5.0 );
	init( BLOB_MANAGER_STATUS_EXP_BACKOFF_EXPONENT,              1.5 );
	init( BLOB_MANAGER_CONCURRENT_MERGE_CHECKS,                   64 ); if( randomize && BUGGIFY ) BLOB_MANAGER_CONCURRENT_MERGE_CHECKS = 1 << deterministicRandom()->randomInt(0, 7);

	init( BGCC_TIMEOUT,                   isSimulated ? 10.0 : 120.0 );
	init( BGCC_MIN_INTERVAL,                isSimulated ? 1.0 : 10.0 );

	// Blob Metadata
	init( BLOB_METADATA_CACHE_TTL, isSimulated ? 120 : 24 * 60 * 60 );
	if ( randomize && BUGGIFY) { BLOB_METADATA_CACHE_TTL = deterministicRandom()->randomInt(50, 100); }
	init( BLOB_METADATA_REFRESH_INTERVAL,   isSimulated ? 60 : 12 * 60 * 60 );
	if ( randomize && BUGGIFY) { BLOB_METADATA_REFRESH_INTERVAL = deterministicRandom()->randomInt(20, 40); }

	// HTTP KMS Connector
	init( REST_KMS_CONNECTOR_KMS_DISCOVERY_URL_MODE,           "file");
	init( REST_KMS_CONNECTOR_VALIDATION_TOKEN_MODE,            "file");
	init( REST_KMS_CONNECTOR_VALIDATION_TOKEN_MAX_SIZE,          1024);
	init( REST_KMS_CONNECTOR_VALIDATION_TOKENS_MAX_PAYLOAD_SIZE, 10 * 1024);
	init( REST_KMS_CONNECTOR_REFRESH_KMS_URLS,                   true);
	init( REST_KMS_CONNECTOR_REFRESH_KMS_URLS_INTERVAL_SEC,       600);
	// Below KMS configurations are responsible for:
	// Discovering KMS URLs, fetch encryption keys endpoint and validation token details.
	// Configurations are expected to be passed as command-line arguments.
	// NOTE: Care must be taken when attempting to update below configurations for a up/running FDB cluster.
	init( REST_KMS_CONNECTOR_DISCOVER_KMS_URL_FILE,                "");
	init( REST_KMS_CONNECTOR_GET_ENCRYPTION_KEYS_ENDPOINT,         "");
	// Details to fetch validation token from a localhost file
	// acceptable format: "<token_name1>#<absolute_file_path1>,<token_name2>#<absolute_file_path2>,.."
	// NOTE: 'token-name" can NOT contain '#' character
	init( REST_KMS_CONNECTOR_VALIDATION_TOKEN_DETAILS,             "");

	// clang-format on

	if (clientKnobs) {
		clientKnobs->IS_ACCEPTABLE_DELAY =
		    clientKnobs->IS_ACCEPTABLE_DELAY *
		    std::min(MAX_READ_TRANSACTION_LIFE_VERSIONS, MAX_WRITE_TRANSACTION_LIFE_VERSIONS) /
		    (5.0 * VERSIONS_PER_SECOND);
		clientKnobs->INIT_MID_SHARD_BYTES = MIN_SHARD_BYTES;
	}
}<|MERGE_RESOLUTION|>--- conflicted
+++ resolved
@@ -745,13 +745,10 @@
 	init( MAX_PARALLEL_QUICK_GET_VALUE,                           50 ); if ( randomize && BUGGIFY ) MAX_PARALLEL_QUICK_GET_VALUE = deterministicRandom()->randomInt(1, 100);
 	init( QUICK_GET_KEY_VALUES_LIMIT,                           2000 );
 	init( QUICK_GET_KEY_VALUES_LIMIT_BYTES,                      1e7 );
-<<<<<<< HEAD
+	init( STORAGE_SERVER_SHARD_AWARE,                           true );
 	init( STORAGESERVER_MAX_RANK,                                  4 );
 	init( STORAGESERVER_READ_RANKS,                      "0,1,2,3,4" );
 	init( STORAGESERVER_READ_PRIORITIES,             "32,8,12,32,48" );
-=======
-	init( STORAGE_SERVER_SHARD_AWARE,                           true );
->>>>>>> 84d48360
 
 	//Wait Failure
 	init( MAX_OUTSTANDING_WAIT_FAILURE_REQUESTS,                 250 ); if( randomize && BUGGIFY ) MAX_OUTSTANDING_WAIT_FAILURE_REQUESTS = 2;

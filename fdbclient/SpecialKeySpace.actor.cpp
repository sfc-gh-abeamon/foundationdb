--- conflicted
+++ resolved
@@ -117,7 +117,6 @@
 	      .withPrefix(moduleToBoundary[MODULE::MANAGEMENT].begin) }
 };
 
-<<<<<<< HEAD
 std::unordered_map<std::string, KeyRange> SpecialKeySpace::actorLineageApiCommandToRange = {
 	{ "state",
 	  KeyRangeRef(LiteralStringRef("state/"), LiteralStringRef("state0"))
@@ -127,13 +126,10 @@
 	      .withPrefix(moduleToBoundary[MODULE::ACTORLINEAGE].begin) }
 };
 
-std::set<std::string> SpecialKeySpace::options = { "excluded/force", "failed/force" };
-=======
 std::set<std::string> SpecialKeySpace::options = { "excluded/force",
 	                                               "failed/force",
 	                                               "excluded_locality/force",
 	                                               "failed_locality/force" };
->>>>>>> 8feddded
 
 std::set<std::string> SpecialKeySpace::tracingOptions = { kTracingTransactionIdKey, kTracingTokenKey };
 

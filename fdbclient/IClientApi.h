/*
 * IClientApi.h
 *
 * This source file is part of the FoundationDB open source project
 *
 * Copyright 2013-2018 Apple Inc. and the FoundationDB project authors
 *
 * Licensed under the Apache License, Version 2.0 (the "License");
 * you may not use this file except in compliance with the License.
 * You may obtain a copy of the License at
 *
 *     http://www.apache.org/licenses/LICENSE-2.0
 *
 * Unless required by applicable law or agreed to in writing, software
 * distributed under the License is distributed on an "AS IS" BASIS,
 * WITHOUT WARRANTIES OR CONDITIONS OF ANY KIND, either express or implied.
 * See the License for the specific language governing permissions and
 * limitations under the License.
 */

#ifndef FDBCLIENT_ICLIENTAPI_H
#define FDBCLIENT_ICLIENTAPI_H
#pragma once

#include "fdbclient/FDBOptions.g.h"
#include "fdbclient/FDBTypes.h"

#include "flow/ThreadHelper.actor.h"

class ITransaction {
public:
	virtual ~ITransaction() {}

	virtual void cancel() = 0;
	virtual void setVersion(Version v) = 0;
	virtual ThreadFuture<Version> getReadVersion() = 0;

	// These functions that read data return Standalone<...> objects, but these objects are not required to manage their own memory.
	// It is guaranteed, however, that the ThreadFuture will hold a reference to the memory. It will persist until the ThreadFuture's 
	// ThreadSingleAssignmentVar has its memory released or it is destroyed.
	virtual ThreadFuture<Optional<Value>> get(const KeyRef& key, bool snapshot=false) = 0;
	virtual ThreadFuture<Key> getKey(const KeySelectorRef& key, bool snapshot=false) = 0;
	virtual ThreadFuture<Standalone<RangeResultRef>> getRange(const KeySelectorRef& begin, const KeySelectorRef& end, int limit, bool snapshot=false, bool reverse=false) = 0;
	virtual ThreadFuture<Standalone<RangeResultRef>> getRange(const KeySelectorRef& begin, const KeySelectorRef& end, GetRangeLimits limits, bool snapshot=false, bool reverse=false) = 0;
	virtual ThreadFuture<Standalone<RangeResultRef>> getRange(const KeyRangeRef& keys, int limit, bool snapshot=false, bool reverse=false) = 0;
	virtual ThreadFuture<Standalone<RangeResultRef>> getRange( const KeyRangeRef& keys, GetRangeLimits limits, bool snapshot=false, bool reverse=false) = 0;
	virtual ThreadFuture<Standalone<VectorRef<const char*>>> getAddressesForKey(const KeyRef& key) = 0;
	virtual ThreadFuture<Standalone<StringRef>> getVersionstamp() = 0;

	virtual void addReadConflictRange(const KeyRangeRef& keys) = 0;
	virtual ThreadFuture<int64_t> getEstimatedRangeSizeBytes(const KeyRangeRef& keys) = 0;
	virtual ThreadFuture<Standalone<VectorRef<KeyRef>>> getRangeSplitPoints(const KeyRangeRef& range,
	                                                                        int64_t chunkSize) = 0;

	virtual void atomicOp(const KeyRef& key, const ValueRef& value, uint32_t operationType) = 0;
	virtual void set(const KeyRef& key, const ValueRef& value) = 0;
	virtual void clear(const KeyRef& begin, const KeyRef& end) = 0;
	virtual void clear(const KeyRangeRef& range) = 0;
	virtual void clear(const KeyRef& key) = 0;

	virtual ThreadFuture<Void> watch(const KeyRef& key) = 0;

	virtual void addWriteConflictRange(const KeyRangeRef& keys) = 0;

	virtual ThreadFuture<Void> commit() = 0;
	virtual Version getCommittedVersion() = 0;
	virtual ThreadFuture<int64_t> getApproximateSize() = 0;

	virtual void setOption(FDBTransactionOptions::Option option, Optional<StringRef> value=Optional<StringRef>()) = 0;

	virtual ThreadFuture<Void> onError(Error const& e) = 0;
	virtual void reset() = 0;

	virtual void addref() = 0;
	virtual void delref() = 0;
};

class IDatabase {
public:
	virtual ~IDatabase() {}

	virtual Reference<ITransaction> createTransaction() = 0;
	virtual void setOption(FDBDatabaseOptions::Option option, Optional<StringRef> value = Optional<StringRef>()) = 0;

	virtual void addref() = 0;
	virtual void delref() = 0;
};

class IClientApi {
public:
	virtual ~IClientApi() {}

	virtual void selectApiVersion(int apiVersion) = 0;
	virtual const char* getClientVersion() = 0;
<<<<<<< HEAD
	virtual ThreadFuture<uint64_t> getServerProtocol(const char* clusterFilePath) = 0;
=======
	virtual ThreadFuture<uint64_t> getServerProtocol(const char* clusterFilePath, uint64_t* expectedProtocol) = 0;
>>>>>>> 140018c9

	virtual void setNetworkOption(FDBNetworkOptions::Option option, Optional<StringRef> value = Optional<StringRef>()) = 0;
	virtual void setupNetwork() = 0;
	virtual void runNetwork() = 0;
	virtual void stopNetwork() = 0;

	virtual Reference<IDatabase> createDatabase(const char *clusterFilePath) = 0;

	virtual void addNetworkThreadCompletionHook(void (*hook)(void*), void *hookParameter) = 0;
};

#endif<|MERGE_RESOLUTION|>--- conflicted
+++ resolved
@@ -92,11 +92,7 @@
 
 	virtual void selectApiVersion(int apiVersion) = 0;
 	virtual const char* getClientVersion() = 0;
-<<<<<<< HEAD
-	virtual ThreadFuture<uint64_t> getServerProtocol(const char* clusterFilePath) = 0;
-=======
 	virtual ThreadFuture<uint64_t> getServerProtocol(const char* clusterFilePath, uint64_t* expectedProtocol) = 0;
->>>>>>> 140018c9
 
 	virtual void setNetworkOption(FDBNetworkOptions::Option option, Optional<StringRef> value = Optional<StringRef>()) = 0;
 	virtual void setupNetwork() = 0;

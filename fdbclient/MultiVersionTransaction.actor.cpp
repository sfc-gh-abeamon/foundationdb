--- conflicted
+++ resolved
@@ -1554,7 +1554,7 @@
 			if (ready.isError() && ready.getError().code() == error_code_cluster_version_changed) {
 				// In case of a cluster version change, upgrade (or downgrade) the transaction
 				// and let it to be retried independently of the original error
-				updateTransaction();
+				updateTransaction(true);
 				return ErrorOr<ThreadFuture<Void>>(Void());
 			}
 			// In all other cases forward the result of the inner onError call
@@ -1563,12 +1563,6 @@
 			} else {
 				return ErrorOr<ThreadFuture<Void>>(Void());
 			}
-<<<<<<< HEAD
-
-			updateTransaction(true);
-			return ErrorOr<ThreadFuture<Void>>(onError(e));
-=======
->>>>>>> d76822bc
 		});
 	}
 }

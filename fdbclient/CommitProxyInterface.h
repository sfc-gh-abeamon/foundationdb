--- conflicted
+++ resolved
@@ -128,11 +128,7 @@
 		if constexpr (!is_fb_function<Archive>) {
 			ASSERT(ar.protocolVersion().isValid());
 		}
-<<<<<<< HEAD
-		serializer(ar, grvProxies, commitProxies, id, forward, history, clientLibChangeCounter, tenantMode);
-=======
-		serializer(ar, grvProxies, commitProxies, id, forward, history);
->>>>>>> 82bbfa8a
+		serializer(ar, grvProxies, commitProxies, id, forward, history, tenantMode);
 	}
 };
 
